{
    "name": "doctrine/dbal",
    "type": "library",
    "description": "Powerful PHP database abstraction layer (DBAL) with many features for database schema introspection and management.",
    "keywords": [
        "abstraction",
        "database",
        "dbal",
        "db2",
        "mariadb",
        "mssql",
        "mysql",
        "pgsql",
        "postgresql",
        "oci8",
        "oracle",
        "pdo",
        "queryobject",
        "sasql",
        "sql",
        "sqlite",
        "sqlserver",
        "sqlsrv"
    ],
    "homepage": "https://www.doctrine-project.org/projects/dbal.html",
    "license": "MIT",
    "authors": [
        {"name": "Guilherme Blanco", "email": "guilhermeblanco@gmail.com"},
        {"name": "Roman Borschel", "email": "roman@code-factory.org"},
        {"name": "Benjamin Eberlei", "email": "kontakt@beberlei.de"},
        {"name": "Jonathan Wage", "email": "jonwage@gmail.com"}
    ],
    "require": {
        "php": "^8.1",
        "composer-runtime-api": "^2",
        "doctrine/deprecations": "^0.5.3|^1",
        "psr/cache": "^1|^2|^3",
        "psr/log": "^1|^2|^3"
    },
    "require-dev": {
        "doctrine/coding-standard": "12.0.0",
        "fig/log-test": "^1",
        "jetbrains/phpstorm-stubs": "2022.3",
<<<<<<< HEAD
        "phpstan/phpstan": "1.10.9",
        "phpstan/phpstan-phpunit": "1.3.11",
=======
        "phpstan/phpstan": "1.10.14",
>>>>>>> fd47abd3
        "phpstan/phpstan-strict-rules": "^1.5",
        "phpunit/phpunit": "9.6.7",
        "psalm/plugin-phpunit": "0.18.4",
        "squizlabs/php_codesniffer": "3.7.2",
        "symfony/cache": "^5.4|^6.0",
        "symfony/console": "^4.4.30|^5.4|^6.0",
        "vimeo/psalm": "4.30.0"
    },
    "suggest": {
        "symfony/console": "For helpful console commands such as SQL execution and import of files."
    },
    "config": {
        "sort-packages": true,
        "allow-plugins": {
            "dealerdirect/phpcodesniffer-composer-installer": true,
            "composer/package-versions-deprecated": true
        }
    },
    "autoload": {
        "psr-4": { "Doctrine\\DBAL\\": "src" }
    },
    "autoload-dev": {
        "psr-4": { "Doctrine\\DBAL\\Tests\\": "tests" }
    }
}<|MERGE_RESOLUTION|>--- conflicted
+++ resolved
@@ -41,12 +41,8 @@
         "doctrine/coding-standard": "12.0.0",
         "fig/log-test": "^1",
         "jetbrains/phpstorm-stubs": "2022.3",
-<<<<<<< HEAD
-        "phpstan/phpstan": "1.10.9",
+        "phpstan/phpstan": "1.10.14",
         "phpstan/phpstan-phpunit": "1.3.11",
-=======
-        "phpstan/phpstan": "1.10.14",
->>>>>>> fd47abd3
         "phpstan/phpstan-strict-rules": "^1.5",
         "phpunit/phpunit": "9.6.7",
         "psalm/plugin-phpunit": "0.18.4",
