--- conflicted
+++ resolved
@@ -39,26 +39,15 @@
     "require-dev": {
         "doctrine/coding-standard": "13.0.0",
         "fig/log-test": "^1",
-<<<<<<< HEAD
         "jetbrains/phpstorm-stubs": "2023.2",
-        "phpstan/phpstan": "2.1.1",
+        "phpstan/phpstan": "2.1.17",
         "phpstan/phpstan-phpunit": "2.0.3",
         "phpstan/phpstan-strict-rules": "^2",
         "phpunit/phpunit": "10.5.39",
         "slevomat/coding-standard": "8.16.2",
-        "squizlabs/php_codesniffer": "3.12.0",
+        "squizlabs/php_codesniffer": "3.13.1",
         "symfony/cache": "^6.3.8|^7.0",
         "symfony/console": "^5.4|^6.3|^7.0"
-=======
-        "jetbrains/phpstorm-stubs": "2023.1",
-        "phpstan/phpstan": "2.1.17",
-        "phpstan/phpstan-strict-rules": "^2",
-        "phpunit/phpunit": "9.6.23",
-        "slevomat/coding-standard": "8.16.2",
-        "squizlabs/php_codesniffer": "3.13.1",
-        "symfony/cache": "^5.4|^6.0|^7.0",
-        "symfony/console": "^4.4|^5.4|^6.0|^7.0"
->>>>>>> 4a4e2eed
     },
     "suggest": {
         "symfony/console": "For helpful console commands such as SQL execution and import of files."
