--- conflicted
+++ resolved
@@ -41,13 +41,9 @@
         "doctrine/coding-standard": "9.0.0",
         "jetbrains/phpstorm-stubs": "2020.2",
         "phpstan/phpstan": "0.12.81",
-<<<<<<< HEAD
         "phpstan/phpstan-strict-rules": "^0.12.2",
-        "phpunit/phpunit": "9.5.0",
+        "phpunit/phpunit": "9.5.5",
         "psalm/plugin-phpunit": "0.13.0",
-=======
-        "phpunit/phpunit": "^7.5.20|^8.5|9.5.5",
->>>>>>> 8dd39d2e
         "squizlabs/php_codesniffer": "3.6.0",
         "symfony/cache": "^5.2|^6.0",
         "symfony/console": "^2.0.5|^3.0|^4.0|^5.0|^6.0",
