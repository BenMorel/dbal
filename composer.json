{
    "name": "doctrine/dbal",
    "type": "library",
    "description": "Powerful PHP database abstraction layer (DBAL) with many features for database schema introspection and management.",
    "keywords": [
        "abstraction",
        "database",
        "dbal",
        "db2",
        "mariadb",
        "mssql",
        "mysql",
        "pgsql",
        "postgresql",
        "oci8",
        "oracle",
        "pdo",
        "queryobject",
        "sasql",
        "sql",
        "sqlite",
        "sqlserver",
        "sqlsrv"
    ],
    "homepage": "https://www.doctrine-project.org/projects/dbal.html",
    "license": "MIT",
    "authors": [
        {"name": "Guilherme Blanco", "email": "guilhermeblanco@gmail.com"},
        {"name": "Roman Borschel", "email": "roman@code-factory.org"},
        {"name": "Benjamin Eberlei", "email": "kontakt@beberlei.de"},
        {"name": "Jonathan Wage", "email": "jonwage@gmail.com"}
    ],
    "require": {
        "php": "^8.0",
        "composer-runtime-api": "^2",
<<<<<<< HEAD
        "doctrine/deprecations": "^0.5.3",
=======
        "doctrine/cache": "^1.11|^2.0",
        "doctrine/deprecations": "^0.5.3|^1",
>>>>>>> 2d1905b7
        "doctrine/event-manager": "^1.0",
        "psr/cache": "^1|^2|^3",
        "psr/log": "^1|^2|^3"
    },
    "require-dev": {
        "doctrine/coding-standard": "9.0.0",
        "jetbrains/phpstorm-stubs": "2022.1",
<<<<<<< HEAD
        "phpstan/phpstan": "1.6.0",
        "phpstan/phpstan-phpunit": "1.1.1",
        "phpstan/phpstan-strict-rules": "1.2.0",
=======
        "phpstan/phpstan": "1.6.3",
        "phpstan/phpstan-strict-rules": "^1.2",
>>>>>>> 2d1905b7
        "phpunit/phpunit": "9.5.20",
        "psalm/plugin-phpunit": "0.16.1",
        "squizlabs/php_codesniffer": "3.6.2",
        "symfony/cache": "^5.2|^6.0",
        "symfony/console": "^2.7|^3.0|^4.0|^5.0|^6.0",
        "vimeo/psalm": "4.23.0"
    },
    "suggest": {
        "symfony/console": "For helpful console commands such as SQL execution and import of files."
    },
    "config": {
        "sort-packages": true,
        "allow-plugins": {
            "dealerdirect/phpcodesniffer-composer-installer": true,
            "composer/package-versions-deprecated": true
        }
    },
    "autoload": {
        "psr-4": { "Doctrine\\DBAL\\": "src" }
    },
    "autoload-dev": {
        "psr-4": { "Doctrine\\DBAL\\Tests\\": "tests" }
    }
}<|MERGE_RESOLUTION|>--- conflicted
+++ resolved
@@ -33,12 +33,7 @@
     "require": {
         "php": "^8.0",
         "composer-runtime-api": "^2",
-<<<<<<< HEAD
-        "doctrine/deprecations": "^0.5.3",
-=======
-        "doctrine/cache": "^1.11|^2.0",
         "doctrine/deprecations": "^0.5.3|^1",
->>>>>>> 2d1905b7
         "doctrine/event-manager": "^1.0",
         "psr/cache": "^1|^2|^3",
         "psr/log": "^1|^2|^3"
@@ -46,14 +41,9 @@
     "require-dev": {
         "doctrine/coding-standard": "9.0.0",
         "jetbrains/phpstorm-stubs": "2022.1",
-<<<<<<< HEAD
-        "phpstan/phpstan": "1.6.0",
+        "phpstan/phpstan": "1.6.3",
         "phpstan/phpstan-phpunit": "1.1.1",
         "phpstan/phpstan-strict-rules": "1.2.0",
-=======
-        "phpstan/phpstan": "1.6.3",
-        "phpstan/phpstan-strict-rules": "^1.2",
->>>>>>> 2d1905b7
         "phpunit/phpunit": "9.5.20",
         "psalm/plugin-phpunit": "0.16.1",
         "squizlabs/php_codesniffer": "3.6.2",
