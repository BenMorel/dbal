{
    "name": "doctrine/dbal",
    "type": "library",
    "description": "Powerful PHP database abstraction layer (DBAL) with many features for database schema introspection and management.",
    "keywords": [
        "abstraction",
        "database",
        "dbal",
        "db2",
        "mariadb",
        "mssql",
        "mysql",
        "pgsql",
        "postgresql",
        "oci8",
        "oracle",
        "pdo",
        "queryobject",
        "sasql",
        "sql",
        "sqlite",
        "sqlserver",
        "sqlsrv"
    ],
    "homepage": "https://www.doctrine-project.org/projects/dbal.html",
    "license": "MIT",
    "authors": [
        {"name": "Guilherme Blanco", "email": "guilhermeblanco@gmail.com"},
        {"name": "Roman Borschel", "email": "roman@code-factory.org"},
        {"name": "Benjamin Eberlei", "email": "kontakt@beberlei.de"},
        {"name": "Jonathan Wage", "email": "jonwage@gmail.com"}
    ],
    "require": {
        "php": "^8.1",
        "composer-runtime-api": "^2",
        "doctrine/deprecations": "^0.5.3|^1",
        "psr/cache": "^1|^2|^3",
        "psr/log": "^1|^2|^3"
    },
    "require-dev": {
        "doctrine/coding-standard": "11.0.0",
        "jetbrains/phpstorm-stubs": "2022.3",
<<<<<<< HEAD
        "phpstan/phpstan": "1.9.2",
        "phpstan/phpstan-phpunit": "1.3.0",
=======
        "phpstan/phpstan": "1.9.4",
>>>>>>> fd8764f5
        "phpstan/phpstan-strict-rules": "^1.4",
        "phpunit/phpunit": "9.5.27",
        "psalm/plugin-phpunit": "0.18.4",
        "squizlabs/php_codesniffer": "3.7.1",
        "symfony/cache": "^5.4|^6.0",
        "symfony/console": "^4.4.30|^5.4|^6.0",
        "vimeo/psalm": "4.30.0"
    },
    "suggest": {
        "symfony/console": "For helpful console commands such as SQL execution and import of files."
    },
    "config": {
        "sort-packages": true,
        "allow-plugins": {
            "dealerdirect/phpcodesniffer-composer-installer": true,
            "composer/package-versions-deprecated": true
        }
    },
    "autoload": {
        "psr-4": { "Doctrine\\DBAL\\": "src" }
    },
    "autoload-dev": {
        "psr-4": { "Doctrine\\DBAL\\Tests\\": "tests" }
    }
}<|MERGE_RESOLUTION|>--- conflicted
+++ resolved
@@ -40,12 +40,8 @@
     "require-dev": {
         "doctrine/coding-standard": "11.0.0",
         "jetbrains/phpstorm-stubs": "2022.3",
-<<<<<<< HEAD
-        "phpstan/phpstan": "1.9.2",
-        "phpstan/phpstan-phpunit": "1.3.0",
-=======
         "phpstan/phpstan": "1.9.4",
->>>>>>> fd8764f5
+        "phpstan/phpstan-phpunit": "1.3.3",
         "phpstan/phpstan-strict-rules": "^1.4",
         "phpunit/phpunit": "9.5.27",
         "psalm/plugin-phpunit": "0.18.4",
