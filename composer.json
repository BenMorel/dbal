--- conflicted
+++ resolved
@@ -40,24 +40,14 @@
     "require-dev": {
         "doctrine/coding-standard": "9.0.0",
         "jetbrains/phpstorm-stubs": "2021.1",
-<<<<<<< HEAD
-        "phpstan/phpstan": "0.12.81",
-        "phpstan/phpstan-strict-rules": "^0.12.2",
+        "phpstan/phpstan": "0.12.96",
+        "phpstan/phpstan-strict-rules": "^0.12.11",
         "phpunit/phpunit": "9.5.5",
-        "psalm/plugin-phpunit": "0.13.0",
+        "psalm/plugin-phpunit": "0.16.1",
         "squizlabs/php_codesniffer": "3.6.0",
         "symfony/cache": "^5.2|^6.0",
         "symfony/console": "^2.0.5|^3.0|^4.0|^5.0|^6.0",
-        "vimeo/psalm": "4.8.1"
-=======
-        "phpstan/phpstan": "0.12.96",
-        "phpunit/phpunit": "^7.5.20|^8.5|9.5.5",
-        "psalm/plugin-phpunit": "0.16.1",
-        "squizlabs/php_codesniffer": "3.6.0",
-        "symfony/cache": "^4.4",
-        "symfony/console": "^2.0.5|^3.0|^4.0|^5.0",
         "vimeo/psalm": "4.10.0"
->>>>>>> 5d71278b
     },
     "suggest": {
         "symfony/console": "For helpful console commands such as SQL execution and import of files."
