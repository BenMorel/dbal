--- conflicted
+++ resolved
@@ -48,13 +48,8 @@
         "psalm/plugin-phpunit": "0.16.1",
         "squizlabs/php_codesniffer": "3.6.2",
         "symfony/cache": "^5.2|^6.0",
-<<<<<<< HEAD
         "symfony/console": "^2.7|^3.0|^4.0|^5.0|^6.0",
-        "vimeo/psalm": "4.15.0"
-=======
-        "symfony/console": "^2.0.5|^3.0|^4.0|^5.0|^6.0",
         "vimeo/psalm": "4.16.1"
->>>>>>> 8e1b0cc2
     },
     "suggest": {
         "symfony/console": "For helpful console commands such as SQL execution and import of files."
