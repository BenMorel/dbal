{
    "name": "doctrine/dbal",
    "type": "library",
    "description": "Powerful PHP database abstraction layer (DBAL) with many features for database schema introspection and management.",
    "keywords": [
        "abstraction",
        "database",
        "dbal",
        "db2",
        "mariadb",
        "mssql",
        "mysql",
        "pgsql",
        "postgresql",
        "oci8",
        "oracle",
        "pdo",
        "queryobject",
        "sasql",
        "sql",
        "sqlite",
        "sqlserver",
        "sqlsrv"
    ],
    "homepage": "https://www.doctrine-project.org/projects/dbal.html",
    "license": "MIT",
    "authors": [
        {"name": "Guilherme Blanco", "email": "guilhermeblanco@gmail.com"},
        {"name": "Roman Borschel", "email": "roman@code-factory.org"},
        {"name": "Benjamin Eberlei", "email": "kontakt@beberlei.de"},
        {"name": "Jonathan Wage", "email": "jonwage@gmail.com"}
    ],
    "require": {
        "php": "^7.4 || ^8.0",
        "composer-runtime-api": "^2",
        "doctrine/cache": "^1.11|^2.0",
        "doctrine/deprecations": "^0.5.3|^1",
        "doctrine/event-manager": "^1|^2",
        "psr/cache": "^1|^2|^3",
        "psr/log": "^1|^2|^3"
    },
    "require-dev": {
<<<<<<< HEAD
        "doctrine/coding-standard": "^12.0",
=======
        "doctrine/coding-standard": "12.0.0",
>>>>>>> 737ad01e
        "fig/log-test": "^1",
        "jetbrains/phpstorm-stubs": "2022.3",
        "phpstan/phpstan": "1.10.14",
        "phpstan/phpstan-strict-rules": "^1.5",
        "phpunit/phpunit": "9.6.7",
        "psalm/plugin-phpunit": "0.18.4",
        "squizlabs/php_codesniffer": "3.7.2",
        "symfony/cache": "^5.4|^6.0",
        "symfony/console": "^4.4|^5.4|^6.0",
        "vimeo/psalm": "4.30.0"
    },
    "suggest": {
        "symfony/console": "For helpful console commands such as SQL execution and import of files."
    },
    "bin": ["bin/doctrine-dbal"],
    "config": {
        "sort-packages": true,
        "allow-plugins": {
            "dealerdirect/phpcodesniffer-composer-installer": true,
            "composer/package-versions-deprecated": true
        }
    },
    "autoload": {
        "psr-4": { "Doctrine\\DBAL\\": "src" }
    },
    "autoload-dev": {
        "psr-4": { "Doctrine\\DBAL\\Tests\\": "tests" }
    }
}<|MERGE_RESOLUTION|>--- conflicted
+++ resolved
@@ -40,11 +40,7 @@
         "psr/log": "^1|^2|^3"
     },
     "require-dev": {
-<<<<<<< HEAD
-        "doctrine/coding-standard": "^12.0",
-=======
         "doctrine/coding-standard": "12.0.0",
->>>>>>> 737ad01e
         "fig/log-test": "^1",
         "jetbrains/phpstorm-stubs": "2022.3",
         "phpstan/phpstan": "1.10.14",
