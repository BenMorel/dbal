{
    "name": "doctrine/dbal",
    "type": "library",
    "description": "Powerful PHP database abstraction layer (DBAL) with many features for database schema introspection and management.",
    "keywords": [
        "abstraction",
        "database",
        "dbal",
        "db2",
        "mariadb",
        "mssql",
        "mysql",
        "pgsql",
        "postgresql",
        "oci8",
        "oracle",
        "pdo",
        "queryobject",
        "sasql",
        "sql",
        "sqlite",
        "sqlserver",
        "sqlsrv"
    ],
    "homepage": "https://www.doctrine-project.org/projects/dbal.html",
    "license": "MIT",
    "authors": [
        {"name": "Guilherme Blanco", "email": "guilhermeblanco@gmail.com"},
        {"name": "Roman Borschel", "email": "roman@code-factory.org"},
        {"name": "Benjamin Eberlei", "email": "kontakt@beberlei.de"},
        {"name": "Jonathan Wage", "email": "jonwage@gmail.com"}
    ],
    "require": {
        "php": "^8.2",
        "doctrine/deprecations": "^1.1.5",
        "psr/cache": "^1|^2|^3",
        "psr/log": "^1|^2|^3"
    },
    "require-dev": {
<<<<<<< HEAD
        "doctrine/coding-standard": "13.0.0",
        "fig/log-test": "^1",
        "jetbrains/phpstorm-stubs": "2023.2",
        "phpstan/phpstan": "2.1.17",
        "phpstan/phpstan-phpunit": "2.0.6",
=======
        "doctrine/cache": "^1.11|^2.0",
        "doctrine/coding-standard": "13.0.1",
        "fig/log-test": "^1",
        "jetbrains/phpstorm-stubs": "2023.1",
        "phpstan/phpstan": "2.1.22",
>>>>>>> be8d035a
        "phpstan/phpstan-strict-rules": "^2",
        "phpunit/phpunit": "11.5.23",
        "slevomat/coding-standard": "8.16.2",
        "squizlabs/php_codesniffer": "3.13.1",
        "symfony/cache": "^6.3.8|^7.0",
        "symfony/console": "^5.4|^6.3|^7.0"
    },
    "suggest": {
        "symfony/console": "For helpful console commands such as SQL execution and import of files."
    },
    "config": {
        "sort-packages": true,
        "allow-plugins": {
            "dealerdirect/phpcodesniffer-composer-installer": true,
            "composer/package-versions-deprecated": true
        }
    },
    "autoload": {
        "psr-4": { "Doctrine\\DBAL\\": "src" }
    },
    "autoload-dev": {
        "psr-4": { "Doctrine\\DBAL\\Tests\\": "tests" }
    }
}<|MERGE_RESOLUTION|>--- conflicted
+++ resolved
@@ -37,19 +37,11 @@
         "psr/log": "^1|^2|^3"
     },
     "require-dev": {
-<<<<<<< HEAD
-        "doctrine/coding-standard": "13.0.0",
+        "doctrine/coding-standard": "13.0.1",
         "fig/log-test": "^1",
         "jetbrains/phpstorm-stubs": "2023.2",
-        "phpstan/phpstan": "2.1.17",
+        "phpstan/phpstan": "2.1.22",
         "phpstan/phpstan-phpunit": "2.0.6",
-=======
-        "doctrine/cache": "^1.11|^2.0",
-        "doctrine/coding-standard": "13.0.1",
-        "fig/log-test": "^1",
-        "jetbrains/phpstorm-stubs": "2023.1",
-        "phpstan/phpstan": "2.1.22",
->>>>>>> be8d035a
         "phpstan/phpstan-strict-rules": "^2",
         "phpunit/phpunit": "11.5.23",
         "slevomat/coding-standard": "8.16.2",
