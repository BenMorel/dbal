--- conflicted
+++ resolved
@@ -1,18 +1,10 @@
 # Doctrine DBAL
 
-<<<<<<< HEAD
-|                   [5.0-dev][5.0]                    |                   [4.4-dev][4.4]                    |                     [4.3][4.3]                      |                     [3.10][3.10]                      |                     [3.9][3.9]                      |
-|:---------------------------------------------------:|:---------------------------------------------------:|:---------------------------------------------------:|:-----------------------------------------------------:|:---------------------------------------------------:|
-|      [![GitHub Actions][GA 5.0 image]][GA 5.0]      |      [![GitHub Actions][GA 4.4 image]][GA 4.4]      |      [![GitHub Actions][GA 4.3 image]][GA 4.3]      |      [![GitHub Actions][GA 3.10 image]][GA 3.10]      |      [![GitHub Actions][GA 3.9 image]][GA 3.9]      |
-|   [![AppVeyor][AppVeyor 5.0 image]][AppVeyor 5.0]   |   [![AppVeyor][AppVeyor 4.4 image]][AppVeyor 4.4]   |   [![AppVeyor][AppVeyor 4.3 image]][AppVeyor 4.3]   |   [![AppVeyor][AppVeyor 3.10 image]][AppVeyor 3.10]   |   [![AppVeyor][AppVeyor 3.9 image]][AppVeyor 3.9]   |
-| [![Code Coverage][Coverage 5.0 image]][CodeCov 5.0] | [![Code Coverage][Coverage 4.4 image]][CodeCov 4.4] | [![Code Coverage][Coverage 4.3 image]][CodeCov 4.3] | [![Code Coverage][Coverage 3.10 image]][CodeCov 3.10] | [![Code Coverage][Coverage 3.9 image]][CodeCov 3.9] |
-=======
 |                   [5.0-dev][5.0]                    |                   [4.4-dev][4.4]                    |                     [4.3][4.3]                      |                     [3.10][3.10]                      |
 |:---------------------------------------------------:|:---------------------------------------------------:|:---------------------------------------------------:|:-----------------------------------------------------:|
 |      [![GitHub Actions][GA 5.0 image]][GA 5.0]      |      [![GitHub Actions][GA 4.4 image]][GA 4.4]      |      [![GitHub Actions][GA 4.3 image]][GA 4.3]      |      [![GitHub Actions][GA 3.10 image]][GA 3.10]      |
 |   [![AppVeyor][AppVeyor 5.0 image]][AppVeyor 5.0]   |   [![AppVeyor][AppVeyor 4.4 image]][AppVeyor 4.4]   |   [![AppVeyor][AppVeyor 4.3 image]][AppVeyor 4.3]   |   [![AppVeyor][AppVeyor 3.10 image]][AppVeyor 3.10]   |
 | [![Code Coverage][Coverage 5.0 image]][CodeCov 5.0] | [![Code Coverage][Coverage 4.4 image]][CodeCov 4.4] | [![Code Coverage][Coverage 4.3 image]][CodeCov 4.3] | [![Code Coverage][Coverage 3.10 image]][CodeCov 3.10] |
->>>>>>> 1cf840d6
 
 Powerful ***D***ata***B***ase ***A***bstraction ***L***ayer with many features for database schema introspection and schema management.
 
