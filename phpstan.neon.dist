--- conflicted
+++ resolved
@@ -25,10 +25,6 @@
         - '~^Property Doctrine\\DBAL\\Schema\\Schema::\$_schemaConfig \(Doctrine\\DBAL\\Schema\\SchemaConfig\) does not accept default value of type false\.\z~'
         - '~^Method Doctrine\\DBAL\\Schema\\ForeignKeyConstraint::onEvent\(\) should return string\|null but returns false\.\z~'
         - '~^Method Doctrine\\DBAL\\Schema\\(Oracle|PostgreSql|SQLServer)SchemaManager::_getPortableTableDefinition\(\) should return array but returns string\.\z~'
-<<<<<<< HEAD
-        - '~^Method Doctrine\\DBAL\\Platforms\\(|SQLAnywhere16|Sqlite)Platform::_getTransactionIsolationLevelSQL\(\) should return string but returns int\.\z~'
-=======
->>>>>>> 239d3fb0
         - '~^Method Doctrine\\DBAL\\Driver\\OCI8\\OCI8Connection::lastInsertId\(\) should return string but returns (int|false)\.\z~'
         - '~^Method Doctrine\\DBAL\\Driver\\SQLSrv\\SQLSrvConnection::errorCode\(\) should return string\|null but returns false\.\z~'
 
@@ -70,9 +66,9 @@
         # https://github.com/phpstan/phpstan/issues/3132
         -
             message: '~^Call to function in_array\(\) with arguments Doctrine\\DBAL\\Schema\\Column, array<string> and true will always evaluate to false\.$~'
-            path: %currentWorkingDirectory%/lib/Doctrine/DBAL/Schema/Table.php
+            path: %currentWorkingDirectory%/src/Schema/Table.php
 
         # https://github.com/phpstan/phpstan/issues/3133
         -
             message: '~^Cannot cast array<string>\|bool\|string\|null to int\.$~'
-            path: %currentWorkingDirectory%/lib/Doctrine/DBAL/Tools/Console/Command/RunSqlCommand.php+            path: %currentWorkingDirectory%/src/Tools/Console/Command/RunSqlCommand.php