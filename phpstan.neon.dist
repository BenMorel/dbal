parameters:
    level: 8
    paths:
        - src
    treatPhpDocTypesAsCertain: false
    reportUnmatchedIgnoredErrors: false
    checkMissingIterableValueType: false
    checkGenericClassInNonGenericObjectType: false
    ignoreErrors:
        # https://github.com/doctrine/dbal/pull/3836
        # TODO: remove in 4.0.0
        - '~^Parameter #2 \$registeredAliases of static method Doctrine\\DBAL\\Query\\QueryException::nonUniqueAlias\(\) expects array<string>, array<int, int\|string> given\.\z~'

        # some drivers actually do accept 2nd parameter...
        - '~^Method Doctrine\\DBAL\\Platforms\\AbstractPlatform::getListTableForeignKeysSQL\(\) invoked with \d+ parameters, 1 required\.\z~'

        # legacy remnants from doctrine/common
        - '~^Class Doctrine\\Common\\(Collections\\Collection|Persistence\\Proxy) not found\.\z~'
        - '~^.+ on an unknown class Doctrine\\Common\\(Collections\\Collection|Persistence\\Proxy)\.\z~'

        # Requires a release of https://github.com/JetBrains/phpstorm-stubs/pull/553
        -
            message: '~^Call to function assert\(\) with true will always evaluate to true\.$~'
            path: src/Driver/PDO/Connection.php

        # Requires a release of https://github.com/JetBrains/phpstorm-stubs/pull/923
        -
            message: '~^Instanceof between PDOStatement and PDOStatement will always evaluate to true\.$~'
            path: src/Driver/PDO/Connection.php

        # https://github.com/phpstan/phpstan/issues/3134
        -
            message: '~^Call to static method PHPUnit\\Framework\\Assert::assertSame\(\) with Doctrine\\DBAL\\Types\\Type and Doctrine\\DBAL\\Types\\Type will always evaluate to true\.$~'
            path: tests/Types/TypeRegistryTest.php

        # https://github.com/phpstan/phpstan-strict-rules/issues/103
        -
            message: '~^Construct empty\(\) is not allowed. Use more strict comparison\.~'
            paths:
                - src/Driver/*/Driver.php
                - src/Driver/AbstractOracleDriver/EasyConnectString.php
                - src/Platforms/*Platform.php
                - src/Schema/*SchemaManager.php

        # In some namespaces, we use array<string,mixed>, some elements of which are actually boolean
        -
            message: '~^Only booleans are allowed in .*, mixed given~'
            paths:
                - src/Driver/*/Driver.php
                - src/Platforms/*Platform.php
                - src/Query/QueryBuilder.php
                - src/Schema/*SchemaManager.php

        # Some APIs use variable method calls internally
        -
            message: '~^Variable method call on .*~'
            paths:
                - src/Schema/Column.php

        # Unlike Psalm, PHPStan doesn't understand the shape of the parse_str() return value
        -
            message: '~^Parameter #1 \$scheme of static method Doctrine\\DBAL\\DriverManager::parseDatabaseUrlScheme\(\) expects string\|null, int\|string\|null given\.$~'
            paths:
                - src/DriverManager.php

        -
            message: '~^Instanceof between Doctrine\\DBAL\\Platforms\\Keywords\\KeywordList and Doctrine\\DBAL\\Platforms\\Keywords\\KeywordList will always evaluate to true\.~'
            paths:
                - src/Platforms/AbstractPlatform.php

        # TODO: remove this once the support for PHP 7 is dropped
        -
            message: '~^Strict comparison using !== between int and false will always evaluate to true\.$~'
            paths:
                - src/Driver/OCI8/Result.php
        -
            message: '~^Unreachable statement - code above always terminates\.$~'
            paths:
                - src/Driver/OCI8/Result.php

        # PHPStan fails to parse this type alias which is meant for Psalm only.
        -
            message: '~^Invalid type definition detected in type alias (Override)?Params\.$~'
            paths:
                - src/DriverManager.php

        -
            message: '~Template type T of method Doctrine\\DBAL\\DriverManager::getConnection\(\) is not referenced in a parameter\.~'
            paths:
                - src/DriverManager.ph

        -
            message: '~Method Doctrine\\DBAL\\DriverManager::createDriver\(\) should return Doctrine\\DBAL\\Driver but returns object\.~'
            paths:
                - src/DriverManager.php

        # TODO: remove in 4.0.0
        -
            message: '~^Parameter #2 \$table of class Doctrine\\DBAL\\Event\\SchemaIndexDefinitionEventArgs constructor expects string, string\|null given\.$~'
            paths:
                - src/Schema/AbstractSchemaManager.php

        # See https://github.com/doctrine/dbal/pull/4707
        # TODO: remove in 4.0.0
        -
            message: '~^Dynamic call to static method Doctrine\\DBAL\\Schema\\Comparator::compareSchemas\(\)\.$~'
            paths:
                - src/Schema/AbstractSchemaManager.php
                - src/Schema/Comparator.php
                - src/Schema/Schema.php

        # https://github.com/phpstan/phpstan/issues/1901
        -
            message: '~^Method Doctrine\\DBAL\\Platforms\\AbstractPlatform::escapeStringForLike\(\) should return string but returns string\|null\.$~'
            paths:
                - src/Platforms/AbstractPlatform.php

        # https://github.com/phpstan/phpstan/issues/4679
        -
            message: '~^Cannot call method writeTemporary\(\) on OCILob\|null\.$~'
            paths:
                - src/Driver/OCI8/Statement.php

        # TODO: check for null after calling Connection::getDatabase()
        -
            message: '~Parameter.*\$database of method.*expects string, string\|null given\.~'
            path: src/Schema/AbstractSchemaManager.php
            count: 3

        # TODO: prevent unsafe usage of operator - with null
        -
            message: '~Only numeric types are allowed in \-, float\|null given on the right side\.~'
            path: src/Logging/DebugStack.php

<<<<<<< HEAD
        # https://github.com/phpstan/phpstan-src/pull/731
        -
            message: '~Parameter #1 \$array of function array_column expects array, array\|false given\.~'
            path: src/Driver/Mysqli/Result.php

        # https://github.com/phpstan/phpstan-src/pull/700
=======
>>>>>>> 95b517f6
        -
            message: '~Method Doctrine\\DBAL\\Driver\\Mysqli\\Result::rowCount\(\) should return int but returns int\|string\.~'
            paths:
                - src/Driver/Mysqli/Result.php
includes:
    - vendor/phpstan/phpstan-strict-rules/rules.neon<|MERGE_RESOLUTION|>--- conflicted
+++ resolved
@@ -132,15 +132,11 @@
             message: '~Only numeric types are allowed in \-, float\|null given on the right side\.~'
             path: src/Logging/DebugStack.php
 
-<<<<<<< HEAD
         # https://github.com/phpstan/phpstan-src/pull/731
         -
             message: '~Parameter #1 \$array of function array_column expects array, array\|false given\.~'
             path: src/Driver/Mysqli/Result.php
 
-        # https://github.com/phpstan/phpstan-src/pull/700
-=======
->>>>>>> 95b517f6
         -
             message: '~Method Doctrine\\DBAL\\Driver\\Mysqli\\Result::rowCount\(\) should return int but returns int\|string\.~'
             paths:
