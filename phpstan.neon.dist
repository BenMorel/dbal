--- conflicted
+++ resolved
@@ -3,11 +3,8 @@
     phpVersion: 80200
     paths:
         - src
-<<<<<<< HEAD
+        - static-analysis
         - tests
-=======
-        - static-analysis
->>>>>>> d432414e
     treatPhpDocTypesAsCertain: false
     reportUnmatchedIgnoredErrors: false
     checkMissingIterableValueType: false
@@ -74,11 +71,14 @@
             message: '~array{driver: ''invalid_driver''} given\.$~'
             path: tests/DriverManagerTest.php
         -
-            message: '~array{url: ''sqlite::memory:'', wrapperClass: ''stdClass''} given\.$~'
+            message: '~array{driver: ''pdo_sqlite'', memory: true, wrapperClass: ''stdClass''} given\.$~'
             path: tests/DriverManagerTest.php
         -
             message: '~array{driverClass: ''stdClass''} given\.$~'
             path: tests/DriverManagerTest.php
+        -
+            message: '~^Call to static method PHPUnit\\Framework\\Assert\:\:assert(?:NotNull|Null|InstanceOf|IsFloat|IsInt)\(\) with .* will always evaluate to true\.$~'
+            path: tests/Types/
 
         # DriverManagerTest::testDatabaseUrl() should be refactored as it's too dynamic.
         -
