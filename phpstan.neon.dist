parameters:
    level: 7
    paths:
        - %currentWorkingDirectory%/src
        - %currentWorkingDirectory%/tests
    autoload_files:
        - %currentWorkingDirectory%/tests/phpstan-polyfill.php
    treatPhpDocTypesAsCertain: false
    reportUnmatchedIgnoredErrors: false
    checkMissingIterableValueType: false
    checkGenericClassInNonGenericObjectType: false
    ignoreErrors:
        # extension not available
        - '~^(Used )?(Function|Constant) sasql_\S+ not found\.\z~i'

        # https://bugs.php.net/bug.php?id=78126
        - '~^Call to an undefined method PDO::sqliteCreateFunction\(\)\.\z~'

        # legacy remnants from doctrine/common
        - '~^Class Doctrine\\Common\\(Collections\\Collection|Persistence\\Proxy) not found\.\z~'
        - '~^.+ on an unknown class Doctrine\\Common\\(Collections\\Collection|Persistence\\Proxy)\.\z~'

        # may not exist when pdo_sqlsrv is not loaded but PDO is
        - '~^Access to undefined constant PDO::SQLSRV_ENCODING_BINARY\.\z~'

        # weird class name, represented in stubs as OCI_(Lob|Collection)
        - '~unknown class OCI-(Lob|Collection)~'

        # https://github.com/doctrine/dbal/pull/3582/files#r290847062
        -
            message: '~Parameter #3 \$type of method Doctrine\\DBAL\\Driver\\Statement::bindValue\(\) expects int, string given\.~'
            path: %currentWorkingDirectory%/tests/Functional/DataAccessTest.php

        # https://github.com/JetBrains/phpstorm-stubs/pull/766
<<<<<<< HEAD
        - '~^Method Doctrine\\DBAL\\Driver\\Mysqli\\MysqliStatement::fetch\(\) never returns null so it can be removed from the return typehint\.$~'
=======
        -
            message: '~^Strict comparison using === between true and null will always evaluate to false\.$~'
            path: %currentWorkingDirectory%/src/Driver/Mysqli/Result.php
>>>>>>> 66b1f3d2

        # The ReflectionException in the case when the class does not exist is acceptable and does not need to be handled
        - '~^Parameter #1 \$argument of class ReflectionClass constructor expects class-string<T of object>\|T of object, string given\.$~'

        # https://github.com/phpstan/phpstan/issues/3132
        -
            message: '~^Call to function in_array\(\) with arguments Doctrine\\DBAL\\Schema\\Column, array<string> and true will always evaluate to false\.$~'
            path: %currentWorkingDirectory%/src/Schema/Table.php

        # https://github.com/phpstan/phpstan/issues/3133
        -
            message: '~^Cannot cast array<string>\|bool\|string\|null to int\.$~'
            path: %currentWorkingDirectory%/src/Tools/Console/Command/RunSqlCommand.php

        # Requires a release of https://github.com/JetBrains/phpstorm-stubs/pull/732
        -
            message: '~^Access to undefined constant PDO::PGSQL_ATTR_DISABLE_PREPARES\.$~'
            paths:
                - %currentWorkingDirectory%/src/Driver/PDOPgSql/Driver.php
                - %currentWorkingDirectory%/tests/Driver/PDOPgSql/DriverTest.php

        # False Positive
        - '~Strict comparison using === between 1 and 2 will always evaluate to false~'

        # Needs Generics
        - '~Method Doctrine\\DBAL\\Schema\\SchemaDiff::getNewTablesSortedByDependencies\(\) should return array<Doctrine\\DBAL\\Schema\\Table> but returns array<object>.~'

        # https://github.com/phpstan/phpstan/issues/3134
        -
            message: '~^Call to static method PHPUnit\\Framework\\Assert::assertSame\(\) with Doctrine\\DBAL\\Types\\Type and Doctrine\\DBAL\\Types\\Type will always evaluate to true\.$~'
            path: %currentWorkingDirectory%/tests/Types/TypeRegistryTest.php

        # https://github.com/phpstan/phpstan-strict-rules/issues/103
        -
            message: '~^Construct empty\(\) is not allowed. Use more strict comparison\.~'
            paths:
                - %currentWorkingDirectory%/src/Driver/*/*Connection.php
                - %currentWorkingDirectory%/src/Driver/*/Driver.php
                - %currentWorkingDirectory%/src/Driver/AbstractOracleDriver/EasyConnectString.php
                - %currentWorkingDirectory%/src/Platforms/*Platform.php
                - %currentWorkingDirectory%/src/Schema/*SchemaManager.php

        # In some namespaces, we use array<string,mixed>, some elements of which are actually boolean
        -
            message: '~^Only booleans are allowed in .*, mixed given~'
            paths:
                - %currentWorkingDirectory%/src/Driver/*/Driver.php
                - %currentWorkingDirectory%/src/Platforms/*Platform.php
                - %currentWorkingDirectory%/src/Schema/*SchemaManager.php

        # Some APIs use variable method calls internally
        -
            message: '~^Variable method call on .*~'
            paths:
                - %currentWorkingDirectory%/src/Schema/AbstractSchemaManager.php
                - %currentWorkingDirectory%/src/Schema/Column.php

        # https://github.com/phpstan/phpstan/issues/3146
        -
            message: '~^Only numeric types are allowed in -, int<1, max>\|false given on the left side\.~'
            paths:
                - %currentWorkingDirectory%/src/Platforms/SQLServer2012Platform.php

        # Temporaily suppressed during up-merging an upgrade PHPStan 0.12
        - '~^Unable to resolve the template type ExpectedType in call to method static method PHPUnit\\Framework\\Assert::assertInstanceOf\(\)$~'
        - '~^Unable to resolve the template type RealInstanceType in call to method PHPUnit\\Framework\\TestCase::getMockClass\(\)$~'

        # Temporaily suppressed during up-merging an upgrade PHPStan 0.12
        -
            message: '~^Parameter #1 \$expected of static method PHPUnit\\Framework\\Assert::assertInstanceOf\(\) expects class-string<object>, string given\.$~'
            path: %currentWorkingDirectory%/tests/Driver/AbstractDriverTest.php

        # Temporaily suppressed during up-merging an upgrade PHPStan 0.12
        -
            message: '~^Call to an undefined method Doctrine\\DBAL\\Driver::createDatabasePlatformForVersion\(\)\.$~'
            path: %currentWorkingDirectory%/tests/Driver/AbstractDriverTest.php

        # Caused by phpdoc annotations intended for Psalm
        -
            message: '~Unable to resolve the template type T in call to method static method Doctrine\\DBAL\\DriverManager::getConnection\(\)~'
            paths:
                - %currentWorkingDirectory%/src/Id/TableGenerator.php
                - %currentWorkingDirectory%/src/Schema/SqliteSchemaManager.php
                - %currentWorkingDirectory%/tests/ConnectionTest.php
                - %currentWorkingDirectory%/tests/DriverManagerTest.php
                - %currentWorkingDirectory%/tests/Functional/ConnectionTest.php
                - %currentWorkingDirectory%/tests/Functional/Driver/PDOPgsqlConnectionTest.php
                - %currentWorkingDirectory%/tests/Functional/Driver/SQLAnywhere/ConnectionTest.php
                - %currentWorkingDirectory%/tests/Functional/Driver/SQLAnywhere/StatementTest.php
                - %currentWorkingDirectory%/tests/Functional/ExceptionTest.php
                - %currentWorkingDirectory%/tests/Functional/MasterSlaveConnectionTest.php
                - %currentWorkingDirectory%/tests/Functional/PortabilityTest.php
                - %currentWorkingDirectory%/tests/Functional/Schema/MySqlSchemaManagerTest.php
                - %currentWorkingDirectory%/tests/Schema/Synchronizer/SingleDatabaseSynchronizerTest.php
                - %currentWorkingDirectory%/tests/TestUtil.php

        -
            message: '~Method Doctrine\\DBAL\\Driver\\PDOSqlsrv\\Connection\:\:lastInsertId\(\) should return string but returns string\|false\|null\.~'
            paths:
                - %currentWorkingDirectory%/src/Driver/PDOSqlsrv/Connection.php

includes:
    - vendor/phpstan/phpstan-phpunit/extension.neon
    - vendor/phpstan/phpstan-phpunit/rules.neon
    - vendor/phpstan/phpstan-strict-rules/rules.neon<|MERGE_RESOLUTION|>--- conflicted
+++ resolved
@@ -32,13 +32,9 @@
             path: %currentWorkingDirectory%/tests/Functional/DataAccessTest.php
 
         # https://github.com/JetBrains/phpstorm-stubs/pull/766
-<<<<<<< HEAD
-        - '~^Method Doctrine\\DBAL\\Driver\\Mysqli\\MysqliStatement::fetch\(\) never returns null so it can be removed from the return typehint\.$~'
-=======
         -
             message: '~^Strict comparison using === between true and null will always evaluate to false\.$~'
             path: %currentWorkingDirectory%/src/Driver/Mysqli/Result.php
->>>>>>> 66b1f3d2
 
         # The ReflectionException in the case when the class does not exist is acceptable and does not need to be handled
         - '~^Parameter #1 \$argument of class ReflectionClass constructor expects class-string<T of object>\|T of object, string given\.$~'
