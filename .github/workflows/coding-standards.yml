--- conflicted
+++ resolved
@@ -25,10 +25,6 @@
 jobs:
   coding-standards:
     name: "Coding Standards"
-<<<<<<< HEAD
-    uses: "doctrine/.github/.github/workflows/coding-standards.yml@7.2.2"
+    uses: "doctrine/.github/.github/workflows/coding-standards.yml@7.3.0"
     with:
-      composer-options: "--ignore-platform-req=php+"
-=======
-    uses: "doctrine/.github/.github/workflows/coding-standards.yml@7.3.0"
->>>>>>> d5c144e9
+      composer-options: "--ignore-platform-req=php+"