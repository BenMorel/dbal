--- conflicted
+++ resolved
@@ -25,10 +25,6 @@
 jobs:
   coding-standards:
     name: "Coding Standards"
-<<<<<<< HEAD
-    uses: "doctrine/.github/.github/workflows/coding-standards.yml@7.1.0"
+    uses: "doctrine/.github/.github/workflows/coding-standards.yml@7.2.1"
     with:
-      composer-options: "--ignore-platform-req=php+"
-=======
-    uses: "doctrine/.github/.github/workflows/coding-standards.yml@7.2.1"
->>>>>>> fcd80ce2
+      composer-options: "--ignore-platform-req=php+"