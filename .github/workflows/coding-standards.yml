name: "Coding Standards"

on:
  pull_request:
    branches:
      - "*.x"
    paths:
      - .github/workflows/coding-standards.yml
      - bin/**
      - composer.*
      - phpcs.xml.dist
      - src/**
      - tests/**
  push:
    branches:
      - "*.x"
    paths:
      - .github/workflows/coding-standards.yml
      - bin/**
      - composer.*
      - phpcs.xml.dist
      - src/**
      - tests/**

jobs:
  coding-standards:
    name: "Coding Standards"
<<<<<<< HEAD
    uses: "doctrine/.github/.github/workflows/coding-standards.yml@1.1.1"
    with:
      php-version: "8.1"
=======
    uses: "doctrine/.github/.github/workflows/coding-standards.yml@3.0.0"
>>>>>>> db3ad9c1
<|MERGE_RESOLUTION|>--- conflicted
+++ resolved
@@ -25,10 +25,4 @@
 jobs:
   coding-standards:
     name: "Coding Standards"
-<<<<<<< HEAD
-    uses: "doctrine/.github/.github/workflows/coding-standards.yml@1.1.1"
-    with:
-      php-version: "8.1"
-=======
-    uses: "doctrine/.github/.github/workflows/coding-standards.yml@3.0.0"
->>>>>>> db3ad9c1
+    uses: "doctrine/.github/.github/workflows/coding-standards.yml@3.0.0"