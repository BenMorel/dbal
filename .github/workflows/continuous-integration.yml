--- conflicted
+++ resolved
@@ -46,11 +46,7 @@
           - os: "ubuntu-20.04"
             php-version: "8.1"
             dependencies: "lowest"
-<<<<<<< HEAD
-          - os: "ubuntu-20.04"
-=======
           - os: "ubuntu-22.04"
->>>>>>> 658ec48d
             php-version: "8.1"
             dependencies: "highest"
 
@@ -459,11 +455,7 @@
 
   phpunit-ibm-db2:
     name: "PHPUnit with IBM DB2"
-<<<<<<< HEAD
-    runs-on: "ubuntu-20.04"
-=======
-    runs-on: "ubuntu-22.04"
->>>>>>> 658ec48d
+    runs-on: "ubuntu-22.04"
     needs: "phpunit-smoke-check"
 
     strategy:
