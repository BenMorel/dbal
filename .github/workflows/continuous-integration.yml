--- conflicted
+++ resolved
@@ -46,21 +46,12 @@
           - "sqlite3"
           - "pdo_sqlite"
         include:
-<<<<<<< HEAD
-          - os: "ubuntu-20.04"
+          - os: "ubuntu-22.04"
             php-version: "8.2"
             dependencies: "lowest"
             extension: "pdo_sqlite"
-          - os: "ubuntu-22.04"
+          - os: "ubuntu-24.04"
             php-version: "8.4"
-=======
-          - os: "ubuntu-22.04"
-            php-version: "8.1"
-            dependencies: "lowest"
-            extension: "pdo_sqlite"
-          - os: "ubuntu-24.04"
-            php-version: "8.1"
->>>>>>> 132d71c4
             dependencies: "highest"
             extension: "sqlite3"
 
