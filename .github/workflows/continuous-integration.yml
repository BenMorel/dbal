name: "Continuous Integration"

on:
  pull_request:
    branches:
      - "*.x"
    paths:
      - .github/workflows/continuous-integration.yml
      - ci/**
      - composer.*
      - phpunit.xml.dist
      - src/**
      - tests/**
  push:
    branches:
      - "*.x"
    paths:
      - .github/workflows/continuous-integration.yml
      - ci/**
      - composer.*
      - phpunit.xml.dist
      - src/**
      - tests/**
  schedule:
    - cron: "42 3 * * *"

env:
  fail-fast: true

jobs:
  phpunit-smoke-check:
    name: "PHPUnit with SQLite"
    runs-on: "${{ matrix.os }}"

    strategy:
      matrix:
        os:
          - "ubuntu-22.04"
        php-version:
          - "8.1"
          - "8.2"
          - "8.3"
        dependencies:
          - "highest"
        extension:
          - "pdo_sqlite"
        include:
          - os: "ubuntu-20.04"
            php-version: "8.1"
            dependencies: "lowest"
            extension: "pdo_sqlite"
          - os: "ubuntu-22.04"
            php-version: "8.1"
            dependencies: "highest"
            extension: "sqlite3"

    steps:
      - name: "Checkout"
        uses: "actions/checkout@v4"
        with:
          fetch-depth: 2

      - name: "Install PHP"
        uses: "shivammathur/setup-php@v2"
        with:
          php-version: "${{ matrix.php-version }}"
          coverage: "pcov"
          ini-values: "zend.assertions=1"

      - name: "Install dependencies with Composer"
        uses: "ramsey/composer-install@v2"
        with:
          composer-options: "--ignore-platform-req=php+"
          dependency-versions: "${{ matrix.dependencies }}"

      - name: "Print SQLite version"
        run: >
          php -r 'printf("Testing with libsqlite version %s\n", (new PDO("sqlite::memory:"))->query("select sqlite_version()")->fetch()[0]);'
        if: "${{ matrix.extension == 'pdo_sqlite' }}"

      - name: "Print SQLite version"
        run: >
          php -r 'printf("Testing with libsqlite version %s\n", SQLite3::version()["versionString"]);'
        if: "${{ matrix.extension == 'sqlite3' }}"

      - name: "Run PHPUnit"
        run: "vendor/bin/phpunit -c ci/github/phpunit/${{ matrix.extension }}.xml --coverage-clover=coverage.xml"

      - name: "Upload coverage file"
        uses: "actions/upload-artifact@v4"
        with:
          name: "phpunit-${{ matrix.extension }}-${{ matrix.dependencies }}-${{ matrix.php-version }}.coverage"
          path: "coverage.xml"

  phpunit-oci8:
    name: "PHPUnit on OCI8"
    runs-on: "ubuntu-22.04"
    needs: "phpunit-smoke-check"

    strategy:
      matrix:
        php-version:
          - "8.1"
          - "8.2"
          - "8.3"
        oracle-version:
          - "18"
          - "21"
          - "23"

    services:
      oracle:
        image: gvenzl/oracle-${{ matrix.oracle-version < 23 && 'xe' || 'free'  }}:${{ matrix.oracle-version }}
        env:
          ORACLE_PASSWORD: oracle
        ports:
          - "1521:1521"
        options: >-
          --health-cmd healthcheck.sh
          --health-interval 20s
          --health-timeout 10s
          --health-retries 10

    steps:
      - name: "Checkout"
        uses: "actions/checkout@v4"
        with:
          fetch-depth: 2

      - name: "Install PHP"
        uses: "shivammathur/setup-php@v2"
        with:
          php-version: "${{ matrix.php-version }}"
          extensions: "oci8"
          coverage: "pcov"
          ini-values: "zend.assertions=1"

      - name: "Install dependencies with Composer"
        uses: "ramsey/composer-install@v2"
        with:
          composer-options: "--ignore-platform-req=php+"

      - name: "Run PHPUnit"
        run: "vendor/bin/phpunit -c ci/github/phpunit/oci8${{ matrix.oracle-version < 23 && '-21' || ''  }}.xml --coverage-clover=coverage.xml"

      - name: "Upload coverage file"
        uses: "actions/upload-artifact@v4"
        with:
          name: "${{ github.job }}-${{ matrix.php-version }}-${{ matrix.oracle-version }}.coverage"
          path: "coverage.xml"

  phpunit-pdo-oci:
    name: "PHPUnit on PDO_OCI"
    runs-on: "ubuntu-22.04"
    needs: "phpunit-smoke-check"

    strategy:
      matrix:
        php-version:
          - "8.1"
          - "8.2"
          - "8.3"
        oracle-version:
          - "18"
          - "21"
          - "23"

    services:
      oracle:
        image: gvenzl/oracle-${{ matrix.oracle-version < 23 && 'xe' || 'free'  }}:${{ matrix.oracle-version }}
        env:
          ORACLE_PASSWORD: oracle
        ports:
          - "1521:1521"
        options: >-
          --health-cmd healthcheck.sh
          --health-interval 20s
          --health-timeout 10s
          --health-retries 10

    steps:
      - name: "Checkout"
        uses: "actions/checkout@v4"
        with:
          fetch-depth: 2

      - name: "Install PHP"
        uses: "shivammathur/setup-php@v2"
        with:
          php-version: "${{ matrix.php-version }}"
          extensions: "pdo_oci"
          coverage: "pcov"
          ini-values: "zend.assertions=1"

      - name: "Install dependencies with Composer"
        uses: "ramsey/composer-install@v2"
        with:
          composer-options: "--ignore-platform-req=php+"

      - name: "Run PHPUnit"
        run: "vendor/bin/phpunit -c ci/github/phpunit/pdo_oci${{ matrix.oracle-version < 23 && '-21' || ''  }}.xml --coverage-clover=coverage.xml"

      - name: "Upload coverage file"
        uses: "actions/upload-artifact@v4"
        with:
          name: "${{ github.job }}-${{ matrix.php-version }}-${{ matrix.oracle-version }}.coverage"
          path: "coverage.xml"

  phpunit-postgres:
    name: "PHPUnit with PostgreSQL"
    runs-on: "ubuntu-22.04"
    needs: "phpunit-smoke-check"

    strategy:
      matrix:
        php-version:
          - "8.1"
        postgres-version:
          - "10"
          - "15"
          - "16"
        extension:
          - "pgsql"
          - "pdo_pgsql"
        include:
          - php-version: "8.2"
            postgres-version: "16"
            extension: "pgsql"
          - php-version: "8.3"
            postgres-version: "16"
            extension: "pdo_pgsql"

    services:
      postgres:
        image: "postgres:${{ matrix.postgres-version }}"
        env:
          POSTGRES_PASSWORD: "postgres"

        options: >-
          --health-cmd "pg_isready"

        ports:
          - "5432:5432"

    steps:
      - name: "Checkout"
        uses: "actions/checkout@v4"
        with:
          fetch-depth: 2

      - name: "Install PHP"
        uses: "shivammathur/setup-php@v2"
        with:
          php-version: "${{ matrix.php-version }}"
          extensions: "pgsql pdo_pgsql"
          coverage: "pcov"
          ini-values: "zend.assertions=1"

      - name: "Install dependencies with Composer"
        uses: "ramsey/composer-install@v2"
        with:
          composer-options: "--ignore-platform-req=php+"

      - name: "Run PHPUnit"
        run: "vendor/bin/phpunit -c ci/github/phpunit/${{ matrix.extension }}.xml --coverage-clover=coverage.xml"

      - name: "Upload coverage file"
        uses: "actions/upload-artifact@v4"
        with:
          name: "${{ github.job }}-${{ matrix.postgres-version }}-${{ matrix.extension }}-${{ matrix.php-version }}.coverage"
          path: "coverage.xml"

  phpunit-mariadb:
    name: "PHPUnit with MariaDB"
    runs-on: "ubuntu-22.04"
    needs: "phpunit-smoke-check"

    strategy:
      matrix:
        php-version:
          - "8.1"
        mariadb-version:
<<<<<<< HEAD
          - "10.4"  # Oldest version supported by DBAL, LTS (Jun 2024)
=======
          # keep in sync with https://mariadb.org/about/#maintenance-policy
          - "10.0"  # Oldest version supported by DBAL
          - "10.4"  # LTS (Jun 2024)
>>>>>>> e5db00eb
          - "10.5"  # LTS (Jun 2025)
          - "10.6"  # LTS (Jul 2026)
          - "10.11" # LTS (Feb 2028)
          - "11.0"  # STS (Jun 2024)
          - "11.1"  # STS (Aug 2024)
          - "11.2"  # STS (Nov 2024)
          - "11.3"  # STS (Feb 2025)
        extension:
          - "mysqli"
          - "pdo_mysql"
        include:
          - php-version: "8.2"
            mariadb-version: "11.2"
            extension: "mysqli"
          - php-version: "8.3"
            mariadb-version: "11.2"
            extension: "pdo_mysql"

    services:
      mariadb:
        image: "mariadb:${{ matrix.mariadb-version }}"
        env:
          MYSQL_ALLOW_EMPTY_PASSWORD: yes
          MYSQL_DATABASE: "doctrine_tests"

        options: >-
          --health-cmd "mariadb-admin ping --silent || mysqladmin ping --silent"

        ports:
          - "3306:3306"

    steps:
      - name: "Checkout"
        uses: "actions/checkout@v4"
        with:
          fetch-depth: 2

      - name: "Install PHP"
        uses: "shivammathur/setup-php@v2"
        with:
          php-version: "${{ matrix.php-version }}"
          coverage: "pcov"
          ini-values: "zend.assertions=1"
          extensions: "${{ matrix.extension }}"

      - name: "Install dependencies with Composer"
        uses: "ramsey/composer-install@v2"
        with:
          composer-options: "--ignore-platform-req=php+"

      - name: "Run PHPUnit"
        run: "vendor/bin/phpunit -c ci/github/phpunit/${{ matrix.extension }}.xml --coverage-clover=coverage.xml"

      - name: "Upload coverage file"
        uses: "actions/upload-artifact@v4"
        with:
          name: "${{ github.job }}-${{ matrix.mariadb-version }}-${{ matrix.extension }}-${{ matrix.php-version }}.coverage"
          path: "coverage.xml"

  phpunit-mysql:
    name: "PHPUnit with MySQL"
    runs-on: "ubuntu-22.04"
    needs: "phpunit-smoke-check"

    strategy:
      matrix:
        php-version:
          - "8.1"
        mysql-version:
          - "5.7"
          - "8.0"
          - "8.3"
        extension:
          - "mysqli"
          - "pdo_mysql"
        config-file-suffix:
          - ""
        include:
          - config-file-suffix: "-tls"
            php-version: "8.1"
            mysql-version: "8.0"
            extension: "mysqli"
          - php-version: "8.2"
            mysql-version: "8.0"
            extension: "mysqli"
          - php-version: "8.3"
            mysql-version: "8.0"
            extension: "pdo_mysql"

    services:
      mysql:
        image: "mysql:${{ matrix.mysql-version }}"

        options: >-
          --health-cmd "mysqladmin ping --silent"
          -e MYSQL_ALLOW_EMPTY_PASSWORD=yes
          -e MYSQL_DATABASE=doctrine_tests
          ${{ matrix.custom-entrypoint }}

        ports:
          - "3306:3306"

    steps:
      - name: "Checkout"
        uses: "actions/checkout@v4"
        with:
          fetch-depth: 2

      - name: "Install PHP"
        uses: "shivammathur/setup-php@v2"
        with:
          php-version: "${{ matrix.php-version }}"
          coverage: "pcov"
          ini-values: "zend.assertions=1"
          extensions: "${{ matrix.extension }}"

      - name: "Install dependencies with Composer"
        uses: "ramsey/composer-install@v2"
        with:
          composer-options: "--ignore-platform-req=php+"

      - name: "Copy TLS-related files"
        run: 'docker cp "${{ job.services.mysql.id }}:/var/lib/mysql/ca.pem" . && docker cp "${{ job.services.mysql.id }}:/var/lib/mysql/client-cert.pem" . && docker cp "${{ job.services.mysql.id }}:/var/lib/mysql/client-key.pem" .'
        if: "${{ endsWith(matrix.config-file-suffix, 'tls') }}"

      - name: "Run PHPUnit"
        run: "vendor/bin/phpunit -c ci/github/phpunit/${{ matrix.extension }}${{ matrix.config-file-suffix }}.xml --coverage-clover=coverage.xml"

      - name: "Upload coverage file"
        uses: "actions/upload-artifact@v4"
        with:
          name: "${{ github.job }}-${{ matrix.mysql-version }}-${{ matrix.extension }}-${{ matrix.config-file-suffix }}-${{ matrix.php-version }}.coverage"
          path: "coverage.xml"

  phpunit-mssql:
    name: "PHPUnit with SQL Server"
    runs-on: "ubuntu-20.04"
    needs: "phpunit-smoke-check"

    strategy:
      matrix:
        php-version:
          - "8.1"
          - "8.2"
          - "8.3"
        extension:
          - "sqlsrv"
          - "pdo_sqlsrv"
        collation:
          - "Latin1_General_100_CI_AS_SC_UTF8"
        include:
          - collation: "Latin1_General_100_CS_AS_SC_UTF8"
            php-version: "8.1"
            extension: "sqlsrv"
          - collation: "Latin1_General_100_CS_AS_SC_UTF8"
            php-version: "8.1"
            extension: "pdo_sqlsrv"

    services:
      mssql:
        image: "mcr.microsoft.com/mssql/server:2019-latest"
        env:
          ACCEPT_EULA: "Y"
          SA_PASSWORD: "Doctrine2018"
          MSSQL_COLLATION: "${{ matrix.collation }}"

        options: >-
          --health-cmd "echo quit | /opt/mssql-tools/bin/sqlcmd -S 127.0.0.1 -l 1 -U sa -P Doctrine2018"

        ports:
          - "1433:1433"

    steps:
      - name: "Checkout"
        uses: "actions/checkout@v4"
        with:
          fetch-depth: 2

      - name: "Install PHP"
        uses: "shivammathur/setup-php@v2"
        with:
          php-version: "${{ matrix.php-version }}"
          coverage: "pcov"
          ini-values: "zend.assertions=1"
          tools: "pecl"
          extensions: "${{ matrix.extension }}-5.10.0beta1"

      - name: "Install dependencies with Composer"
        uses: "ramsey/composer-install@v2"
        with:
          composer-options: "--ignore-platform-req=php+"

      - name: "Run PHPUnit"
        run: "vendor/bin/phpunit -c ci/github/phpunit/${{ matrix.extension }}.xml --coverage-clover=coverage.xml"

      - name: "Upload coverage file"
        uses: "actions/upload-artifact@v4"
        with:
          name: "${{ github.job }}-${{ matrix.extension }}-${{ matrix.php-version }}-${{ matrix.collation }}.coverage"
          path: "coverage.xml"

  phpunit-ibm-db2:
    name: "PHPUnit with IBM DB2"
    runs-on: "ubuntu-22.04"
    needs: "phpunit-smoke-check"

    strategy:
      matrix:
        php-version:
          - "8.1"
          - "8.2"
          - "8.3"

    services:
      ibm_db2:
        image: "icr.io/db2_community/db2:11.5.8.0"
        env:
          DB2INSTANCE: "db2inst1"
          DB2INST1_PASSWORD: "Doctrine2018"
          LICENSE: "accept"
          DBNAME: "doctrine"

        options: >-
          --health-cmd "su - ${DB2INSTANCE} -c \"db2 -t CONNECT TO ${DBNAME};\""
          --health-interval 30s
          --health-timeout 10s
          --health-retries 5
          --privileged

        ports:
          - "50000:50000"

    steps:
      - name: "Create temporary tablespace"
        run: "docker exec ${{ job.services.ibm_db2.id }} su - db2inst1 -c 'db2 -t CONNECT TO doctrine; db2 -t CREATE USER TEMPORARY TABLESPACE doctrine_tbsp PAGESIZE 4 K;'"

      - name: "Checkout"
        uses: "actions/checkout@v4"
        with:
          fetch-depth: 2

      - name: "Install IBM DB2 CLI driver"
        working-directory: /tmp
        run: |
          wget https://public.dhe.ibm.com/ibmdl/export/pub/software/data/db2/drivers/odbc_cli/linuxx64_odbc_cli.tar.gz
          tar xf linuxx64_odbc_cli.tar.gz
          rm linuxx64_odbc_cli.tar.gz

      - name: "Install PHP"
        uses: "shivammathur/setup-php@v2"
        with:
          php-version: "${{ matrix.php-version }}"
          extensions: "ibm_db2"
          coverage: "pcov"
          ini-values: "zend.assertions=1, ibm_db2.instance_name=db2inst1"
        env:
          IBM_DB2_CONFIGURE_OPTS: "--with-IBM_DB2=/tmp/clidriver"

      - name: "Install dependencies with Composer"
        uses: "ramsey/composer-install@v2"
        with:
          composer-options: "--ignore-platform-req=php+"

      - name: "Run PHPUnit"
        run: "vendor/bin/phpunit -c ci/github/phpunit/ibm_db2.xml --coverage-clover=coverage.xml"

      - name: "Upload coverage file"
        uses: "actions/upload-artifact@v4"
        with:
          name: "${{ github.job }}-${{ matrix.php-version }}.coverage"
          path: "coverage.xml"

  development-deps:
    name: "PHPUnit with PDO_SQLite and development dependencies"
    runs-on: "ubuntu-22.04"

    strategy:
      matrix:
        php-version:
          - "8.1"

    steps:
      - name: "Checkout"
        uses: "actions/checkout@v4"

      - name: "Install PHP"
        uses: "shivammathur/setup-php@v2"
        with:
          php-version: "${{ matrix.php-version }}"

      - name: "Lower minimum stability"
        run: "composer config minimum-stability dev"

      - name: "Install development dependencies with Composer"
        uses: "ramsey/composer-install@v2"
        with:
          composer-options: "--prefer-dist"

      - name: "Run PHPUnit"
        run: "vendor/bin/phpunit -c ci/github/phpunit/pdo_sqlite.xml"

  upload_coverage:
    name: "Upload coverage to Codecov"
    runs-on: "ubuntu-22.04"
    needs:
      - "phpunit-smoke-check"
      - "phpunit-oci8"
      - "phpunit-pdo-oci"
      - "phpunit-postgres"
      - "phpunit-mariadb"
      - "phpunit-mysql"
      - "phpunit-mssql"
      - "phpunit-ibm-db2"

    steps:
      - name: "Checkout"
        uses: "actions/checkout@v4"
        with:
          fetch-depth: 2

      - name: "Download coverage files"
        uses: "actions/download-artifact@v4"
        with:
          path: "reports"

      - name: "Display structure of downloaded files"
        run: ls -R
        working-directory: reports

      - name: "Upload to Codecov"
        uses: "codecov/codecov-action@v3"
        with:
          directory: reports<|MERGE_RESOLUTION|>--- conflicted
+++ resolved
@@ -280,13 +280,8 @@
         php-version:
           - "8.1"
         mariadb-version:
-<<<<<<< HEAD
+          # keep in sync with https://mariadb.org/about/#maintenance-policy
           - "10.4"  # Oldest version supported by DBAL, LTS (Jun 2024)
-=======
-          # keep in sync with https://mariadb.org/about/#maintenance-policy
-          - "10.0"  # Oldest version supported by DBAL
-          - "10.4"  # LTS (Jun 2024)
->>>>>>> e5db00eb
           - "10.5"  # LTS (Jun 2025)
           - "10.6"  # LTS (Jul 2026)
           - "10.11" # LTS (Feb 2028)
