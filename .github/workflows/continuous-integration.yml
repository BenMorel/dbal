--- conflicted
+++ resolved
@@ -55,64 +55,12 @@
             dependency-versions: "lowest"
             extension: "pdo_sqlite"
           - os: "ubuntu-24.04"
-<<<<<<< HEAD
             php-version: "8.4"
-            dependencies: "minimal"
-            extension: "sqlite3"
-
-    steps:
-      - name: "Checkout"
-        uses: "actions/checkout@v4"
-        with:
-          fetch-depth: 2
-
-      - name: "Remove optional dependencies"
-        run: "composer remove --no-update --dev doctrine/cache"
-        if: "${{ matrix.dependencies == 'minimal' }}"
-
-      - name: "Install PHP"
-        uses: "shivammathur/setup-php@v2"
-        with:
-          php-version: "${{ matrix.php-version }}"
-          coverage: "pcov"
-          ini-values: "zend.assertions=1"
-
-      - name: "Install dependencies with Composer"
-        uses: "ramsey/composer-install@v3"
-        with:
-          composer-options: "--ignore-platform-req=php+"
-          dependency-versions: "${{ matrix.dependencies == 'minimal' && 'highest' || matrix.dependencies }}"
-
-      - name: "Print SQLite version"
-        run: >
-          php -r 'printf("Testing with libsqlite version %s\n", (new PDO("sqlite::memory:"))->query("select sqlite_version()")->fetch()[0]);'
-        if: "${{ matrix.extension == 'pdo_sqlite' }}"
-
-      - name: "Print SQLite version"
-        run: >
-          php -r 'printf("Testing with libsqlite version %s\n", SQLite3::version()["versionString"]);'
-        if: "${{ matrix.extension == 'sqlite3' }}"
-
-      - name: "Run PHPUnit"
-        run: "vendor/bin/phpunit -c ci/github/phpunit/${{ matrix.extension }}.xml --coverage-clover=coverage.xml"
-
-      - name: "Upload coverage file"
-        uses: "actions/upload-artifact@v4"
-        with:
-          name: "phpunit-${{ matrix.extension }}-${{ matrix.dependencies }}-${{ matrix.php-version }}.coverage"
-          path: "coverage.xml"
-
-  phpunit-oci8:
-    name: "PHPUnit on OCI8"
-    runs-on: "ubuntu-24.04"
-=======
-            php-version: "7.4"
-            dependency-versions: "highest"
+            dependency-versions: "minimal"
             extension: "sqlite3"
 
   phpunit-oracle:
     name: "PHPUnit with Oracle"
->>>>>>> 25659376
     needs: "phpunit-smoke-check"
     uses: ./.github/workflows/phpunit-oracle.yml
     with:
