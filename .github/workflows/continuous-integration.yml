name: "Continuous Integration"

on:
  pull_request:
    branches:
      - "*.x"
    paths:
      - .github/workflows/continuous-integration.yml
      - .github/workflows/phpunit-*.yml
      - ci/**
      - composer.*
      - phpunit.xml.dist
      - src/**
      - tests/**
  push:
    branches:
      - "*.x"
    paths:
      - .github/workflows/continuous-integration.yml
      - .github/workflows/phpunit-*.yml
      - ci/**
      - composer.*
      - phpunit.xml.dist
      - src/**
      - tests/**
  schedule:
    - cron: "42 3 * * *"

jobs:
  phpunit-smoke-check:
    name: "PHPUnit with SQLite"
    uses: ./.github/workflows/phpunit-sqlite.yml
    with:
      os: ${{ matrix.os }}
      php-version: ${{ matrix.php-version }}
      extension: ${{ matrix.extension }}
      dependency-versions: ${{ matrix.dependency-versions }}
      config-file-suffix: ${{ matrix.config-file-suffix }}

    strategy:
      matrix:
        os:
          - "ubuntu-24.04"
        php-version:
          - "8.3"
          - "8.4"
        dependency-versions:
          - "highest"
        extension:
          - "sqlite3"
          - "pdo_sqlite"
        include:
          - os: "ubuntu-22.04"
            php-version: "8.2"
            dependency-versions: "lowest"
            extension: "pdo_sqlite"
          - os: "ubuntu-24.04"
            php-version: "8.4"
            dependency-versions: "highest"
            extension: "sqlite3"
          - os: "ubuntu-22.04"
            php-version: "8.2"
            dependency-versions: "highest"
            extension: "pdo_sqlite"
            config-file-suffix: "-stringify_fetches"

  phpunit-oracle:
    name: "PHPUnit with Oracle"
    needs: "phpunit-smoke-check"
    uses: ./.github/workflows/phpunit-oracle.yml
    with:
      php-version: ${{ matrix.php-version }}
      oracle-version: ${{ matrix.oracle-version }}
      extension: ${{ matrix.extension }}

    strategy:
      matrix:
        php-version:
          - "8.4"
        oracle-version:
          - "18"
          - "21"
          - "23"
        extension:
          - oci8
          - pdo_oci
        include:
          - php-version: '8.2'
            oracle-version: '23'
            extension: oci8
          - php-version: '8.2'
            oracle-version: '23'
            extension: pdo_oci

  phpunit-postgres:
    name: "PHPUnit with PostgreSQL"
    needs: "phpunit-smoke-check"
    uses: ./.github/workflows/phpunit-postgres.yml
    with:
      php-version: ${{ matrix.php-version }}
      postgres-version: ${{ matrix.postgres-version }}
      extension: ${{ matrix.extension }}
      postgres-locale-provider: ${{ matrix.postgres-locale-provider }}
      config-file-suffix: ${{ matrix.config-file-suffix }}

    strategy:
      matrix:
        php-version:
          - "8.3"
          - "8.4"
        postgres-locale-provider:
            - "libc"
        postgres-version:
          - "10"
          - "16"
          - "17"
        extension:
          - "pgsql"
          - "pdo_pgsql"
        include:
          - php-version: "8.2"
            postgres-version: "17"
            extension: "pgsql"
          - php-version: "8.2"
            postgres-version: "17"
            extension: "pdo_pgsql"
          - php-version: "8.4"
            postgres-version: "15"
            extension: "pdo_pgsql"
            postgres-locale-provider: "icu"
          - php-version: "8.2"
            postgres-version: "17"
            extension: "pdo_pgsql"
            config-file-suffix: "-stringify_fetches"

  phpunit-mariadb:
    name: "PHPUnit with MariaDB"
    needs: "phpunit-smoke-check"
    uses: ./.github/workflows/phpunit-mariadb.yml
    with:
      php-version: ${{ matrix.php-version }}
      mariadb-version: ${{ matrix.mariadb-version }}
      extension: ${{ matrix.extension }}
      config-file-suffix: ${{ matrix.config-file-suffix }}

    strategy:
      matrix:
        php-version:
          - "8.3"
          - "8.4"
        mariadb-version:
          # keep in sync with https://mariadb.org/about/#maintenance-policy
          - "10.4"  # Oldest version supported by DBAL, LTS (Jun 2024) We have code specific to 10.4.3-10.5.2
          - "10.5"  # LTS (Jun 2025) We have code specific to 10.5.2-10.6.0
          - "10.6"  # LTS (Jul 2026) We have code specific to 10.6.0-10.10.0
          - "10.11" # LTS (Feb 2028) We have code specific to ^10.10
          - "11.4"  # LTS (May 2029)
          - "11.8"  # LTS (Jun 2028)
        extension:
          - "mysqli"
          - "pdo_mysql"
        include:
          - php-version: "8.2"
            mariadb-version: "11.4"
            extension: "mysqli"
          - php-version: "8.2"
            mariadb-version: "11.4"
            extension: "pdo_mysql"
          - config-file-suffix: "-stringify_fetches"
            php-version: "8.2"
            mariadb-version: "11.4"
            extension: "pdo_mysql"

  phpunit-mysql:
    name: "PHPUnit with MySQL"
    needs: "phpunit-smoke-check"
    uses: ./.github/workflows/phpunit-mysql.yml
    with:
      php-version: ${{ matrix.php-version }}
      mysql-version: ${{ matrix.mysql-version }}
      extension: ${{ matrix.extension }}
      config-file-suffix: ${{ matrix.config-file-suffix }}

    strategy:
      matrix:
        php-version:
          - "8.3"
          - "8.4"
        mysql-version:
          - "5.7"
          - "8.0" # We have code specific to ^8.0
          - "9.3"
        extension:
          - "mysqli"
          - "pdo_mysql"
        include:
          - config-file-suffix: "-tls"
            php-version: "8.2"
            mysql-version: "9.1"
            extension: "mysqli"
          - config-file-suffix: "-stringify_fetches"
            php-version: "8.2"
            mysql-version: "9.1"
            extension: "pdo_mysql"
          - php-version: "8.2"
            mysql-version: "9.1"
            extension: "mysqli"

  phpunit-mssql:
    name: "PHPUnit with SQL Server"
    needs: "phpunit-smoke-check"
    uses: ./.github/workflows/phpunit-sqlserver.yml
    with:
      php-version: ${{ matrix.php-version }}
      extension: ${{ matrix.extension }}
      collation: ${{ matrix.collation }}

    strategy:
      matrix:
        php-version:
          - "8.2"
          - "8.3"
          - "8.4"
        extension:
          - "sqlsrv"
          - "pdo_sqlsrv"
        collation:
          - "Latin1_General_100_CI_AS_SC_UTF8"
        include:
          - collation: "Latin1_General_100_CS_AS_SC_UTF8"
            php-version: "8.2"
            extension: "sqlsrv"
          - collation: "Latin1_General_100_CS_AS_SC_UTF8"
            php-version: "8.2"
            extension: "pdo_sqlsrv"

  phpunit-ibm-db2:
    name: "PHPUnit with IBM DB2"
    needs: "phpunit-smoke-check"
    uses: ./.github/workflows/phpunit-db2.yml
    with:
      php-version: ${{ matrix.php-version }}

    strategy:
      matrix:
        php-version:
          - "8.2"
          - "8.3"
          - "8.4"

  development-deps:
    name: "PHPUnit with PDO_SQLite and development dependencies"
    runs-on: "ubuntu-24.04"

    strategy:
      matrix:
        php-version:
<<<<<<< HEAD
          - "8.3"
=======
          - "8.4"
>>>>>>> 2022f9eb

    steps:
      - name: "Checkout"
        uses: "actions/checkout@v4"

      - name: "Install PHP"
        uses: "shivammathur/setup-php@v2"
        with:
          php-version: "${{ matrix.php-version }}"
        env:
          fail-fast: true

      - name: "Lower minimum stability"
        run: | 
          composer config minimum-stability dev
          composer require --no-update --dev symfony/console:^8 symfony/cache:^8

      - name: "Install development dependencies with Composer"
        uses: "ramsey/composer-install@v3"
        with:
          composer-options: "--prefer-dist"

      - name: "Run PHPUnit"
        run: "vendor/bin/phpunit -c ci/github/phpunit/pdo_sqlite.xml"

  upload_coverage:
    name: "Upload coverage to Codecov"
    runs-on: "ubuntu-24.04"
    needs:
      - "phpunit-smoke-check"
      - "phpunit-oracle"
      - "phpunit-postgres"
      - "phpunit-mariadb"
      - "phpunit-mysql"
      - "phpunit-mssql"
      - "phpunit-ibm-db2"

    steps:
      - name: "Checkout"
        uses: "actions/checkout@v4"
        with:
          fetch-depth: 2

      - name: "Download coverage files"
        uses: "actions/download-artifact@v4"
        with:
          path: "reports"

      - name: "Display structure of downloaded files"
        run: ls -R
        working-directory: reports

      - name: "Upload to Codecov"
        uses: "codecov/codecov-action@v5"
        with:
          directory: reports
          fail_ci_if_error: true
          name: github-action
        env:
          CODECOV_TOKEN: ${{ secrets.CODECOV_TOKEN }}<|MERGE_RESOLUTION|>--- conflicted
+++ resolved
@@ -255,11 +255,7 @@
     strategy:
       matrix:
         php-version:
-<<<<<<< HEAD
-          - "8.3"
-=======
-          - "8.4"
->>>>>>> 2022f9eb
+          - "8.4"
 
     steps:
       - name: "Checkout"
