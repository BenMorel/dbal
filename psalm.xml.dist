<?xml version="1.0"?>
<psalm
    errorLevel="2"
    phpVersion="8.1"
    xmlns:xsi="http://www.w3.org/2001/XMLSchema-instance"
    xmlns="https://getpsalm.org/schema/config"
    xsi:schemaLocation="https://getpsalm.org/schema/config vendor/vimeo/psalm/config.xsd"
>
    <projectFiles>
        <directory name="src" />
        <directory name="static-analysis" />
        <directory name="tests" />
        <ignoreFiles>
            <directory name="vendor" />
        </ignoreFiles>
    </projectFiles>
    <stubs>
        <file name="vendor/jetbrains/phpstorm-stubs/PDO/PDO.php" />
        <file name="vendor/jetbrains/phpstorm-stubs/ibm_db2/ibm_db2.php" />
        <file name="vendor/jetbrains/phpstorm-stubs/mysqli/mysqli.php" />
        <file name="vendor/jetbrains/phpstorm-stubs/oci8/oci8.php" />
        <file name="vendor/jetbrains/phpstorm-stubs/pgsql/pgsql.php" />
        <file name="vendor/jetbrains/phpstorm-stubs/sqlsrv/sqlsrv.php" />
    </stubs>
    <issueHandlers>
        <ArgumentTypeCoercion>
            <errorLevel type="suppress">
                <!--
                    See https://github.com/composer/package-versions-deprecated/pull/12
                -->
                <file name="src/Tools/Console/ConsoleRunner.php"/>
            </errorLevel>
        </ArgumentTypeCoercion>
        <ConflictingReferenceConstraint>
            <errorLevel type="suppress">
                <!--
                    This one is just too convoluted for Psalm to figure out, by
                    its author's own admission
                -->
                <file name="src/Driver/OCI8/ConvertPositionalToNamedPlaceholders.php"/>
            </errorLevel>
        </ConflictingReferenceConstraint>
<<<<<<< HEAD
=======
        <DeprecatedClass>
            <errorLevel type="suppress">
                <!--
                    This suppression should be removed in 4.0.0.
                -->
                <referencedClass name="Doctrine\DBAL\Id\TableGenerator"/>
                <referencedClass name="Doctrine\DBAL\Id\TableGeneratorSchemaVisitor"/>
                <!--
                    TODO: remove in 4.0.0
                -->
                <referencedClass name="Doctrine\DBAL\Driver\ServerInfoAwareConnection"/>
                <referencedClass name="Doctrine\DBAL\VersionAwarePlatformDriver"/>
                <!--
                    TODO: remove in 4.0.0
                -->
                <referencedClass name="Doctrine\DBAL\Platforms\Keywords\MariaDb102Keywords"/>
                <referencedClass name="Doctrine\DBAL\Platforms\Keywords\MySQL57Keywords"/>
                <referencedClass name="Doctrine\DBAL\Platforms\Keywords\PostgreSQL100Keywords"/>
                <referencedClass name="Doctrine\DBAL\Platforms\Keywords\PostgreSQL94Keywords"/>
                <referencedClass name="Doctrine\DBAL\Platforms\Keywords\SQLServer2012Keywords"/>
                <referencedClass name="Doctrine\DBAL\Platforms\MariaDb1027Platform"/>
                <referencedClass name="Doctrine\DBAL\Platforms\MySQL57Platform"/>
                <referencedClass name="Doctrine\DBAL\Platforms\PostgreSQL100Platform"/>
                <referencedClass name="Doctrine\DBAL\Platforms\PostgreSQL94Platform"/>
                <referencedClass name="Doctrine\DBAL\Platforms\SQLServer2012Platform"/>
                <!--
                    TODO: remove in 4.0.0
                -->
                <referencedClass name="Doctrine\DBAL\Schema\Constraint"/>
                <!--
                    TODO: remove in 4.0.0
                    See https://github.com/doctrine/dbal/pull/4967
                -->
                <referencedClass name="Doctrine\DBAL\Logging\DebugStack"/>
                <referencedClass name="Doctrine\DBAL\Logging\SQLLogger"/>
                <referencedClass name="Doctrine\DBAL\Logging\LoggerChain"/>
                <!--
                    TODO: remove in 4.0.0
                -->
                <referencedClass name="Doctrine\DBAL\Schema\Visitor\CreateSchemaSqlCollector"/>
                <referencedClass name="Doctrine\DBAL\Schema\Visitor\DropSchemaSqlCollector"/>
                <!--
                    TODO: remove in 4.0.0
                -->
                <referencedClass name="Doctrine\DBAL\Platforms\Keywords\ReservedKeywordsValidator"/>
                <referencedClass name="Doctrine\DBAL\Tools\Console\Command\ReservedWordsCommand"/>
                <!--
                    TODO: remove in 4.0.0
                -->
                <referencedClass name="Doctrine\DBAL\Schema\Visitor\RemoveNamespacedAssets"/>
                <!--
                    TODO: remove in 4.0.0
                -->
                <referencedClass name="Doctrine\DBAL\Schema\Visitor\AbstractVisitor"/>
                <referencedClass name="Doctrine\DBAL\Schema\Visitor\Visitor"/>
            </errorLevel>
        </DeprecatedClass>
        <DeprecatedInterface>
            <errorLevel type="suppress">
                <!--
                    TODO: remove in 4.0.0
                -->
                <referencedClass name="Doctrine\DBAL\Driver\ServerInfoAwareConnection"/>
                <referencedClass name="Doctrine\DBAL\VersionAwarePlatformDriver"/>
                <!--
                    TODO: remove in 4.0.0
                -->
                <referencedClass name="Doctrine\DBAL\Schema\Constraint"/>
                <!--
                    TODO: remove in 4.0.0
                    See https://github.com/doctrine/dbal/pull/4967
                -->
                <referencedClass name="Doctrine\DBAL\Logging\SQLLogger"/>
                <!--
                    TODO: remove in 4.0.0
                -->
                <referencedClass name="Doctrine\DBAL\Schema\Visitor\Visitor"/>
                <referencedClass name="Doctrine\DBAL\Schema\Visitor\NamespaceVisitor"/>
            </errorLevel>
        </DeprecatedInterface>
>>>>>>> d86926b3
        <DeprecatedMethod>
            <errorLevel type="suppress">
                <!--
                    This suppression should be removed after 2022
                    See https://github.com/doctrine/dbal/pull/4317
                -->
                <file name="tests/Functional/LegacyAPITest.php"/>
                <!--
                    TODO: remove in 4.0.0
                -->
<<<<<<< HEAD
                <referencedMethod name="Doctrine\DBAL\Platforms\AbstractPlatform::getListTablesSQL"/>
=======
                <referencedMethod name="Doctrine\DBAL\Platforms\AbstractPlatform::isCommentedDoctrineType"/>
                <referencedMethod name="Doctrine\DBAL\Platforms\AbstractPlatform::initializeCommentedDoctrineTypes"/>
                <referencedMethod name="Doctrine\DBAL\Platforms\AbstractPlatform::markedDoctrineTypeCommented"/>
                <referencedMethod name="Doctrine\DBAL\Platforms\AbstractPlatform::supportsAlterTable"/>
                <referencedMethod name="Doctrine\DBAL\Platforms\AbstractPlatform::supportsViews"/>
                <!--
                    See https://github.com/doctrine/dbal/pull/4742
                    TODO: remove in 4.0.0
                -->
                <referencedMethod name="Doctrine\DBAL\Schema\ForeignKeyConstraint::getLocalTable"/>
                <referencedMethod name="Doctrine\DBAL\Schema\ForeignKeyConstraint::getLocalTableName"/>
                <referencedMethod name="Doctrine\DBAL\Schema\ForeignKeyConstraint::setLocalTable"/>
                <!--
                    TODO: remove in 4.0.0
                -->
                <referencedMethod name="Doctrine\DBAL\Schema\Schema::getMigrateToSql"/>
                <!--
                    TODO: remove in 4.0.0
                -->
                <referencedMethod name="Doctrine\DBAL\Platforms\OraclePlatform::assertValidIdentifier"/>
                <!--
                    TODO: remove in 4.0.0
                    See https://github.com/doctrine/dbal/pull/4822
                -->
                <referencedMethod name="Doctrine\DBAL\Schema\SchemaConfig::hasExplicitForeignKeyIndexes"/>
                <!--
                    TODO: remove in 4.0.0
                    See https://github.com/doctrine/dbal/pull/4814
                -->
                <referencedMethod name="Doctrine\DBAL\Schema\AbstractAsset::getFullQualifiedName"/>
                <!--
                    TODO: remove in 4.0.0
                    See https://github.com/doctrine/dbal/pull/4821
                -->
                <referencedMethod name="Doctrine\DBAL\Schema\AbstractSchemaManager::getSchemaSearchPaths"/>
                <!--
                    TODO: remove in 4.0.0
                -->
                <referencedMethod name="Doctrine\DBAL\Platforms\AbstractPlatform::getCreateConstraintSQL"/>
                <referencedMethod name="Doctrine\DBAL\Schema\ForeignKeyConstraint::getColumns"/>
                <!--
                    TODO: remove in 4.0.0
                    See https://github.com/doctrine/dbal/pull/4897
                -->
                <referencedMethod name="Doctrine\DBAL\Schema\AbstractSchemaManager::tryMethod"/>

                <!-- TODO: remove in 4.0.0 -->
                <referencedMethod name="Doctrine\DBAL\Driver\PDO\Connection::getWrappedConnection"/>
                <!--
                    TODO: remove in 4.0.0
                    See https://github.com/doctrine/dbal/pull/4966
                -->
                <referencedMethod name="Doctrine\DBAL\Connection::getWrappedConnection"/>
                <!--
                    TODO: remove in 4.0.0
                -->
                <referencedMethod name="Doctrine\DBAL\Platforms\AbstractMySQLPlatform::getListTableColumnsSQL"/>
                <referencedMethod name="Doctrine\DBAL\Platforms\AbstractMySQLPlatform::getListTableForeignKeysSQL"/>
                <referencedMethod name="Doctrine\DBAL\Platforms\AbstractMySQLPlatform::getListTableIndexesSQL"/>
                <referencedMethod name="Doctrine\DBAL\Platforms\AbstractPlatform::getListTableColumnsSQL"/>
                <referencedMethod name="Doctrine\DBAL\Platforms\AbstractPlatform::getListTableForeignKeysSQL"/>
                <referencedMethod name="Doctrine\DBAL\Platforms\AbstractPlatform::getListTableIndexesSQL"/>
                <referencedMethod name="Doctrine\DBAL\Platforms\DB2Platform::getListTableColumnsSQL"/>
                <referencedMethod name="Doctrine\DBAL\Platforms\DB2Platform::getListTableCommentsSQL"/>
                <referencedMethod name="Doctrine\DBAL\Platforms\DB2Platform::getListTableForeignKeysSQL"/>
                <referencedMethod name="Doctrine\DBAL\Platforms\DB2Platform::getListTableIndexesSQL"/>
                <referencedMethod name="Doctrine\DBAL\Platforms\OraclePlatform::getListTableColumnsSQL"/>
                <referencedMethod name="Doctrine\DBAL\Platforms\OraclePlatform::getListTableForeignKeysSQL"/>
                <referencedMethod name="Doctrine\DBAL\Platforms\OraclePlatform::getListTableIndexesSQL"/>
                <referencedMethod name="Doctrine\DBAL\Platforms\PostgreSQLPlatform::getListTableColumnsSQL"/>
                <referencedMethod name="Doctrine\DBAL\Platforms\PostgreSQLPlatform::getListTableForeignKeysSQL"/>
                <referencedMethod name="Doctrine\DBAL\Platforms\PostgreSQLPlatform::getListTableIndexesSQL"/>
                <referencedMethod name="Doctrine\DBAL\Platforms\PostgreSQLPlatform::getListTableMetadataSQL"/>
                <referencedMethod name="Doctrine\DBAL\Platforms\SQLServerPlatform::getListTableColumnsSQL"/>
                <referencedMethod name="Doctrine\DBAL\Platforms\SQLServerPlatform::getListTableForeignKeysSQL"/>
                <referencedMethod name="Doctrine\DBAL\Platforms\SQLServerPlatform::getListTableIndexesSQL"/>
                <referencedMethod name="Doctrine\DBAL\Platforms\SQLServerPlatform::getListTableMetadataSQL"/>
                <referencedMethod name="Doctrine\DBAL\Platforms\SqlitePlatform::getListTableColumnsSQL"/>
                <referencedMethod name="Doctrine\DBAL\Platforms\SqlitePlatform::getListTableForeignKeysSQL"/>
                <referencedMethod name="Doctrine\DBAL\Platforms\SqlitePlatform::getListTableIndexesSQL"/>
                <!--
                    See https://github.com/doctrine/dbal/pull/1519
                -->
                <referencedMethod name="Doctrine\DBAL\Platforms\AbstractMySQLPlatform::prefersIdentityColumns"/>
                <referencedMethod name="Doctrine\DBAL\Platforms\AbstractPlatform::prefersIdentityColumns"/>
                <referencedMethod name="Doctrine\DBAL\Platforms\DB2Platform::prefersIdentityColumns"/>
                <referencedMethod name="Doctrine\DBAL\Platforms\SQLServerPlatform::prefersIdentityColumns"/>
                <referencedMethod name="Doctrine\DBAL\Platforms\SqlitePlatform::prefersIdentityColumns"/>
                <!--
                    TODO: remove in 4.0.0
                    See https://github.com/doctrine/dbal/pull/5136
                -->
                <referencedMethod name="Doctrine\DBAL\Types\Type::canRequireSQLConversion"/>
                <!--
                    TODO: remove in 4.0.0
                    See https://github.com/doctrine/dbal/pull/5204
                -->
                <referencedMethod name="Doctrine\DBAL\Platforms\AbstractPlatform::getColumnComment"/>
                <!--
                    TODO: remove in 4.0.0
                    See https://github.com/doctrine/dbal/pull/5049
                -->
                <referencedMethod name="Doctrine\DBAL\Types\Type::getName"/>
                <!--
                    TODO: remove in 4.0.0
                -->
                <referencedMethod name="Doctrine\DBAL\Platforms\OraclePlatform::getListTableConstraintsSQL"/>
                <referencedMethod name="Doctrine\DBAL\Platforms\PostgreSQLPlatform::getListTableConstraintsSQL"/>
                <referencedMethod name="Doctrine\DBAL\Platforms\SqlitePlatform::getListTableConstraintsSQL"/>
                <!--
                    TODO: remove in 4.0.0
                -->
                <referencedMethod name="Doctrine\DBAL\Platforms\AbstractPlatform::getVarcharTypeDeclarationSQL"/>
                <!--
                    TODO: remove in 4.0.0
                -->
                <referencedMethod name="Doctrine\DBAL\Platforms\AbstractMySQLPlatform::getIdentifierQuoteCharacter"/>
                <referencedMethod name="Doctrine\DBAL\Platforms\AbstractPlatform::getIdentifierQuoteCharacter"/>
                <referencedMethod name="Doctrine\DBAL\Platforms\AbstractPlatform::getStringLiteralQuoteCharacter"/>
                <!--
                    TODO: remove in 4.0.0
                -->
                <referencedMethod name="Doctrine\DBAL\Platforms\AbstractPlatform::supportsForeignKeyConstraints"/>
                <!--
                    TODO: remove in 4.0.0
                -->
                <referencedMethod name="Doctrine\DBAL\Platforms\Keywords\KeywordList::getName"/>
                <!--
                    TODO: remove in 4.0.0
                -->
                <referencedMethod name="Doctrine\DBAL\Schema\Schema::visit"/>
                <referencedMethod name="Doctrine\DBAL\Schema\Sequence::visit"/>
                <referencedMethod name="Doctrine\DBAL\Schema\Table::visit"/>
>>>>>>> d86926b3
            </errorLevel>
        </DeprecatedMethod>
        <DocblockTypeContradiction>
            <errorLevel type="suppress">
                <!--
                    Requires a release of https://github.com/JetBrains/phpstorm-stubs/pull/1158
                -->
                <file name="src/Driver/IBMDB2/Connection.php"/>
                <!--
                    These issues can be mostly divided in the following categories:
                      1. Union types not supported at the language level (require dropping PHP 7 support)
                      2. Associative arrays with typed elements used instead of classes (require breaking API changes)
                -->
                <file name="src/Connection.php"/>
                <file name="src/Driver/IBMDB2/Statement.php"/>
                <!--
                    Requires a release of https://github.com/JetBrains/phpstorm-stubs/pull/1255
                -->
                <file name="src/Driver/PDO/Connection.php"/>
                <file name="src/DriverManager.php"/>
                <file name="src/Platforms/AbstractMySQLPlatform.php"/>
                <file name="src/Platforms/AbstractPlatform.php"/>
                <file name="src/Platforms/SQLServerPlatform.php"/>
                <file name="src/Platforms/SqlitePlatform.php"/>
                <file name="src/Schema/Column.php"/>
                <!--
                    See https://github.com/vimeo/psalm/issues/5325
                -->
                <file name="tests/Driver/OCI8/ExecutionModeTest.php"/>
                <!-- See https://github.com/vimeo/psalm/issues/5472 -->
                <file name="src/Portability/Converter.php"/>
            </errorLevel>
        </DocblockTypeContradiction>
        <FalsableReturnStatement>
            <errorLevel type="suppress">
                <!--
                    Fixing these issues requires an API change
                -->
                <file name="src/Driver/PDO/SQLSrv/Connection.php"/>
                <file name="src/Driver/SQLSrv/Connection.php"/>
            </errorLevel>
        </FalsableReturnStatement>
        <ImpureMethodCall>
            <errorLevel type="suppress">
                <!--
                    Requires a release of
                    https://github.com/vimeo/psalm/pull/3171
                -->
                <file name="src/Exception/DriverException.php"/>
            </errorLevel>
        </ImpureMethodCall>
        <ImplementedReturnTypeMismatch>
            <errorLevel type="suppress">
                <!-- Fixing this issue requires an API change -->
                <file name="src/Driver/OCI8/Connection.php"/>
            </errorLevel>
        </ImplementedReturnTypeMismatch>
        <InvalidArgument>
            <errorLevel type="suppress">
                <!-- We're testing with invalid input here. -->
                <file name="tests/Platforms/AbstractPlatformTestCase.php"/>
            </errorLevel>
        </InvalidArgument>
        <InvalidDocblock>
            <errorLevel type="suppress">
                <!-- See https://github.com/vimeo/psalm/issues/5472 -->
                <file name="src/Portability/Converter.php"/>
            </errorLevel>
        </InvalidDocblock>
        <InvalidPropertyAssignmentValue>
            <errorLevel type="suppress">
                <!-- Fixing this issue requires an API change -->
                <file name="src/Driver/PDO/Exception.php"/>
            </errorLevel>
        </InvalidPropertyAssignmentValue>
        <NullableReturnStatement>
            <errorLevel type="suppress">
                <!--
                    Fixing this issue requires an API change
                -->
                <file name="src/Driver/AbstractSQLiteDriver.php"/>
            </errorLevel>
        </NullableReturnStatement>
        <PossiblyNullArgument>
            <errorLevel type="suppress">
                <!--
                    This is a valid issue and requires some refactoring.
                -->
                <file name="src/Schema/SqliteSchemaManager.php"/>
            </errorLevel>
        </PossiblyNullArgument>
        <PossiblyUndefinedArrayOffset>
            <errorLevel type="suppress">
                <!-- See https://github.com/psalm/psalm-plugin-phpunit/pull/82 -->
                <file name="tests/Functional/PrimaryReadReplicaConnectionTest.php"/>
                <file name="tests/Functional/Schema/PostgreSQLSchemaManagerTest.php"/>
            </errorLevel>
        </PossiblyUndefinedArrayOffset>
        <PossiblyUndefinedVariable>
            <errorLevel type="suppress">
                <!--
                    See https://github.com/vimeo/psalm/issues/4354
                -->
                <file name="src/Schema/AbstractSchemaManager.php"/>
            </errorLevel>
        </PossiblyUndefinedVariable>
        <PossiblyFalseReference>
            <errorLevel type="suppress">
                <!--
                    oci_new_descriptor() returns OCI-Lob|false on PHP 7 and OCILob|null on PHP 8
                -->
                <file name="src/Driver/OCI8/Statement.php"/>
            </errorLevel>
        </PossiblyFalseReference>
        <PropertyNotSetInConstructor>
            <errorLevel type="suppress">
                <!-- See https://github.com/psalm/psalm-plugin-phpunit/issues/107 -->
                <!-- See https://github.com/sebastianbergmann/phpunit/pull/4610 -->
                <directory name="tests"/>
            </errorLevel>
        </PropertyNotSetInConstructor>
        <RedundantConditionGivenDocblockType>
            <errorLevel type="suppress">
                <!--
                    Fixing these issues requires support of union types at the language level
                    or breaking API changes.
                -->
                <file name="src/Platforms/AbstractMySQLPlatform.php"/>
                <file name="tests/Functional/Driver/AbstractDriverTest.php"/>
            </errorLevel>
        </RedundantConditionGivenDocblockType>
        <TypeDoesNotContainNull>
            <errorLevel type="suppress">
                <!-- See https://github.com/psalm/psalm-plugin-phpunit/issues/107 -->
                <file name="tests/Functional/Schema/SchemaManagerFunctionalTestCase.php"/>
            </errorLevel>
        </TypeDoesNotContainNull>
        <UndefinedDocblockClass>
            <errorLevel type="suppress">
                <!-- See https://github.com/vimeo/psalm/issues/5472 -->
                <referencedClass name="Doctrine\DBAL\Portability\T"/>
                <!--
                    The OCI-Lob class was renamed to OCILob in PHP 8 while Psalm infers PHP 7.3 from composer.json
                    and may not properly interpret the LanguageLevelTypeAware annotation from the stubs.
                -->
                <referencedClass name="OCILob"/>
            </errorLevel>
        </UndefinedDocblockClass>
        <InvalidReturnStatement>
            <errorLevel type="suppress">
                <!-- lastInsertId has a return type that does not match the one defined in the interface-->
                <file name="src/Driver/Mysqli/Connection.php"/>
            </errorLevel>
        </InvalidReturnStatement>
        <InvalidReturnType>
            <errorLevel type="suppress">
                <!-- lastInsertId has a return type that does not match the one defined in the interface-->
                <file name="src/Driver/Mysqli/Connection.php"/>
            </errorLevel>
        </InvalidReturnType>
        <InvalidScalarArgument>
            <errorLevel type="suppress">
                <!-- See https://github.com/vimeo/psalm/issues/4295 -->
                <file name="src/Exception/DriverException.php"/>

                <!-- See https://bugs.php.net/bug.php?id=77591 -->
                <referencedFunction name="db2_autocommit"/>
            </errorLevel>
        </InvalidScalarArgument>
    </issueHandlers>
</psalm><|MERGE_RESOLUTION|>--- conflicted
+++ resolved
@@ -40,50 +40,9 @@
                 <file name="src/Driver/OCI8/ConvertPositionalToNamedPlaceholders.php"/>
             </errorLevel>
         </ConflictingReferenceConstraint>
-<<<<<<< HEAD
-=======
         <DeprecatedClass>
             <errorLevel type="suppress">
-                <!--
-                    This suppression should be removed in 4.0.0.
-                -->
-                <referencedClass name="Doctrine\DBAL\Id\TableGenerator"/>
-                <referencedClass name="Doctrine\DBAL\Id\TableGeneratorSchemaVisitor"/>
-                <!--
-                    TODO: remove in 4.0.0
-                -->
-                <referencedClass name="Doctrine\DBAL\Driver\ServerInfoAwareConnection"/>
-                <referencedClass name="Doctrine\DBAL\VersionAwarePlatformDriver"/>
-                <!--
-                    TODO: remove in 4.0.0
-                -->
-                <referencedClass name="Doctrine\DBAL\Platforms\Keywords\MariaDb102Keywords"/>
-                <referencedClass name="Doctrine\DBAL\Platforms\Keywords\MySQL57Keywords"/>
-                <referencedClass name="Doctrine\DBAL\Platforms\Keywords\PostgreSQL100Keywords"/>
-                <referencedClass name="Doctrine\DBAL\Platforms\Keywords\PostgreSQL94Keywords"/>
-                <referencedClass name="Doctrine\DBAL\Platforms\Keywords\SQLServer2012Keywords"/>
-                <referencedClass name="Doctrine\DBAL\Platforms\MariaDb1027Platform"/>
-                <referencedClass name="Doctrine\DBAL\Platforms\MySQL57Platform"/>
-                <referencedClass name="Doctrine\DBAL\Platforms\PostgreSQL100Platform"/>
-                <referencedClass name="Doctrine\DBAL\Platforms\PostgreSQL94Platform"/>
-                <referencedClass name="Doctrine\DBAL\Platforms\SQLServer2012Platform"/>
-                <!--
-                    TODO: remove in 4.0.0
-                -->
-                <referencedClass name="Doctrine\DBAL\Schema\Constraint"/>
-                <!--
-                    TODO: remove in 4.0.0
-                    See https://github.com/doctrine/dbal/pull/4967
-                -->
-                <referencedClass name="Doctrine\DBAL\Logging\DebugStack"/>
-                <referencedClass name="Doctrine\DBAL\Logging\SQLLogger"/>
-                <referencedClass name="Doctrine\DBAL\Logging\LoggerChain"/>
-                <!--
-                    TODO: remove in 4.0.0
-                -->
-                <referencedClass name="Doctrine\DBAL\Schema\Visitor\CreateSchemaSqlCollector"/>
-                <referencedClass name="Doctrine\DBAL\Schema\Visitor\DropSchemaSqlCollector"/>
-                <!--
+               <!--
                     TODO: remove in 4.0.0
                 -->
                 <referencedClass name="Doctrine\DBAL\Platforms\Keywords\ReservedKeywordsValidator"/>
@@ -104,25 +63,10 @@
                 <!--
                     TODO: remove in 4.0.0
                 -->
-                <referencedClass name="Doctrine\DBAL\Driver\ServerInfoAwareConnection"/>
-                <referencedClass name="Doctrine\DBAL\VersionAwarePlatformDriver"/>
-                <!--
-                    TODO: remove in 4.0.0
-                -->
-                <referencedClass name="Doctrine\DBAL\Schema\Constraint"/>
-                <!--
-                    TODO: remove in 4.0.0
-                    See https://github.com/doctrine/dbal/pull/4967
-                -->
-                <referencedClass name="Doctrine\DBAL\Logging\SQLLogger"/>
-                <!--
-                    TODO: remove in 4.0.0
-                -->
                 <referencedClass name="Doctrine\DBAL\Schema\Visitor\Visitor"/>
                 <referencedClass name="Doctrine\DBAL\Schema\Visitor\NamespaceVisitor"/>
             </errorLevel>
         </DeprecatedInterface>
->>>>>>> d86926b3
         <DeprecatedMethod>
             <errorLevel type="suppress">
                 <!--
@@ -133,132 +77,7 @@
                 <!--
                     TODO: remove in 4.0.0
                 -->
-<<<<<<< HEAD
                 <referencedMethod name="Doctrine\DBAL\Platforms\AbstractPlatform::getListTablesSQL"/>
-=======
-                <referencedMethod name="Doctrine\DBAL\Platforms\AbstractPlatform::isCommentedDoctrineType"/>
-                <referencedMethod name="Doctrine\DBAL\Platforms\AbstractPlatform::initializeCommentedDoctrineTypes"/>
-                <referencedMethod name="Doctrine\DBAL\Platforms\AbstractPlatform::markedDoctrineTypeCommented"/>
-                <referencedMethod name="Doctrine\DBAL\Platforms\AbstractPlatform::supportsAlterTable"/>
-                <referencedMethod name="Doctrine\DBAL\Platforms\AbstractPlatform::supportsViews"/>
-                <!--
-                    See https://github.com/doctrine/dbal/pull/4742
-                    TODO: remove in 4.0.0
-                -->
-                <referencedMethod name="Doctrine\DBAL\Schema\ForeignKeyConstraint::getLocalTable"/>
-                <referencedMethod name="Doctrine\DBAL\Schema\ForeignKeyConstraint::getLocalTableName"/>
-                <referencedMethod name="Doctrine\DBAL\Schema\ForeignKeyConstraint::setLocalTable"/>
-                <!--
-                    TODO: remove in 4.0.0
-                -->
-                <referencedMethod name="Doctrine\DBAL\Schema\Schema::getMigrateToSql"/>
-                <!--
-                    TODO: remove in 4.0.0
-                -->
-                <referencedMethod name="Doctrine\DBAL\Platforms\OraclePlatform::assertValidIdentifier"/>
-                <!--
-                    TODO: remove in 4.0.0
-                    See https://github.com/doctrine/dbal/pull/4822
-                -->
-                <referencedMethod name="Doctrine\DBAL\Schema\SchemaConfig::hasExplicitForeignKeyIndexes"/>
-                <!--
-                    TODO: remove in 4.0.0
-                    See https://github.com/doctrine/dbal/pull/4814
-                -->
-                <referencedMethod name="Doctrine\DBAL\Schema\AbstractAsset::getFullQualifiedName"/>
-                <!--
-                    TODO: remove in 4.0.0
-                    See https://github.com/doctrine/dbal/pull/4821
-                -->
-                <referencedMethod name="Doctrine\DBAL\Schema\AbstractSchemaManager::getSchemaSearchPaths"/>
-                <!--
-                    TODO: remove in 4.0.0
-                -->
-                <referencedMethod name="Doctrine\DBAL\Platforms\AbstractPlatform::getCreateConstraintSQL"/>
-                <referencedMethod name="Doctrine\DBAL\Schema\ForeignKeyConstraint::getColumns"/>
-                <!--
-                    TODO: remove in 4.0.0
-                    See https://github.com/doctrine/dbal/pull/4897
-                -->
-                <referencedMethod name="Doctrine\DBAL\Schema\AbstractSchemaManager::tryMethod"/>
-
-                <!-- TODO: remove in 4.0.0 -->
-                <referencedMethod name="Doctrine\DBAL\Driver\PDO\Connection::getWrappedConnection"/>
-                <!--
-                    TODO: remove in 4.0.0
-                    See https://github.com/doctrine/dbal/pull/4966
-                -->
-                <referencedMethod name="Doctrine\DBAL\Connection::getWrappedConnection"/>
-                <!--
-                    TODO: remove in 4.0.0
-                -->
-                <referencedMethod name="Doctrine\DBAL\Platforms\AbstractMySQLPlatform::getListTableColumnsSQL"/>
-                <referencedMethod name="Doctrine\DBAL\Platforms\AbstractMySQLPlatform::getListTableForeignKeysSQL"/>
-                <referencedMethod name="Doctrine\DBAL\Platforms\AbstractMySQLPlatform::getListTableIndexesSQL"/>
-                <referencedMethod name="Doctrine\DBAL\Platforms\AbstractPlatform::getListTableColumnsSQL"/>
-                <referencedMethod name="Doctrine\DBAL\Platforms\AbstractPlatform::getListTableForeignKeysSQL"/>
-                <referencedMethod name="Doctrine\DBAL\Platforms\AbstractPlatform::getListTableIndexesSQL"/>
-                <referencedMethod name="Doctrine\DBAL\Platforms\DB2Platform::getListTableColumnsSQL"/>
-                <referencedMethod name="Doctrine\DBAL\Platforms\DB2Platform::getListTableCommentsSQL"/>
-                <referencedMethod name="Doctrine\DBAL\Platforms\DB2Platform::getListTableForeignKeysSQL"/>
-                <referencedMethod name="Doctrine\DBAL\Platforms\DB2Platform::getListTableIndexesSQL"/>
-                <referencedMethod name="Doctrine\DBAL\Platforms\OraclePlatform::getListTableColumnsSQL"/>
-                <referencedMethod name="Doctrine\DBAL\Platforms\OraclePlatform::getListTableForeignKeysSQL"/>
-                <referencedMethod name="Doctrine\DBAL\Platforms\OraclePlatform::getListTableIndexesSQL"/>
-                <referencedMethod name="Doctrine\DBAL\Platforms\PostgreSQLPlatform::getListTableColumnsSQL"/>
-                <referencedMethod name="Doctrine\DBAL\Platforms\PostgreSQLPlatform::getListTableForeignKeysSQL"/>
-                <referencedMethod name="Doctrine\DBAL\Platforms\PostgreSQLPlatform::getListTableIndexesSQL"/>
-                <referencedMethod name="Doctrine\DBAL\Platforms\PostgreSQLPlatform::getListTableMetadataSQL"/>
-                <referencedMethod name="Doctrine\DBAL\Platforms\SQLServerPlatform::getListTableColumnsSQL"/>
-                <referencedMethod name="Doctrine\DBAL\Platforms\SQLServerPlatform::getListTableForeignKeysSQL"/>
-                <referencedMethod name="Doctrine\DBAL\Platforms\SQLServerPlatform::getListTableIndexesSQL"/>
-                <referencedMethod name="Doctrine\DBAL\Platforms\SQLServerPlatform::getListTableMetadataSQL"/>
-                <referencedMethod name="Doctrine\DBAL\Platforms\SqlitePlatform::getListTableColumnsSQL"/>
-                <referencedMethod name="Doctrine\DBAL\Platforms\SqlitePlatform::getListTableForeignKeysSQL"/>
-                <referencedMethod name="Doctrine\DBAL\Platforms\SqlitePlatform::getListTableIndexesSQL"/>
-                <!--
-                    See https://github.com/doctrine/dbal/pull/1519
-                -->
-                <referencedMethod name="Doctrine\DBAL\Platforms\AbstractMySQLPlatform::prefersIdentityColumns"/>
-                <referencedMethod name="Doctrine\DBAL\Platforms\AbstractPlatform::prefersIdentityColumns"/>
-                <referencedMethod name="Doctrine\DBAL\Platforms\DB2Platform::prefersIdentityColumns"/>
-                <referencedMethod name="Doctrine\DBAL\Platforms\SQLServerPlatform::prefersIdentityColumns"/>
-                <referencedMethod name="Doctrine\DBAL\Platforms\SqlitePlatform::prefersIdentityColumns"/>
-                <!--
-                    TODO: remove in 4.0.0
-                    See https://github.com/doctrine/dbal/pull/5136
-                -->
-                <referencedMethod name="Doctrine\DBAL\Types\Type::canRequireSQLConversion"/>
-                <!--
-                    TODO: remove in 4.0.0
-                    See https://github.com/doctrine/dbal/pull/5204
-                -->
-                <referencedMethod name="Doctrine\DBAL\Platforms\AbstractPlatform::getColumnComment"/>
-                <!--
-                    TODO: remove in 4.0.0
-                    See https://github.com/doctrine/dbal/pull/5049
-                -->
-                <referencedMethod name="Doctrine\DBAL\Types\Type::getName"/>
-                <!--
-                    TODO: remove in 4.0.0
-                -->
-                <referencedMethod name="Doctrine\DBAL\Platforms\OraclePlatform::getListTableConstraintsSQL"/>
-                <referencedMethod name="Doctrine\DBAL\Platforms\PostgreSQLPlatform::getListTableConstraintsSQL"/>
-                <referencedMethod name="Doctrine\DBAL\Platforms\SqlitePlatform::getListTableConstraintsSQL"/>
-                <!--
-                    TODO: remove in 4.0.0
-                -->
-                <referencedMethod name="Doctrine\DBAL\Platforms\AbstractPlatform::getVarcharTypeDeclarationSQL"/>
-                <!--
-                    TODO: remove in 4.0.0
-                -->
-                <referencedMethod name="Doctrine\DBAL\Platforms\AbstractMySQLPlatform::getIdentifierQuoteCharacter"/>
-                <referencedMethod name="Doctrine\DBAL\Platforms\AbstractPlatform::getIdentifierQuoteCharacter"/>
-                <referencedMethod name="Doctrine\DBAL\Platforms\AbstractPlatform::getStringLiteralQuoteCharacter"/>
-                <!--
-                    TODO: remove in 4.0.0
-                -->
-                <referencedMethod name="Doctrine\DBAL\Platforms\AbstractPlatform::supportsForeignKeyConstraints"/>
                 <!--
                     TODO: remove in 4.0.0
                 -->
@@ -269,7 +88,6 @@
                 <referencedMethod name="Doctrine\DBAL\Schema\Schema::visit"/>
                 <referencedMethod name="Doctrine\DBAL\Schema\Sequence::visit"/>
                 <referencedMethod name="Doctrine\DBAL\Schema\Table::visit"/>
->>>>>>> d86926b3
             </errorLevel>
         </DeprecatedMethod>
         <DocblockTypeContradiction>
