<?xml version="1.0"?>
<psalm
    errorLevel="2"
    xmlns:xsi="http://www.w3.org/2001/XMLSchema-instance"
    xmlns="https://getpsalm.org/schema/config"
    xsi:schemaLocation="https://getpsalm.org/schema/config vendor/vimeo/psalm/config.xsd"
>
    <projectFiles>
        <directory name="src" />
        <directory name="static-analysis" />
        <directory name="tests" />
        <ignoreFiles>
            <directory name="vendor" />
        </ignoreFiles>
    </projectFiles>
    <stubs>
        <file name="vendor/jetbrains/phpstorm-stubs/PDO/PDO.php" />
        <file name="vendor/jetbrains/phpstorm-stubs/ibm_db2/ibm_db2.php" />
        <file name="vendor/jetbrains/phpstorm-stubs/mysqli/mysqli.php" />
        <file name="vendor/jetbrains/phpstorm-stubs/oci8/oci8.php" />
        <file name="vendor/jetbrains/phpstorm-stubs/pgsql/pgsql.php" />
        <file name="vendor/jetbrains/phpstorm-stubs/sqlsrv/sqlsrv.php" />
    </stubs>
    <issueHandlers>
        <ArgumentTypeCoercion>
            <errorLevel type="suppress">
                <!--
                    See https://github.com/composer/package-versions-deprecated/pull/12
                -->
                <file name="src/Tools/Console/ConsoleRunner.php"/>
            </errorLevel>
        </ArgumentTypeCoercion>
        <ConflictingReferenceConstraint>
            <errorLevel type="suppress">
                <!--
                    This one is just too convoluted for Psalm to figure out, by
                    its author's own admission
                -->
                <file name="src/Driver/OCI8/ConvertPositionalToNamedPlaceholders.php"/>
            </errorLevel>
        </ConflictingReferenceConstraint>
        <DeprecatedClass>
            <errorLevel type="suppress">
                <!--
                    This suppression should be removed once Composer 1
                    is no longer supported.
                -->
                <file name="src/Tools/Console/ConsoleRunner.php"/>
                <!--
                    This suppression should be removed in 4.0.0.
                -->
                <referencedClass name="Doctrine\DBAL\Id\TableGenerator"/>
                <referencedClass name="Doctrine\DBAL\Id\TableGeneratorSchemaVisitor"/>
                <!--
                    TODO: remove in 4.0.0
                -->
                <referencedClass name="Doctrine\DBAL\Driver\ServerInfoAwareConnection"/>
                <referencedClass name="Doctrine\DBAL\VersionAwarePlatformDriver"/>
                <!--
                    TODO: remove in 4.0.0
                -->
                <referencedClass name="Doctrine\DBAL\Platforms\Keywords\PostgreSQL94Keywords"/>
                <referencedClass name="Doctrine\DBAL\Platforms\Keywords\SQLServer2012Keywords"/>
                <referencedClass name="Doctrine\DBAL\Platforms\PostgreSQL94Platform"/>
                <referencedClass name="Doctrine\DBAL\Platforms\SQLServer2012Platform"/>
                <!--
                    TODO: remove in 4.0.0
                -->
                <referencedClass name="Doctrine\DBAL\Schema\Constraint"/>
                <!--
                    TODO: remove in 4.0.0
                    See https://github.com/doctrine/dbal/pull/4967
                -->
                <referencedClass name="Doctrine\DBAL\Logging\DebugStack"/>
                <referencedClass name="Doctrine\DBAL\Logging\SQLLogger"/>
                <referencedClass name="Doctrine\DBAL\Logging\LoggerChain"/>
            </errorLevel>
        </DeprecatedClass>
        <DeprecatedInterface>
            <errorLevel type="suppress">
                <!--
                    TODO: remove in 4.0.0
                -->
                <referencedClass name="Doctrine\DBAL\Driver\ServerInfoAwareConnection"/>
                <referencedClass name="Doctrine\DBAL\VersionAwarePlatformDriver"/>
                <!--
                    TODO: remove in 4.0.0
                -->
                <referencedClass name="Doctrine\DBAL\Schema\Constraint"/>
                <!--
                    TODO: remove in 4.0.0
                    See https://github.com/doctrine/dbal/pull/4967
                -->
                <referencedClass name="Doctrine\DBAL\Logging\SQLLogger"/>
            </errorLevel>
        </DeprecatedInterface>
        <DeprecatedMethod>
            <errorLevel type="suppress">
                <!--
                    This suppression should be removed after 2022
                    See https://github.com/doctrine/dbal/pull/4317
                -->
                <file name="tests/Functional/LegacyAPITest.php"/>
                <!--
                    This suppression should be removed in 4.0.0.
                -->
                <file name="src/Platforms/AbstractPlatform.php"/>
                <!--
                    This suppression should be removed in 4.0.x
                    See https://github.com/doctrine/dbal/pull/3865
                -->
                <file name="src/Query/Expression/CompositeExpression.php"/>
                <file name="tests/Query/Expression/CompositeExpressionTest.php"/>
                <file name="tests/Query/Expression/ExpressionBuilderTest.php"/>
                <!--
                    This suppression should be removed in 4.0.x
                    See https://github.com/doctrine/dbal/pull/4518
                -->
                <file name="src/Query/QueryBuilder.php"/>
                <file name="src/Tools/Console/Command/ReservedWordsCommand.php"/>
                <!--
                    This suppression should be removed in 4.0.x
                -->
                <file name="src/Schema/AbstractSchemaManager.php" />
                <file name="src/Schema/PostgreSQLSchemaManager.php" />
                <!--
                    See https://github.com/doctrine/dbal/pull/4518
                    TODO: remove in 4.0.0
                -->
                <referencedMethod name="Doctrine\DBAL\Connection::getSchemaManager"/>
                <!--
                    See https://github.com/doctrine/dbal/issues/4503
                    TODO: remove in 4.0.0
                -->
                <referencedMethod name="Doctrine\DBAL\Schema\AbstractSchemaManager::listNamespaceNames"/>
                <referencedMethod name="Doctrine\DBAL\Schema\PostgreSQLSchemaManager::getSchemaNames"/>
                <!--
                    See https://github.com/doctrine/dbal/pull/4722
                    TODO: remove in 4.0.0
                -->
                <referencedMethod name="Doctrine\DBAL\Schema\Comparator::compare" />
                <!--
                    See https://github.com/doctrine/dbal/pull/4578
                    TODO: remove in 4.0.0
                -->
                <referencedMethod name="Doctrine\DBAL\Query\QueryBuilder::execute" />
                <referencedMethod name="Doctrine\DBAL\Statement::execute"/>
                <!--
                    TODO: remove in 4.0.0
                -->
                <referencedMethod name="Doctrine\DBAL\Platforms\AbstractPlatform::getBinaryDefaultLength"/>
                <referencedMethod name="Doctrine\DBAL\Platforms\AbstractPlatform::getBinaryMaxLength"/>
                <referencedMethod name="Doctrine\DBAL\Platforms\AbstractPlatform::getIsNullExpression"/>
                <referencedMethod name="Doctrine\DBAL\Platforms\AbstractPlatform::getUniqueFieldDeclarationSQL"/>
                <referencedMethod name="Doctrine\DBAL\Platforms\AbstractPlatform::supportsAlterTable"/>
                <referencedMethod name="Doctrine\DBAL\Platforms\AbstractPlatform::supportsViews"/>
                <!--
                    See https://github.com/doctrine/dbal/pull/4742
                    TODO: remove in 4.0.0
                -->
                <referencedMethod name="Doctrine\DBAL\Schema\ForeignKeyConstraint::getLocalTable"/>
                <referencedMethod name="Doctrine\DBAL\Schema\ForeignKeyConstraint::getLocalTableName"/>
                <referencedMethod name="Doctrine\DBAL\Schema\ForeignKeyConstraint::setLocalTable"/>
                <!--
                    TODO: remove in 4.0.0
                -->
                <referencedMethod name="Doctrine\DBAL\Schema\Schema::getMigrateToSql"/>
                <!--
                    TODO: remove in 4.0.0
                -->
                <referencedMethod name="Doctrine\DBAL\Platforms\OraclePlatform::assertValidIdentifier"/>
                <!--
                    TODO: remove in 4.0.0
                    See https://github.com/doctrine/dbal/pull/4822
                -->
                <referencedMethod name="Doctrine\DBAL\Schema\SchemaConfig::hasExplicitForeignKeyIndexes"/>
                <!--
                    TODO: remove in 4.0.0
                    See https://github.com/doctrine/dbal/pull/4814
                -->
                <referencedMethod name="Doctrine\DBAL\Schema\AbstractAsset::getFullQualifiedName"/>
                <!--
                    TODO: remove in 4.0.0
                    See https://github.com/doctrine/dbal/pull/4821
                -->
                <referencedMethod name="Doctrine\DBAL\Schema\AbstractSchemaManager::getSchemaSearchPaths"/>
                <!--
                    TODO: remove in 4.0.0
                -->
                <referencedMethod name="Doctrine\DBAL\Platforms\AbstractPlatform::getCreateConstraintSQL"/>
                <referencedMethod name="Doctrine\DBAL\Schema\ForeignKeyConstraint::getColumns"/>
                <!--
                    TODO: remove in 4.0.0
                    See https://github.com/doctrine/dbal/pull/4897
                -->
                <referencedMethod name="Doctrine\DBAL\Schema\AbstractSchemaManager::tryMethod"/>
            </errorLevel>
        </DeprecatedMethod>
        <DeprecatedProperty>
            <errorLevel type="suppress">
                <!--
                    This suppression should be removed in 4.0.x
                    See https://github.com/doctrine/dbal/pull/4518
                -->
                <file name="src/Connection.php"/>

                <!--
                    This suppression should be removed in 4.0.x
                    See https://github.com/doctrine/dbal/pull/4620
                -->
                <file name="src/Configuration.php"/>
                <!--
                    This suppression should be removed in 4.0.x
                    See https://github.com/doctrine/dbal/pull/4822
                -->
                <referencedProperty name="Doctrine\DBAL\Schema\SchemaConfig::$hasExplicitForeignKeyIndexes"/>
            </errorLevel>
        </DeprecatedProperty>
        <DocblockTypeContradiction>
            <errorLevel type="suppress">
                <!--
                    Requires a release of https://github.com/JetBrains/phpstorm-stubs/pull/766
                -->
                <file name="src/Driver/Mysqli/Result.php"/>
                <!--
                    These issues can be mostly divided in the following categories:
                      1. Union types not supported at the language level (require dropping PHP 7 support)
                      2. Associative arrays with typed elements used instead of classes (require breaking API changes)
                -->
                <file name="src/Cache/QueryCacheProfile.php"/>
                <file name="src/Connection.php"/>
                <file name="src/Driver/IBMDB2/Statement.php"/>
                <file name="src/DriverManager.php"/>
                <file name="src/Platforms/AbstractPlatform.php"/>
                <file name="src/Platforms/MySQLPlatform.php"/>
                <file name="src/Platforms/SQLServerPlatform.php"/>
                <file name="src/Platforms/SqlitePlatform.php"/>
                <file name="src/Schema/Column.php"/>
                <!--
                    This issue is fixed in 4.0
                -->
                <file name="src/Schema/Index.php"/>
                <!--
                    See https://github.com/vimeo/psalm/issues/5325
                -->
                <file name="tests/Driver/OCI8/ExecutionModeTest.php"/>
                <!-- See https://github.com/vimeo/psalm/issues/5472 -->
                <file name="src/Portability/Converter.php"/>
                <!-- See https://github.com/psalm/psalm-plugin-phpunit/issues/107 -->
                <file name="tests/Functional/Schema/SchemaManagerFunctionalTestCase.php"/>
            </errorLevel>
        </DocblockTypeContradiction>
        <FalsableReturnStatement>
            <errorLevel type="suppress">
                <!--
                    Fixing these issues requires an API change
                -->
                <file name="src/Driver/PDO/SQLSrv/Connection.php"/>
                <file name="src/Driver/SQLSrv/Connection.php"/>
            </errorLevel>
        </FalsableReturnStatement>
        <ForbiddenCode>
            <errorLevel type="suppress">
                <!-- The call to var_dump() here is by design -->
                <file name="src/Tools/Dumper.php"/>
            </errorLevel>
        </ForbiddenCode>
        <ImplementedReturnTypeMismatch>
            <errorLevel type="suppress">
                <!-- Fixing this issue requires an API change -->
                <file name="src/Driver/OCI8/Connection.php"/>
            </errorLevel>
        </ImplementedReturnTypeMismatch>
        <InvalidDocblock>
            <errorLevel type="suppress">
                <!-- See https://github.com/vimeo/psalm/issues/5472 -->
                <file name="src/Portability/Converter.php"/>
            </errorLevel>
        </InvalidDocblock>
        <InvalidNullableReturnType>
            <errorLevel type="suppress">
                <!-- See https://github.com/doctrine/dbal/issues/4503 -->
                <file name="src/Schema/PostgreSQLSchemaManager.php"/>
            </errorLevel>
        </InvalidNullableReturnType>
        <InvalidPropertyAssignmentValue>
            <errorLevel type="suppress">
                <!-- Fixing this issue requires an API change -->
                <file name="src/Driver/PDO/Exception.php"/>
            </errorLevel>
        </InvalidPropertyAssignmentValue>
        <MissingConstructor>
            <errorLevel type="suppress">
                <!--
                    This suppression should be removed in 4.0.x
                    See https://github.com/doctrine/dbal/pull/3712
                -->
                <file name="src/Schema/SchemaConfig.php"/>
            </errorLevel>
        </MissingConstructor>
        <NullableReturnStatement>
            <errorLevel type="suppress">
                <!--
                    Fixing this issue requires an API change
                -->
                <file name="src/Driver/AbstractSQLiteDriver.php"/>
                <!-- See https://github.com/doctrine/dbal/issues/4503 -->
                <file name="src/Schema/PostgreSQLSchemaManager.php"/>
            </errorLevel>
        </NullableReturnStatement>
        <PossiblyNullArgument>
            <errorLevel type="suppress">
                <!-- See https://github.com/doctrine/dbal/pull/3488 -->
                <file name="src/Schema/AbstractSchemaManager.php"/>
            </errorLevel>
        </PossiblyNullArgument>
        <PossiblyUndefinedArrayOffset>
            <errorLevel type="suppress">
                <!-- See https://github.com/psalm/psalm-plugin-phpunit/pull/82 -->
                <file name="tests/Functional/PrimaryReadReplicaConnectionTest.php"/>
                <file name="tests/Functional/Schema/PostgreSQLSchemaManagerTest.php"/>
            </errorLevel>
        </PossiblyUndefinedArrayOffset>
        <PossiblyNullIterator>
            <errorLevel type="suppress">
                <!--
                    This suppression should be removed in 4.0.x
                    See https://github.com/doctrine/dbal/pull/3712
                -->
                <file name="src/Driver/Mysqli/Statement.php"/>
            </errorLevel>
        </PossiblyNullIterator>
        <PossiblyFalseReference>
            <errorLevel type="suppress">
                <!--
                    oci_new_descriptor() returns OCI-Lob|false on PHP 7 and OCILob|null on PHP 8
                -->
                <file name="src/Driver/OCI8/Statement.php"/>
            </errorLevel>
        </PossiblyFalseReference>
        <PropertyNotSetInConstructor>
            <errorLevel type="suppress">
                <!-- See https://github.com/psalm/psalm-plugin-phpunit/issues/107 -->
                <!-- See https://github.com/sebastianbergmann/phpunit/pull/4610 -->
                <directory name="tests"/>
                <!-- See https://github.com/doctrine/dbal/issues/4506 -->
                <file name="src/Schema/ForeignKeyConstraint.php"/>
                <!--
                    This suppression should be removed in 4.0.x
                    See https://github.com/doctrine/dbal/pull/3712
                -->
                <file name="src/Schema/Column.php"/>
                <file name="src/Schema/Identifier.php"/>
                <file name="src/Schema/Index.php"/>
                <file name="src/Schema/Schema.php"/>
                <file name="src/Schema/Sequence.php"/>
                <file name="src/Schema/Table.php"/>
                <file name="src/Schema/UniqueConstraint.php"/>
                <file name="src/Schema/View.php"/>
            </errorLevel>
        </PropertyNotSetInConstructor>
        <!-- This is necessary pre 4.0  -->
        <RedundantCastGivenDocblockType>
            <errorLevel type="suppress">
                <!--
                    This suppression should be removed in 4.0.x
                    where we have scalar argument types enforced
                -->
                <directory name="src"/>
            </errorLevel>
        </RedundantCastGivenDocblockType>
        <RedundantConditionGivenDocblockType>
            <errorLevel type="suppress">
                <!--
                    Fixing these issues requires support of union types at the language level
                    or breaking API changes.
                -->
                <file name="src/Platforms/MySQLPlatform.php"/>
            </errorLevel>
        </RedundantConditionGivenDocblockType>
        <ReferenceConstraintViolation>
            <errorLevel type="suppress">
                <!--
                    This suppression should be removed in 4.0.x
                    See https://github.com/doctrine/dbal/pull/3836
                -->
                <file name="src/Query/QueryBuilder.php"/>
            </errorLevel>
        </ReferenceConstraintViolation>
        <!-- Workaround for https://github.com/vimeo/psalm/issues/7026 -->
        <ReservedWord>
            <errorLevel type="suppress">
                <directory name="src"/>
                <directory name="tests"/>
            </errorLevel>
        </ReservedWord>
        <TooManyArguments>
            <errorLevel type="suppress">
                <!-- See https://github.com/doctrine/dbal/pull/3562 -->
                <file name="src/Schema/AbstractSchemaManager.php"/>
                <file name="src/Schema/SqliteSchemaManager.php"/>
                <!-- See https://github.com/doctrine/dbal/pull/3498 -->
                <file name="tests/Platforms/AbstractMySQLPlatformTestCase.php"/>
            </errorLevel>
        </TooManyArguments>
        <UndefinedConstant>
            <errorLevel type="suppress">
                <!--
                    Requires a release of
                    https://github.com/JetBrains/phpstorm-stubs/pull/732
                -->
                <file name="tests/Driver/PDO/PgSQL/DriverTest.php" />
            </errorLevel>
        </UndefinedConstant>
        <UndefinedClass>
            <errorLevel type="suppress">
                <!-- Contains references to optional dependencies -->
                <file name="src/Tools/Dumper.php"/>
            </errorLevel>
        </UndefinedClass>
        <UndefinedDocblockClass>
            <errorLevel type="suppress">
                <!-- See https://github.com/vimeo/psalm/issues/5472 -->
                <referencedClass name="Doctrine\DBAL\Portability\T"/>
            </errorLevel>
<<<<<<< HEAD
        </UndefinedDocblockClass>
        <UnsafeInstantiation>
            <errorLevel type="suppress">
                <!-- See https://github.com/doctrine/dbal/issues/4510 -->
                <file name="src/Platforms/AbstractPlatform.php"/>
                <file name="src/Tools/Console/Command/ReservedWordsCommand.php"/>
                <!-- See https://github.com/doctrine/dbal/issues/4511 -->
                <file name="src/DriverManager.php"/>
            </errorLevel>
        </UnsafeInstantiation>
=======
        </UnimplementedInterfaceMethod>
        <InvalidArgument>
            <errorLevel type="suppress">
                <!-- See https://github.com/doctrine/dbal/pull/3803 -->
                <file name="tests/Doctrine/Tests/DBAL/ConnectionTest.php"/>
                <file name="tests/Doctrine/Tests/DBAL/DriverManagerTest.php"/>
            </errorLevel>
        </InvalidArgument>
>>>>>>> 48329325
        <InvalidReturnType>
            <errorLevel type="suppress">
                <!-- lastInsertId has a return type that does not match the one defined in the interface-->
                <file name="src/Driver/Mysqli/Connection.php"/>
            </errorLevel>
        </InvalidReturnType>
        <InvalidScalarArgument>
            <errorLevel type="suppress">
                <!-- See https://github.com/vimeo/psalm/issues/4295 -->
                <file name="src/Exception/DriverException.php"/>

                <!-- See https://github.com/doctrine/dbal/pull/3498 -->
                <file name="tests/Functional/DataAccessTest.php"/>
                <file name="tests/Platforms/AbstractPlatformTestCase.php"/>
                <file name="tests/Platforms/DB2PlatformTest.php"/>
                <file name="tests/Platforms/OraclePlatformTest.php"/>
                <file name="tests/Platforms/SqlitePlatformTest.php"/>

                <!-- See https://github.com/doctrine/dbal/pull/3574 -->
                <file name="tests/Query/Expression/ExpressionBuilderTest.php"/>

                <!-- See https://bugs.php.net/bug.php?id=77591 -->
                <referencedFunction name="db2_autocommit"/>
            </errorLevel>
        </InvalidScalarArgument>
        <InvalidReturnStatement>
            <errorLevel type="suppress">
                <!-- lastInsertId has a return type that does not match the one defined in the interface-->
                <file name="src/Driver/Mysqli/Connection.php"/>
            </errorLevel>
        </InvalidReturnStatement>
    </issueHandlers>
</psalm><|MERGE_RESOLUTION|>--- conflicted
+++ resolved
@@ -423,27 +423,7 @@
                 <!-- See https://github.com/vimeo/psalm/issues/5472 -->
                 <referencedClass name="Doctrine\DBAL\Portability\T"/>
             </errorLevel>
-<<<<<<< HEAD
         </UndefinedDocblockClass>
-        <UnsafeInstantiation>
-            <errorLevel type="suppress">
-                <!-- See https://github.com/doctrine/dbal/issues/4510 -->
-                <file name="src/Platforms/AbstractPlatform.php"/>
-                <file name="src/Tools/Console/Command/ReservedWordsCommand.php"/>
-                <!-- See https://github.com/doctrine/dbal/issues/4511 -->
-                <file name="src/DriverManager.php"/>
-            </errorLevel>
-        </UnsafeInstantiation>
-=======
-        </UnimplementedInterfaceMethod>
-        <InvalidArgument>
-            <errorLevel type="suppress">
-                <!-- See https://github.com/doctrine/dbal/pull/3803 -->
-                <file name="tests/Doctrine/Tests/DBAL/ConnectionTest.php"/>
-                <file name="tests/Doctrine/Tests/DBAL/DriverManagerTest.php"/>
-            </errorLevel>
-        </InvalidArgument>
->>>>>>> 48329325
         <InvalidReturnType>
             <errorLevel type="suppress">
                 <!-- lastInsertId has a return type that does not match the one defined in the interface-->
