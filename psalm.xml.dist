--- conflicted
+++ resolved
@@ -40,44 +40,8 @@
                 <file name="src/Driver/OCI8/ConvertPositionalToNamedPlaceholders.php"/>
             </errorLevel>
         </ConflictingReferenceConstraint>
-<<<<<<< HEAD
-=======
         <DeprecatedClass>
             <errorLevel type="suppress">
-                <!--
-                    This suppression should be removed in 4.0.0.
-                -->
-                <referencedClass name="Doctrine\DBAL\Id\TableGenerator"/>
-                <referencedClass name="Doctrine\DBAL\Id\TableGeneratorSchemaVisitor"/>
-                <!--
-                    TODO: remove in 4.0.0
-                -->
-                <referencedClass name="Doctrine\DBAL\Driver\ServerInfoAwareConnection"/>
-                <referencedClass name="Doctrine\DBAL\VersionAwarePlatformDriver"/>
-                <!--
-                    TODO: remove in 4.0.0
-                -->
-                <referencedClass name="Doctrine\DBAL\Platforms\Keywords\MariaDb102Keywords"/>
-                <referencedClass name="Doctrine\DBAL\Platforms\Keywords\MySQL57Keywords"/>
-                <referencedClass name="Doctrine\DBAL\Platforms\Keywords\PostgreSQL100Keywords"/>
-                <referencedClass name="Doctrine\DBAL\Platforms\Keywords\PostgreSQL94Keywords"/>
-                <referencedClass name="Doctrine\DBAL\Platforms\Keywords\SQLServer2012Keywords"/>
-                <referencedClass name="Doctrine\DBAL\Platforms\MariaDb1027Platform"/>
-                <referencedClass name="Doctrine\DBAL\Platforms\MySQL57Platform"/>
-                <referencedClass name="Doctrine\DBAL\Platforms\PostgreSQL100Platform"/>
-                <referencedClass name="Doctrine\DBAL\Platforms\PostgreSQL94Platform"/>
-                <referencedClass name="Doctrine\DBAL\Platforms\SQLServer2012Platform"/>
-                <!--
-                    TODO: remove in 4.0.0
-                -->
-                <referencedClass name="Doctrine\DBAL\Schema\Constraint"/>
-                <!--
-                    TODO: remove in 4.0.0
-                    See https://github.com/doctrine/dbal/pull/4967
-                -->
-                <referencedClass name="Doctrine\DBAL\Logging\DebugStack"/>
-                <referencedClass name="Doctrine\DBAL\Logging\SQLLogger"/>
-                <referencedClass name="Doctrine\DBAL\Logging\LoggerChain"/>
                 <!--
                     TODO: remove in 4.0.0
                 -->
@@ -85,25 +49,6 @@
                 <referencedClass name="Doctrine\DBAL\Schema\Visitor\DropSchemaSqlCollector"/>
             </errorLevel>
         </DeprecatedClass>
-        <DeprecatedInterface>
-            <errorLevel type="suppress">
-                <!--
-                    TODO: remove in 4.0.0
-                -->
-                <referencedClass name="Doctrine\DBAL\Driver\ServerInfoAwareConnection"/>
-                <referencedClass name="Doctrine\DBAL\VersionAwarePlatformDriver"/>
-                <!--
-                    TODO: remove in 4.0.0
-                -->
-                <referencedClass name="Doctrine\DBAL\Schema\Constraint"/>
-                <!--
-                    TODO: remove in 4.0.0
-                    See https://github.com/doctrine/dbal/pull/4967
-                -->
-                <referencedClass name="Doctrine\DBAL\Logging\SQLLogger"/>
-            </errorLevel>
-        </DeprecatedInterface>
->>>>>>> 7129c3ee
         <DeprecatedMethod>
             <errorLevel type="suppress">
                 <!--
