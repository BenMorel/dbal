build: false
platform:
  - x64
#matrix:
#  fast_finish: true # kills the build at the first failure
clone_folder: C:\projects\dbal
clone_depth: 2

only_commits:
  files:
    - .appveyor.yml
    - ci\appveyor\
    - composer.*
    - src\
    - tests\

cache:
  - C:\ProgramData\chocolatey\bin -> .appveyor.yml
  - C:\ProgramData\chocolatey\lib -> .appveyor.yml
  - C:\tools\php -> .appveyor.yml
  - C:\tools\composer -> .appveyor.yml
  - '%LOCALAPPDATA%\Composer\files -> composer.json'

## Build matrix for lowest and highest possible targets
environment:
  matrix:
  - db: mssql
    driver: sqlsrv
    db_version: sql2017
    php: 8.1
  - db: mssql
    driver: pdo_sqlsrv
    db_version: sql2017
    php: 8.1

init:
  - SET PATH=C:\Program Files\OpenSSL;c:\tools\php;C:\tools\composer;%PATH%
  - SET COMPOSER_NO_INTERACTION=1
  - SET ANSICON=121x90 (121x90)

## Install PHP and composer, and run the appropriate composer command
install:
    - sc config wuauserv start=auto
    - net start wuauserv
    - ps: |
        # Check if installation is cached
        if (!(Test-Path c:\tools\php)) {
          choco upgrade chocolatey
          appveyor-retry choco install --no-progress --params '""/InstallDir:C:\tools\php""' --ignore-checksums -y php --version ((choco search php --exact --all-versions -r | select-string -pattern $env:php | sort { [version]($_ -split '\|' | select -last 1) } -Descending | Select-Object -first 1) -replace '[php|]','')
          # install sqlite
          appveyor-retry choco install --no-progress -y sqlite
          Get-ChildItem -Path c:\tools\php
          cd c:\tools\php

          # Set PHP environment items that are always needed
          copy php.ini-production php.ini
          Add-Content php.ini "`n date.timezone=UTC"
          Add-Content php.ini "`n extension_dir=ext"
          Add-Content php.ini "`n memory_limit=1G"
          Add-Content php.ini "`n extension=php_openssl.dll"
          Add-Content php.ini "`n extension=php_mbstring.dll"
          Add-Content php.ini "`n extension=php_fileinfo.dll"
          Add-Content php.ini "`n extension=php_pdo_sqlite.dll"
          Add-Content php.ini "`n extension=php_sqlite3.dll"
          Add-Content php.ini "`n extension=php_curl.dll"

          $DLLVersion = "5.10.0"
          cd c:\tools\php\ext
          $source = "https://windows.php.net/downloads/pecl/releases/sqlsrv/$($DLLVersion)/php_sqlsrv-$($DLLVersion)-$($env:php)-nts-vs16-x64.zip"
          $destination = "c:\tools\php\ext\php_sqlsrv-$($DLLVersion)-$($env:php)-nts-vs16-x64.zip"
          Invoke-WebRequest $source -OutFile $destination
          7z x -y php_sqlsrv-$($DLLVersion)-$($env:php)-nts-vs16-x64.zip > $null
          $source = "https://windows.php.net/downloads/pecl/releases/pdo_sqlsrv/$($DLLVersion)/php_pdo_sqlsrv-$($DLLVersion)-$($env:php)-nts-vs16-x64.zip"
          $destination = "c:\tools\php\ext\php_pdo_sqlsrv-$($DLLVersion)-$($env:php)-nts-vs16-x64.zip"
          Invoke-WebRequest $source -OutFile $destination
<<<<<<< HEAD
          7z x -y php_pdo_sqlsrv-$($DLLVersion)-$($env:php)-nts-vs16-x64.zip > $null
          $DLLVersion = (Invoke-WebRequest "https://pecl.php.net/rest/r/pcov/stable.txt").Content
          Invoke-WebRequest https://windows.php.net/downloads/pecl/releases/pcov/$($DLLVersion)/php_pcov-$($DLLVersion)-$($env:php)-nts-vs16-$($env:platform).zip -OutFile pcov.zip
=======
          7z x -y php_pdo_sqlsrv-$($DLLVersion)-$($env:php)-nts-vc15-x64.zip > $null

          # Pin the version until https://github.com/krakjoe/pcov/issues/117 is resolved
          $DLLVersion = "1.0.11"
          Invoke-WebRequest https://windows.php.net/downloads/pecl/releases/pcov/$($DLLVersion)/php_pcov-$($DLLVersion)-$($env:php)-nts-vc15-$($env:platform).zip -OutFile pcov.zip
>>>>>>> e149322f
          7z x -y pcov.zip > $null
          Remove-Item c:\tools\php\* -include .zip
          cd c:\tools\php
          Add-Content php.ini "`nextension=php_sqlsrv.dll"
          Add-Content php.ini "`nextension=php_pdo_sqlsrv.dll"
          Add-Content php.ini "`nextension=php_pcov.dll"
          Add-Content php.ini "`n"

          # download Composer
          if (!(Test-Path C:\tools\composer)) {
            New-Item -path c:\tools -name composer -itemtype directory
          }
          if (!(Test-Path c:\tools\composer\composer.phar)) {
            appveyor-retry appveyor DownloadFile https://getcomposer.org/composer.phar -Filename C:\tools\composer\composer.phar
            Set-Content -path 'C:\tools\composer\composer.bat' -Value ('@php C:\tools\composer\composer.phar %*')
          }
        }
    # install composer dependencies
    - cd C:\projects\dbal
    - appveyor-retry composer self-update
    - appveyor-retry composer install --no-progress --prefer-dist

before_test:
# Selectively start the services
  - ps: >-
      if ($env:db -eq "mssql") {
        $instanceName = $env:db_version.ToUpper()
        net start "MSSQL`$$instanceName"
      }

test_script:
  - ps: >-
      if ($env:db_version) {
        $env:phpunit_config = "ci\appveyor\$($env:db).$($env:db_version).$($env:driver).appveyor.xml"
      } else {
        $env:phpunit_config = "ci\appveyor\$($env:db).$($env:driver).appveyor.xml"
      }

      vendor\bin\phpunit -c $($env:phpunit_config) --coverage-clover clover.xml

      if ($LastExitCode -ne 0) {
        $host.SetShouldExit($LastExitCode)
      }

after_test:
  - appveyor DownloadFile https://codecov.io/bash -FileName codecov.sh
  - SET upload_name=appveyor-%db%-%db_version%-%driver%-php-%php%
  - bash codecov.sh -f clover.xml -n %upload_name%<|MERGE_RESOLUTION|>--- conflicted
+++ resolved
@@ -73,17 +73,11 @@
           $source = "https://windows.php.net/downloads/pecl/releases/pdo_sqlsrv/$($DLLVersion)/php_pdo_sqlsrv-$($DLLVersion)-$($env:php)-nts-vs16-x64.zip"
           $destination = "c:\tools\php\ext\php_pdo_sqlsrv-$($DLLVersion)-$($env:php)-nts-vs16-x64.zip"
           Invoke-WebRequest $source -OutFile $destination
-<<<<<<< HEAD
           7z x -y php_pdo_sqlsrv-$($DLLVersion)-$($env:php)-nts-vs16-x64.zip > $null
-          $DLLVersion = (Invoke-WebRequest "https://pecl.php.net/rest/r/pcov/stable.txt").Content
-          Invoke-WebRequest https://windows.php.net/downloads/pecl/releases/pcov/$($DLLVersion)/php_pcov-$($DLLVersion)-$($env:php)-nts-vs16-$($env:platform).zip -OutFile pcov.zip
-=======
-          7z x -y php_pdo_sqlsrv-$($DLLVersion)-$($env:php)-nts-vc15-x64.zip > $null
 
           # Pin the version until https://github.com/krakjoe/pcov/issues/117 is resolved
           $DLLVersion = "1.0.11"
-          Invoke-WebRequest https://windows.php.net/downloads/pecl/releases/pcov/$($DLLVersion)/php_pcov-$($DLLVersion)-$($env:php)-nts-vc15-$($env:platform).zip -OutFile pcov.zip
->>>>>>> e149322f
+          Invoke-WebRequest https://windows.php.net/downloads/pecl/releases/pcov/$($DLLVersion)/php_pcov-$($DLLVersion)-$($env:php)-nts-vs16-$($env:platform).zip -OutFile pcov.zip
           7z x -y pcov.zip > $null
           Remove-Item c:\tools\php\* -include .zip
           cd c:\tools\php
