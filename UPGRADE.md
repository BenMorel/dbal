--- conflicted
+++ resolved
@@ -6,7 +6,6 @@
 - Use of our low-overhead runtime deprecation API, details:
   https://github.com/doctrine/deprecations/
 
-<<<<<<< HEAD
 # Upgrade to 4.0
 
 ## BC BREAK: Removed `SQLLogger` and its implementations.
@@ -539,7 +538,7 @@
 | `Configuration`     | `getResultCacheImpl()`   | `getResultCache()` |
 | `QueryCacheProfile` | `setResultCacheDriver()` | `setResultCache()` |
 | `QueryCacheProfile` | `getResultCacheDriver()` | `getResultCache()` |
-=======
+
 # Upgrade to 3.3
 
 ## Deprecated `Connection::getWrappedConnection()`, `Connection::connect()` made `@internal`.
@@ -563,7 +562,6 @@
 * `Doctrine\DBAL\Driver\Mysqli\Connection::getWrappedResourceHandle()`
 
 Call `getNativeConnection()` to access the underlying PDO or MySQLi connection.
->>>>>>> 906dc83a
 
 # Upgrade to 3.2
 
