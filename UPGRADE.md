Note about upgrading: Doctrine uses static and runtime mechanisms to raise
awareness about deprecated code.

- Use of `@deprecated` docblock that is detected by IDEs (like PHPStorm) or
  Static Analysis tools (like Psalm, phpstan)
- Use of our low-overhead runtime deprecation API, details:
  https://github.com/doctrine/deprecations/

<<<<<<< HEAD
# Upgrade to 4.0

## Disallowed partial version numbers in ``serverVersion``

The ``serverVersion`` connection parameter must consist of 3 numbers:

```diff
-'serverVersion' => '8.0'
+'serverVersion' => '8.0.31'
```

## Removed `mariadb-` prefix hack

Previously, it was necessary to prefix the `serverVersion` parameter with
`mariadb-` when using MariaDB. Doing so is now considered invalid, and you
should prefer using the version as returned by `SELECT VERSION();`

```diff
-'serverVersion' => 'mariadb-10.9.3'
+'serverVersion' => '10.9.3-MariaDB-1'
```


## Removed `SchemaDiff::$orphanedForeignKeys`

The functionality of automatically dropping the foreign keys referencing the tables being dropped has been removed.

## BC Break: Removed registration of user defined functions for SQLite

DBAL does not register functions for SQLite anymore. The following functions
which were previously provided by DBAL have been removed:

* `locate()`: SQLite provides the function `instr()` that behaves similarly.
  Use `AbstractPlatform::getLocateExpression()` if you need a portable solution.
* `mod()`: SQLite provides a `%` operator for modulo calculations.
  Use `AbstractPlatform::getModExpression()` if you need a portable solution.
  Since version 3.35.0 SQLite also provides a `mod()` function if math
  functions have been enabled.
* `sqrt()`: Upgrade to SQLite 3.35.0 and compile SQLite with math functions to
  get a native `sqrt()` function. If you need a `sqrt()` implementation for an
  earlier release of SQLite, you can polyfill it.

  ```php
  // pdo_sqlite driver
  $connection->getNativeConnection()
      ->sqliteCreateFunction('sqrt', \sqrt(...), 1);

  // sqlite3 driver
  $connection->getNativeConnection()
      ->createFunction('sqrt', \sqrt(...), 1);
  ```

The `userDefinedFunctions` driver option has also been removed. If you want
to register your own functions, do so by calling `sqliteCreateFunction()`
or `createFunction()` on the PDO or SQLite3 connection.

## BC BREAK: Removed `Table` methods

The following `Table` methods have been removed:

- `changeColumn()`,
- `getForeignKeyColumns()`,
- `getPrimaryKeyColumns()`,
- `hasPrimaryKey()`.

## BC BREAK: removed `SchemaException` error code constants

The following `SchemaException` class constants have been removed:

- `TABLE_DOESNT_EXIST`,
- `TABLE_ALREADY_EXISTS`,
- `COLUMN_DOESNT_EXIST`,
- `COLUMN_ALREADY_EXISTS`,
- `INDEX_DOESNT_EXIST`,
- `INDEX_ALREADY_EXISTS`,
- `SEQUENCE_DOENST_EXIST`,
- `SEQUENCE_ALREADY_EXISTS`,
- `INDEX_INVALID_NAME`,
- `FOREIGNKEY_DOESNT_EXIST`,
- `CONSTRAINT_DOESNT_EXIST`,
- `NAMESPACE_ALREADY_EXISTS`.

## BC BREAK: Exception classes have been converted to interfaces

The `Doctrine\DBAL\Exception` and the `Doctrine\DBAL\Schema\SchemaException` classes are now interfaces.

## BC BREAK: removed misspelled isFullfilledBy() method

This method's name was spelled incorrectly. Use `isFulfilledBy` instead.

## BC BREAK: removed default PostgreSQL connection database.

When connecting to a PostgreSQL server, the driver will no longer connect to the "postgres" database by default.

## BC BREAK: removed support for the "default_dbname" parameter of the wrapper `Connection`.

The "default_dbname" parameter of the wrapper `Connection` is no longer supported.

## BC BREAK: removed fallback connection used to determine the database platform.

When determining the database platform, if an attempt to connect using the provided configuration fails,
the wrapper connection will no longer fall back to a configuration without the database name.

## BC BREAK: removed support for driver name aliases.

Driver name aliases are no longer supported.

## BC BREAK: removed support for the "platform" parameter of the wrapper `Connection`.

The support for the "platform" parameter of the wrapper `Connection` has been removed.

## BC BREAK: removed support for "unique" and "check" column properties.

The "unique" and "check" column properties are no longer supported.

## BC BREAK: removed default precision and scale of decimal columns.

The DBAL no longer provides default values for precision and scale of decimal columns.

## BC BREAK: a non-empty WHERE clause is not enforced in data manipulation `Connection` methods.

The `Connection::update()` and `::delete()` methods no longer enforce a non-empty WHERE clause. If modification
of all table rows should not be allowed, it should be implemented in the application code.

## BC BREAK: removed wrapper- and driver-level `Statement::bindParam()` methods.

The following methods have been removed:

1. `Doctrine\DBAL\Statement::bindParam()`,
2. `Doctrine\DBAL\Driver\Statement::bindParam()`.

## BC BREAK: made parameter type in driver-level `Statement::bindValue()` required.

The `$type` parameter of the driver-level `Statement::bindValue()` has been made required.

## BC BREAK: removed support for using NULL as prepared statement parameter type.

The value of parameter type used in the wrapper layer (e.g. in `Connection::executeQuery()`
or `Statement::bindValue()`) can no longer be `NULL`.

## BC BREAK: converted enum-like classes to enums

The following classes have been converted to enums:

1. `Doctrine\DBAL\ColumnCase`,
2. `Doctrine\DBAL\LockMode`,
3. `Doctrine\DBAL\ParameterType`,
4. `Doctrine\DBAL\TransactionIsolationLevel`,
5. `Doctrine\DBAL\Platforms\DateIntervalUnit`,
6. `Doctrine\DBAL\Platforms\TrimMode`.

The corresponding class constants are now instances of their enum type.

## BC BREAK: dropped naming convention for default constraints on SQL Server

The DBAL no longer generates default constraint names using the table name and column name. The name is now generated
by the database.

## BC BREAK: renamed SQLite platform classes

1. `SqlitePlatform` => `SQLitePlatform`
2. `SqliteSchemaManager` => `SQLiteSchemaManager`

## BC BREAK: removed `SqlitePlatform` methods.

1. `getTinyIntTypeDeclarationSQL()`,
2. `getMediumIntTypeDeclarationSQL()`.

## BC BREAK: removed `AbstractPlatform` methods.

1. `getColumnsFieldDeclarationListSQL()`,
2. `getCustomTypeDeclarationSQL()`,
3. `getDefaultSchemaName()`,
4. `getIdentitySequenceName()`,
5. `getIndexFieldDeclarationListSQL()`,
6. `supportsCreateDropDatabase()`,
7. `usesSequenceEmulatedIdentityColumns()`.

## BC BREAK: removed support for the `NULL` value of schema asset filter.

The argument of `Configuration::setSchemaAssetsFilter()` is now required and non-nullable.

## BC BREAK: removed support for custom schema options.

The following `Column` class properties and methods have been removed:

- `$_customSchemaOptions`,
- `setCustomSchemaOption()`,
- `hasCustomSchemaOption()`,
- `getCustomSchemaOption()`,
- `setCustomSchemaOptions()`,
- `getCustomSchemaOptions()`.

## BC BREAK: removed `array` and `object` column types.

The following classes and constants have been removed:
- `ArrayType`,
- `ObjectType`,
- `Types::ARRAY`,
- `Types::OBJECT`.

## BC BREAK: removed `Driver::getSchemaManager()`

The `Driver::getSchemaManager()` method has been removed.

## BC BREAK: removed `AbstractSchemaManager` methods

The `AbstractSchemaManager::getDatabasePlatform()` and `::listTableDetails()` methods have been removed.

## BC BREAK: removed Schema Visitor API.

The following interfaces and classes have been removed:

1. `Doctrine\DBAL\Schema\Visitor`,
2. `Doctrine\DBAL\Schema\NamespaceVisitor`,
3. `Doctrine\DBAL\Schema\AbstractVisitor`.

The following methods have been removed:

1. `Doctrine\DBAL\Schema\Schema::visit()`,
2. `Doctrine\DBAL\Schema\Table::visit()`,
3. `Doctrine\DBAL\Schema\Sequence::visit()`.

## BC BREAK: removed `RemoveNamespacedAssets`.

The `RemoveNamespacedAssets` schema visitor has been removed.

## BC BREAK: removed the functionality of checking schema for the usage of reserved keywords.

The following components have been removed:

1. The `dbal:reserved-words` console command.
2. The `ReservedWordsCommand` and `ReservedKeywordsValidator` classes.
3. The `KeywordList::getName()` method.

## BC BREAK: removed `AbstractPlatform::supportsForeignKeyConstraints()`.

The `AbstractPlatform::supportsForeignKeyConstraints()` method has been removed.

## BC BREAK: foreign key DDL is generated on MySQL regardless of the storage engine.

The DBAL generates DDL for foreign keys regardless of the MySQL storage engines used by the table
that owns the foreign key constraint.

## BC BREAK: removed `AbstractPlatform` methods exposing quote characters.

The `AbstractPlatform::getStringLiteralQuoteCharacter()` and `::getIdentifierQuoteCharacter()` methods
have been removed.

## Deprecated: `AbstractPlatform::CREATE_*` constants

The `AbstractPlatform::CREATE_INDEXES` and `::CREATE_FOREIGNKEYS` constants have been deprecated
as they no longer have any effect on the behavior of the `AbstractPlatform::getCreateTableSQL()` method.

## BC BREAK: removed `$createFlags` from `AbstractPlatform::getCreateTableSQL()`

The `$createFlags` parameter of `AbstractPlatform::getCreateTableSQL()` has been removed.

## BC BREAK: removed `CreateSchemaSqlCollector` and `DropSchemaSqlCollector`

The `CreateSchemaSqlCollector` and `DropSchemaSqlCollector` classes have been removed.

## BC BREAK: remove support for transaction nesting without savepoints

Starting a transaction inside another transaction with
`Doctrine\DBAL\Connection::beginTransaction()` now always results in
savepoints being used.

In case your platform does not support savepoints, you will have to
rework your application logic so as to avoid nested transaction blocks.

## Deprecated: configuration methods related to transaction nesting

Since it is no longer possible to configure whether transaction nesting is
emulated with savepoints or not, configuring that behavior has no effect and it
is deprecated to attempt to change it or to know how it is configured. As a
result, the following methods are deprecated:

- `Connection::setNestTransactionsWithSavepoints()`
- `Connection::getNestTransactionsWithSavepoints()`

## BC BREAK: Auto-increment columns on PostgreSQL are implemented as `IDENTITY`, not `SERIAL`.

Instead of using `SERIAL*` column types for `autoincrement` columns, the DBAL will now use
the `GENERATED BY DEFAULT AS IDENTITY` clause.

The upgrade to DBAL 4 will require manual migration of the database schema.
See the [documentation](docs/en/how-to/postgresql-identity-migration.rst) for more details.

## Removed the `doctrine-dbal` binary and the `ConsoleRunner` class.

The documentation explains how the console tools can be bootstrapped for standalone usage.

## Removed support for the `$database` parameter of `AbstractSchemaManager::list*()` methods

Passing `$database` to the following methods is no longer supported:

- `AbstractSchemaManager::listSequences()`,
- `AbstractSchemaManager::listTableColumns()`,
- `AbstractSchemaManager::listTableForeignKeys()`.

## Removed `AbstractPlatform` schema introspection methods

The following schema introspection methods have been removed:

- `AbstractPlatform::getListTablesSQL()`,
- `AbstractPlatform::getListTableColumnsSQL()`,
- `AbstractPlatform::getListTableIndexesSQL()`,
- `AbstractPlatform::getListTableForeignKeysSQL()`,
- `AbstractPlatform::getListTableConstraintsSQL()`.

## Abstract methods in the `AbstractSchemaManager` class have been declared as `abstract`

The following abstract methods in the `AbstractSchemaManager` class have been declared as `abstract`:

- `selectDatabaseColumns()`,
- `selectDatabaseIndexes()`,
- `selectDatabaseForeignKeys()`,
- `getDatabaseTableOptions()`.

Every non-abstract schema manager class must implement them in order to satisfy the API.

# BC Break: The number of affected rows is returned as `int|string`

The signatures of the methods returning the number of affected rows changed as returning `int|string` instead of `int`.

# BC Break: Dropped support for `collate` option for MySQL

Use `collation` instead.

## BC BREAK: Removed `Type::getName()`

As a consequence, only types extending `JsonType` or that type itself can have
the `jsonb` platform option set.

## BC BREAK: Deployed database schema no longer contains the information about abstract data types

Database column comments no longer contain type comments added by DBAL.
If you use `doctrine/migrations`, it should generate a migration dropping those
comments from all columns that have them.
As a consequence, introspecting a table no longer guarantees getting the same
column types that were used when creating that table.

## BC BREAK: Removed `AbstractPlatform::prefersIdentityColumns()`

The `AbstractPlatform::prefersIdentityColumns()` method has been removed.

## BC BREAK: Removed the `Graphviz` visitor.

The `Doctrine\DBAL\Schema\Visitor\Graphviz` class has been removed.

## BC BREAK: Removed support for Oracle 12c (12.2.0.1) and older

Oracle 12c (12.2.0.1) and older are not supported anymore.

## BC BREAK: Removed support for MariaDB 10.2.6 and older

MariaDB 10.2.6 and older are not supported anymore. The following classes have been removed:

* `Doctrine\DBAL\Platforms\MariaDb1027Platform`
* `Doctrine\DBAL\Platforms\Keywords\MariaDb102Keywords`

## BC BREAK: Removed support for MySQL 5.6 and older

MySQL 5.6 and older are not supported anymore. The following classes have been merged into their respective
parent classes:

* `Doctrine\DBAL\Platforms\MySQL57Platform`
* `Doctrine\DBAL\Platforms\Keywords\MySQL57Keywords`

## BC BREAK: Removed active support for Postgres 9

Postgres 9 is not actively supported anymore. The following classes have been merged into their respective parent class:

* `Doctrine\DBAL\Platforms\PostgreSQL100Platform`
* `Doctrine\DBAL\Platforms\Keywords\PostgreSQL100Keywords`

## BC BREAK: Removed Platform "commented type" API

The following methods are removed:

- `AbstractPlatform::hasNativeJsonType()`
- `AbstractPlatform::hasNativeGuidType()`
- `AbstractPlatform::isCommentedDoctrineType()`
- `AbstractPlatform::initializeCommentedDoctrineTypes()`
- `AbstractPlatform::markDoctrineTypeCommented()`
- `Type::requiresSQLCommentHint()`

The protected property `AbstractPlatform::$doctrineTypeComments` is removed as
well.

## BC BREAK: Removed `Type::canRequireSQLConversion()`

The `Type::canRequireSQLConversion()` method has been removed.

## BC BREAK: Removed `Connection::getWrappedConnection()`, `Connection::connect()` made `protected`.

The wrapper-level `Connection::getWrappedConnection()` method has been removed. The `Connection::connect()` method
has been made `protected` and now must return the underlying driver-level connection.

## BC BREAK: Added `getNativeConnection()` to driver connections and removed old accessors

Driver and middleware connections must implement `getNativeConnection()` now. This new method replaces several accessors
that have been removed:

* `Doctrine\DBAL\Driver\PDO\Connection::getWrappedConnection()`
* `Doctrine\DBAL\Driver\PDO\SQLSrv\Connection::getWrappedConnection()`
* `Doctrine\DBAL\Driver\Mysqli\Connection::getWrappedResourceHandle()`

## BC BREAK: Removed `SQLLogger` and its implementations.

The `SQLLogger` interface and its implementations `DebugStack` and `LoggerChain` have been removed.
The corresponding `Configuration` methods, `getSQLLogger()` and `setSQLLogger()`, have been removed as well.

## BC BREAK: Removed `SqliteSchemaManager::createDatabase()` and `dropDatabase()` methods.

The `SqliteSchemaManager::createDatabase()` and `dropDatabase()` methods have been removed.

## BC BREAK: Removed `AbstractSchemaManager::dropAndCreate*()` and `::tryMethod()` methods.

The following `AbstractSchemaManager` methods have been removed:

1. `AbstractSchemaManager::dropAndCreateConstraint()`,
2. `AbstractSchemaManager::dropAndCreateDatabase()`,
3. `AbstractSchemaManager::dropAndCreateForeignKey()`,
4. `AbstractSchemaMVersionAwarePlatformDriveranager::dropAndCreateIndex()`,
5. `AbstractSchemaManager::dropAndCreateSequence()`,
6. `AbstractSchemaManager::dropAndCreateTable()`,
7. `AbstractSchemaManager::dropAndCreateView()`,
8. `AbstractSchemaManager::tryMethod()`.

## BC BREAK: Removed support for SQL Server 2016 and older

DBAL is now tested only with SQL Server 2017 and newer.

## BC BREAK: `Statement::execute()` marked private.

The `Statement::execute()` method has been marked private.

## BC BREAK: Removed `QueryBuilder` methods and contstants.

The following `QueryBuilder` methods have been removed:

1. `execute()`,
2. `getState()`,
3. `getType()`,
4. `getConnection()`.

The following `QueryBuilder` constants have been removed:

1. `SELECT`,
2. `DELETE`,
3. `UPDATE`,
4. `INSERT`,
5. `STATE_DIRTY`,
6. `STATE_CLEAN`.

## BC BREAK: Removed the `Constraint` interface.

The `Constraint` interface has been removed. The `ForeignKeyConstraint`, `Index` and `UniqueConstraint` classes
no longer implement this interface.

The following methods that used to accept an instance of `Constraint` have been removed:

- `AbstractPlatform::getCreateConstraintSQL()`,
- `AbstractSchemaManager::createConstraint()`, `::dropConstraint()` and `::dropAndCreateConstraint()`,
- `ForeignKeyConstraint::getColumns()` and `::getQuotedColumns()`.

## BC BREAK: Removed `AbstractSchemaManager::getSchemaSearchPaths()`.

The `AbstractSchemaManager::getSchemaSearchPaths()` method has been removed.

The schema configuration returned by `AbstractSchemaManager::createSchemaConfig()` will contain a non-empty schema name
only for those database platforms that support schemas (currently, PostgreSQL).

The schema returned by `AbstractSchemaManager::createSchema()` will have a non-empty name only for those
database platforms that support schemas.

## BC BREAK: Removed `AbstractAsset::getFullQualifiedName()`.

The `AbstractAsset::getFullQualifiedName()` method has been removed.

## BC BREAK: Removed schema methods related to explicit foreign key indexes.

The following methods have been removed:

- `Schema::hasExplicitForeignKeyIndexes()`,
- `SchemaConfig::hasExplicitForeignKeyIndexes()`,
- `SchemaConfig::setExplicitForeignKeyIndexes()`.

## BC BREAK: Removed `Schema::getTableNames()`.

The `Schema::getTableNames()` method has been removed.

## BC BREAK: Changes in `Schema` method return values.

The `Schema::getNamespaces()`, `Schema::getTables()` and `Schema::getSequences()` methods will return numeric arrays
of namespaces, tables and sequences respectively instead of associative arrays.

## BC BREAK: Removed `SqlitePlatform::udf*()` methods.

The following `SqlitePlatform` methods have been removed:

- `udfSqrt()`,
- `udfMod()`,
- `udfLocate()`.

## BC BREAK: `SQLServerPlatform` methods marked protected.

The following `SQLServerPlatform` methods have been marked protected:

- `getDefaultConstraintDeclarationSQL()`,
- `getAddExtendedPropertySQL()`,
- `getDropExtendedPropertySQL()`,
- `getUpdateExtendedPropertySQL()`.

## BC BREAK: `OraclePlatform` methods marked protected.

The `OraclePlatform::getCreateAutoincrementSql()` method has been marked protected.

## BC BREAK: Removed `OraclePlatform::assertValidIdentifier()`.

The `OraclePlatform::assertValidIdentifier()` method has been removed.

## BC BREAK: Changed signatures of `AbstractPlatform::getIndexDeclarationSQL()` and `::getUniqueConstraintDeclarationSQL()`

The `AbstractPlatform::getIndexDeclarationSQL()` and `::getUniqueConstraintDeclarationSQL()` methods no longer accept
the name of the object as a separate parameter. The name of the passed index or constraint is used instead.

## BC BREAK: Removed `AbstractPlatform::canEmulateSchemas()`

The `AbstractPlatform::canEmulateSchemas()` method and the schema emulation implemented in the SQLite platform
have been removed.

## BC BREAK: removed `TableDiff::$name` name `TableDiff::getName()`.

The `TableDiff::$name` property and `TableDiff::getName()` method have been removed.

## BC BREAK: removed support for renaming tables via `TableDiff` and `AbstractPlatform::alterTable()`.

The `TableDiff::$newName` property and the `TableDiff::getNewName()` method have been removed.

## BC BREAK: removed `SchemaDiff` reference to the original schema.

The `SchemaDiff` class no longer accepts or exposes a reference to the original schema.

## BC BREAK: Changes in the `ColumnDiff` class

1. The `$fromColumn` parameter of the `ColumnDiff` constructor has been made required.
2. The `$oldColumnName` property and the `getOldColumnName()` method have been removed.

## BC BREAK: Changes in the return value of `Table::getColumns()`

1. The columns are returned as a list, not as an associative array.
2. The columns are no longer sorted based on whether they belong to the primary key or a foreign key.

## BC BREAK: Removed schema comparison APIs that don't account for the current database connection and the database platform

The `Schema::getMigrateFromSql()` and `::getMigrateToSql()` methods have been removed.

## BC BREAK: Removed driver-level APIs that don't take the server version into account.

The `ServerInfoAwareConnection` interface has been removed. The `getServerVersion()` method has been made
part of the driver-level `Connection` interface.

The `VersionAwarePlatformDriver` interface has been removed. The `Driver::getDatabasePlatform()` method now accepts
a `ServerVersionProvider` argument that will provide the server version, if the driver relies on the server version
to instantiate a database platform.

## BC BREAK: Removed `AbstractPlatform::getName()`

The `AbstractPlatform::getName()` method has been removed.

## BC BREAK: Removed versioned platform classes that represent the lowest supported version.

The following platform-related classes have been removed:

1. `PostgreSQL94Platform` and `PostgreSQL94Keywords`.
2. `SQLServer2012Platform` and `SQLServer2012Keywords`.

## BC BREAK: Removed `AbstractPlatform::getNowExpression()`.

The `AbstractPlatform::getNowExpression()` method has been removed.

## BC BREAK: Removed reference from `ForeignKeyConstraint` to its local (referencing) `Table`.

Reference from `ForeignKeyConstraint` to its local (referencing) `Table` is removed as well as the following methods:

- `setLocalTable()`,
- `getLocalTable()`,
- `getLocalTableName()`.

## BC BREAK: Removed redundant `AbstractPlatform` methods.

The following redundant `AbstractPlatform` methods have been removed:

- `getSqlCommentStartString()`,
- `getSqlCommentEndString()`,
- `getWildcards()`,
- `getAvgExpression()`,
- `getCountExpression()`,
- `getMaxExpression()`,
- `getMinExpression()`,
- `getSumExpression()`,
- `getMd5Expression()`,
- `getSqrtExpression()`,
- `getRoundExpression()`,
- `getRtrimExpression()`,
- `getLtrimExpression()`,
- `getUpperExpression()`,
- `getLowerExpression()`,
- `getNotExpression()`,
- `getIsNullExpression()`,
- `getIsNotNullExpression()`,
- `getBetweenExpression()`,
- `getAcosExpression()`,
- `getSinExpression()`,
- `getPiExpression()`,
- `getCosExpression()`,
- `getTemporaryTableSQL()`,
- `getUniqueFieldDeclarationSQL()`,
- `getListUsersSQL()`,
- `supportsIndexes()`,
- `supportsAlterTable()`,
- `supportsTransactions()`,
- `supportsPrimaryConstraints()`,
- `supportsViews()`,
- `supportsLimitOffset()`.
- `supportsGettingAffectedRows()`.

## Abstract methods in the `AbstractPlatform` class have been declared as `abstract`.

The following abstract methods in the `AbstractPlatform` class have been declared as `abstract`:

- `getListTablesSQL()`,
- `getAlterTableSQL()`,
- `getListTableColumnsSQL()`,
- `getListTableIndexesSQL()`,
- `getListTableForeignKeysSQL()`,
- `getCreateViewSQL()`,
- `getListViewsSQL()`,
- `getDropViewSQL()`,
- `getDateArithmeticIntervalExpression()`,
- `getDateDiffExpression()`,
- `getTimeTypeDeclarationSQL()`,
- `getDateTimeTypeDeclarationSQL()`,
- `getLocateExpression()`,
- `getSetTransactionIsolationSQL()`.

Every non-abstract platform class must implement them in order to satisfy the API.

## `Connection::lastInsertId()` throws an exception when there's no identity value.

Instead of returning an empty value, `Connection::lastInsertId()` throws an exception when there's no identity value.

## Removed static keyword from `Comparator::compareSchemas()` signature

The method `Comparator::compareSchemas()` cannot be called statically anymore.

## Removed `Comparator` methods

The `Comparator::compare()`, `::diffTable()` and `::diffColumn()` methods have been removed.

## Removed `ColumnDiff` methods

The `ColumnDiff::hasChanged()` method has been removed.

## Removed `TableGenerator` component

The `TableGenerator` component has been removed.

## Removed support for `Connection::lastInsertId($name)`

The `Connection::lastInsertId()` method no longer accepts a sequence name.

## Removed defaults for MySQL table charset, collation and engine

The library no longer provides the default values for MySQL table charset, collation and engine.
If omitted in the table definition, MySQL will derive the values from the database options.

## Removed `ReservedWordsCommand::setKeywordListClass()`

To add or replace a keyword list, use `ReservedWordsCommand::setKeywordList()`.

## Removed `AbstractPlatform::getReservedKeywordsClass()`

Instead of implementing `AbstractPlatform::getReservedKeywordsClass()`, platforms must implement `AbstractPlatform::createReservedKeywordsList()`. The latter has been made abstract.

## `PostgreSQLSchemaManager` methods have been made protected.

`PostgreSQLSchemaManager::getExistingSchemaSearchPaths()` and `::determineExistingSchemaSearchPaths()` have been made protected.
The former has also been made final.

## Removed schema- and namespace-related methods

The following schema- and namespace-related methods have been removed:

- `AbstractPlatform::getListNamespacesSQL()`,
- `AbstractSchemaManager::createSchema()`,
- `AbstractSchemaManager::listNamespaceNames()`,
- `AbstractSchemaManager::getPortableNamespacesList()`,
- `AbstractSchemaManager::getPortableNamespaceDefinition()`,
- `PostgreSQLSchemaManager::getSchemaNames()`.

## BC BREAK: Removed `Connection::$_schemaManager` and `Connection::getSchemaManager()`

The `Connection` and `AbstractSchemaManager` classes used to have a reference on each other effectively making a circular reference. Use `createSchemaManager()` to instantiate a schema manager.

## BC BREAK: Removed `Connection::$_expr` and `Connection::getExpressionBuilder()`

The `Connection` and `ExpressionBuilder` classes used to have a reference on each other effectively making a circular reference. Use `createExpressionBuilder()` to instantiate an expression builder.

## BC BREAK: Removed `ExpressionBuilder` methods

The `andX()` and `orX()` methods of the `ExpressionBuilder` class have been removed. Use `and()` and `or()` instead.

## BC BREAK: Removed `CompositeExpression` methods

The `add()` and `addMultiple()` methods of the `CompositeExpression` class have been removed. Use `with()` instead, which returns a new instance.
The `CompositeExpression` class is now immutable.

## BC BREAK: Changes in the QueryBuilder API.

1. The `select()`, `addSelect()`, `groupBy()` and `addGroupBy()` methods no longer accept an array of arguments. Pass each expression as an individual argument or expand an array of expressions using the `...` operator.
2. The `select()`, `addSelect()`, `groupBy()` and `addGroupBy()` methods no longer ignore the first argument if it's empty.
3. The `addSelect()` method can be no longer called without arguments.
4. The `insert()`, `update()` and `delete()` methods now require the `$table` parameter, and do not support aliases anymore.
5. The `add()`, `getQueryPart()`, `getQueryParts()`, `resetQueryPart()` and `resetQueryParts()` methods are removed.
6. For a `select()` query, the `getSQL()` method now throws an expression if no `SELECT` expressions have been provided.

## BC BREAK: Changes in handling string and binary columns

- When generating schema DDL, DBAL no longer provides the default length for string and binary columns. The application may need to provide the column length if required by the target platform.
- The `\DBAL\Platforms\AbstractPlatform::getVarcharTypeDeclarationSQL()` method has been renamed to `::getStringTypeDeclarationSQL()`.
- The following `AbstractPlatform` methods have been removed as no longer relevant: `::getCharMaxLength()`, `::getVarcharMaxLength()`, `::getVarcharDefaultLength()`, `::getBinaryMaxLength()`, `::getBinaryDefaultLength()`.

## BC BREAK: Changes in `Doctrine\DBAL\Event\SchemaCreateTableEventArgs`

Table columns are no longer indexed by column name. Use the `name` attribute of the column instead.

## BC BREAK: Changes in the `Doctrine\DBAL\Schema` API

- Column precision no longer defaults to 10. The default value is NULL.
- Asset names are no longer nullable. An empty asset name should be represented as an empty string.

## BC BREAK: Changes in the `Doctrine\DBAL\Event` API

- `SchemaAlterTableAddColumnEventArgs::addSql()` and the same method in other `SchemaEventArgs`-based classes no longer accept an array of SQL statements. They accept a variadic string.

## BC BREAK: Changes in the `Doctrine\DBAL\Schema` API

- Method `Doctrine\DBAL\Schema\AbstractSchemaManager::_getPortableViewDefinition()` no longer optionally returns false. It will always return a `Doctrine\DBAL\Schema\View` instance.
- Property `Doctrine\DBAL\Schema\Table::$_primaryKeyName` is now optionally null instead of false.
- Method `Doctrine\DBAL\Schema\AbstractSchemaManager::tablesExist()` no longer accepts a string. Use `Doctrine\DBAL\Schema\AbstractSchemaManager::tableExists()` instead.
- Method `Doctrine\DBAL\Schema\OracleSchemaManager::createDatabase()` no longer accepts `null` for `$database` argument.

## BC BREAK PostgreSqlPlatform ForeignKeyConstraint support for `feferred` misspelling removed

`PostgreSqlPlatform::getAdvancedForeignKeyOptionsSQL()` had a typo in it in 2.x. Both the option name
`feferred` and `deferred` were supported in `2.x` but the misspelling was removed in 3.x.

The method was used internally and is no longer needed.

## BC BREAK `DB2SchemaManager::_getPortableForeignKeyRuleDef()` removed

The method was used internally and is no longer needed.

## BC BREAK `AbstractPlatform::get*Expression()` methods no loner accept integer values as arguments

The following methods' arguments do not longer accept integer value:

- the `$expression` argument in `::getCountExpression()`,
- the `$decimals` argument in `::getRoundExpression()`,
- the `$seconds` argument in `::getDateAddSecondsExpression()`,
- the `$seconds` argument in `::getDateSubSecondsExpression()`,
- the `$minutes` argument in `::getDateAddMinutesExpression()`,
- the `$minutes` argument in `::getDateSubMinutesExpression()`,
- the `$hours` argument in `::getDateAddHourExpression()`,
- the `$hours` argument in `::getDateAddHourExpression()`,
- the `$days` argument in `::getDateAddDaysExpression()`,
- the `$days` argument in `::getDateSubDaysExpression()`,
- the `$weeks` argument in `::getDateAddWeeksExpression()`,
- the `$weeks` argument in `::getDateSubWeeksExpression()`,
- the `$months` argument in `::getDateAddMonthExpression()`,
- the `$months` argument in `::getDateSubMonthExpression()`,
- the `$quarters` argument in `::getDateAddQuartersExpression()`,
- the `$quarters` argument in `::getDateSubQuartersExpression()`,
- the `$years` argument in `::getDateAddYearsExpression()`,
- the `$years` argument in `::getDateSubYearsExpression()`.

Please use the strings representing numeric SQL literals instead (e.g. `'1'` instead of `1`).

The signature of `AbstractPlatform::getConcatExpression()` changed to `::getConcatExpression(string ...$string)`.

## BC BREAK The type of `$start` in `AbstractPlatform::getLocateExpression()` changed from `string|false` to `?string`

The default value of `$start` is now `null`, not `false`.

## BC BREAK The types of `$start` and `$length` in `AbstractPlatform::getSubstringExpression()` changed from `int` and `?int` to `string` and `?string` respectively

The platform abstraction allows building arbitrary SQL expressions, so even if the arguments represent numeric literals, they should be passed as a string.

## BC BREAK The type of `$char` in `AbstractPlatform::getTrimExpression()` changed from `string|false` to `?string`

The default value of `$char` is now `null`, not `false`. Additionally, the method will throw an `InvalidArgumentException` in an invalid value of `$mode` is passed.

## BC BREAK `Statement::quote()` only accepts strings.

`Statement::quote()` and `ExpressionBuilder::literal()` no longer accept arguments of an arbitrary type and and don't implement type-specific handling. Only strings can be quoted.

## BC BREAK `Statement` and `Connection` methods return `void`.

`Connection::connect()`, `::bindValue()` and `::execute()` no longer return a boolean value. They will throw an exception in case of failure.

## BC BREAK Transaction-related `Statement` methods return `void`.

`Statement::beginTransaction()`, `::commit()` and `::rollBack()` no longer return a boolean value. They will throw a `DriverException` in case of failure.

## MINOR BC BREAK `Statement::fetchColumn()` with an invalid index.

Similarly to `PDOStatement::fetchColumn()`, DBAL statements throw an exception in case of an invalid column index.

## BC BREAK `Statement::execute()` with redundant parameters.

Similarly to the drivers based on `pdo_pgsql` and `pdo_sqlsrv`, `OCI8Statement::execute()` and `MySQLiStatement::execute()` do not longer ignore redundant parameters.

## BC BREAK: The `NULL` value of `$offset` in LIMIT queries is not allowed

The `NULL` value of the `$offset` argument in `AbstractPlatform::(do)?ModifyLimitQuery()` methods is no longer allowed. The absence of the offset should be indicated with a `0` which is now the default value.

## BC BREAK: Changes to handling binary fields

- Binary fields whose length exceeds the maximum field size on a given platform are no longer represented as `BLOB`s.
  Use binary fields of a size which fits all target platforms, or use blob explicitly instead.
- Binary fields are no longer represented as streams in PHP. They are represented as strings.

## BC BREAK: Removal of Doctrine Cache

The following methods have been removed.

| class               | method                   | replacement        |
| ------------------- | ------------------------ | ------------------ |
| `Configuration`     | `setResultCacheImpl()`   | `setResultCache()` |
| `Configuration`     | `getResultCacheImpl()`   | `getResultCache()` |
| `QueryCacheProfile` | `setResultCacheDriver()` | `setResultCache()` |
| `QueryCacheProfile` | `getResultCacheDriver()` | `getResultCache()` |
=======
# Upgrade to 3.6

## Deprecated `Connection::PARAM_*_ARRAY` constants

Use the corresponding constants on `ArrayParameterType` instead. Please be aware that
`ArrayParameterType` will be a native enum type in DBAL 4.
>>>>>>> 7e0d352e

# Upgrade to 3.5

## Deprecated extension via Doctrine Event Manager

Extension of the library behavior via Doctrine Event Manager has been deprecated.

The following methods and properties have been deprecated:
- `AbstractPlatform::$_eventManager`,
- `AbstractPlatform::getEventManager()`,
- `AbstractPlatform::setEventManager()`,
- `Connection::$_eventManager`,
- `Connection::getEventManager()`.

## Deprecated extension via connection events

Subscription to the `postConnect` event has been deprecated. Use one of the following replacements for the standard
event listeners or implement a custom middleware instead.

The following `postConnect` event listeners have been deprecated:
1. `OracleSessionInit`. Use `Doctrine\DBAL\Driver\OCI8\Middleware\InitializeSession`.
2. `SQLiteSessionInit`. Use `Doctrine\DBAL\Driver\AbstractSQLiteDriver\Middleware\EnableForeignKeys`.
3. `SQLSessionInit`. Implement a custom middleware.

## Deprecated extension via transaction events

Subscription to the following events has been deprecated:
- `onTransactionBegin`,
- `onTransactionCommit`,
- `onTransactionRollBack`.

The upgrade path will depend on the use case:
1. If you need to extend the behavior of only the actual top-level transactions (not the ones emulated via savepoints),
   implement a driver middleware.
2. If you need to extend the behavior of the top-level and nested transactions, either implement a driver middleware
   or implement a custom wrapper connection.

## Deprecated extension via schema definition events

Subscription to the following events has been deprecated:
- `onSchemaColumnDefinition`,
- `onSchemaIndexDefinition`.

Use a custom schema manager instead.

## Deprecated extension via schema manipulation events

Subscription to the following events has been deprecated:
- `onSchemaCreateTable`,
- `onSchemaCreateTableColumn`,
- `onSchemaDropTable`,
- `onSchemaAlterTable`,
- `onSchemaAlterTableAddColumn`,
- `onSchemaAlterTableRemoveColumn`,
- `onSchemaAlterTableChangeColumn`,
- `onSchemaAlterTableRenameColumn`.

The upgrade path will depend on the use case:
1. If you are using the events to modify the behavior of the platform, you should extend the platform class
   and implement the corresponding logic in the sub-class.
2. If you are using the events to modify the arguments processed by the platform (e.g. modify the table definition
   before the platform generates the `CREATE TABLE` DDL), you should do the needed modifications before calling
   the corresponding platform or schema manager method.

## Deprecated the emulation of the `LOCATE()` function for SQLite

Relying on the availability of the `LOCATE()` on SQLite deprecated. SQLite does not provide that function natively,
but the function `INSTR()` can be a drop-in replacement in most situations. Use
`AbstractPlatform::getLocateExpression()` if you need a portable solution.

## Deprecated `SchemaDiff::toSql()` and `SchemaDiff::toSaveSql()`

Using `SchemaDiff::toSql()` to generate SQL representing the diff has been deprecated.
Use `AbstractPlatform::getAlterSchemaSQL()` instead.

`SchemaDiff::toSaveSql()` has been deprecated without a replacement.

## Deprecated `SchemaDiff::$orphanedForeignKeys`

Relying on the schema diff tracking foreign keys referencing the tables that have been dropped is deprecated.
Before dropping a table referenced by foreign keys, drop the foreign keys first.

## Deprecated the `userDefinedFunctions` driver option for `pdo_sqlite`

Instead of funneling custom functions through the `userDefinedFunctions` option, use `getNativeConnection()`
to access the wrapped PDO connection and register your custom functions directly.

### Before

```php
$connection = DriverManager::getConnection([
    'driver' => 'pdo_sqlite',
    'path' => '/path/to/file.db',
    'driverOptions' => [
        'userDefinedFunctions' => [
            'my_function' => ['callback' => [SomeClass::class, 'someMethod'], 'numArgs' => 2],
        ],
    ]
]);
```

### After

```php
$connection = DriverManager::getConnection([
    'driver' => 'pdo_sqlite',
    'path' => '/path/to/file.db',
]);

$connection->getNativeConnection()
    ->sqliteCreateFunction('my_function', [SomeClass::class, 'someMethod'], 2);
```

## Deprecated `Table` methods.

The `hasPrimaryKey()` method has been deprecated. Use `getPrimaryKey()` and check if the return value is not null.
The `getPrimaryKeyColumns()` method has been deprecated. Use `getPrimaryKey()` and `Index::getColumns()` instead.
The `getForeignKeyColumns()` method has been deprecated. Use `getForeignKey()`
and `ForeignKeyConstraint::getLocalColumns()` instead.
The `changeColumn()` method has been deprecated. Use `modifyColumn()` instead.

## Deprecated `SchemaException` error codes.

Relying on the error code of `SchemaException` is deprecated. In order to handle a specific type of exception,
catch the corresponding exception class instead.

| Error Code                  | Class                          |
|-----------------------------|--------------------------------|
| `TABLE_DOESNT_EXIST`        | `TableDoesNotExist`            |
| `TABLE_ALREADY_EXISTS`      | `TableAlreadyExists`           |
| `COLUMN_DOESNT_EXIST`       | `ColumnDoesNotExist`           |
| `COLUMN_ALREADY_EXISTS`     | `ColumnAlreadyExists`          |
| `INDEX_DOESNT_EXIST`        | `IndexDoesNotExist`            |
| `INDEX_ALREADY_EXISTS`      | `IndexAlreadyExists`           |
| `SEQUENCE_DOENST_EXIST`     | `SequenceDoesNotExist`         |
| `SEQUENCE_ALREADY_EXISTS`   | `SequenceAlreadyExists`        |
| `FOREIGNKEY_DOESNT_EXIST`   | `ForeignKeyDoesNotExist`       |
| `CONSTRAINT_DOESNT_EXIST`   | `UniqueConstraintDoesNotExist` |
| `NAMESPACE_ALREADY_EXISTS`  | `NamespaceAlreadyExists`       |

## Deprecated fallback connection used to determine the database platform.

Relying on a fallback connection used to determine the database platform while connecting to a non-existing database
has been deprecated. Either use an existing database name in connection parameters or omit the database name
if the platform and the server configuration allow that.

## Deprecated misspelled isFullfilledBy() method

This method's name was spelled incorrectly. Use `isFulfilledBy` instead.

## Deprecated default PostgreSQL connection database.

Relying on the DBAL connecting to the "postgres" database by default is deprecated. Unless you want to have the server
determine the default database for the connection, specify the database name explicitly.

## Deprecated the "default_dbname" parameter of the wrapper `Connection`.

The "default_dbname" parameter of the wrapper `Connection` has been deprecated. Use "dbname" instead.

## Deprecated the "platform" parameter of the wrapper `Connection`.

The "platform" parameter of the wrapper `Connection` has been deprecated. Use a driver middleware that would instantiate
the platform instead.

## Deprecated driver name aliases.

Relying on driver name aliases in connection parameters has been deprecated. Use the actual driver names instead.

## Deprecated "unique" and "check" column properties.

The "unique" and "check" column properties have been deprecated. Use unique constraints to define unique columns.

## Deprecated relying on the default precision and scale of decimal columns.

Relying on the default precision and scale of decimal columns provided by the DBAL is deprecated.
When declaring decimal columns, specify the precision and scale explicitly.

## Deprecated `Comparator::diffTable()` method.

The `Comparator::diffTable()` method has been deprecated in favor of `Comparator::compareTables()`
and `TableDiff::isEmpty()`.

Instead of having to check whether the diff is equal to the boolean `false`, you can optionally check
if the returned table diff is empty.

### Before

```php
$diff = $comparator->diffTable($oldTable, $newTable);

// mandatory check
if ($diff !== false) {
    // we have a diff
}
```

### After

```php
$diff = $comparator->compareTables($oldTable, $newTable);

// optional check
if (! $diff->isEmpty()) {
    // we have a diff
}
```

## Deprecated not passing `$fromColumn` to the `TableDiff` constructor.

Not passing `$fromColumn` to the `TableDiff` constructor has been deprecated.

The `TableDiff::$name` property and the `TableDiff::getName()` method have been deprecated as well. In order to obtain
the name of the table that the diff describes, use `TableDiff::getOldTable()`.

## Deprecated renaming tables via `TableDiff` and `AbstractPlatform::alterTable()`.

Renaming tables via setting the `$newName` property on a `TableDiff` and passing it to `AbstractPlatform::alterTable()`
is deprecated. The implementations of `AbstractSchemaManager::alterTable()` should use `AbstractPlatform::renameTable()`
instead.

The `TableDiff::$newName` property and the `TableDiff::getNewName()` method have been deprecated.

## Marked `Comparator` methods as internal.

The following `Comparator` methods have been marked as internal:

- `columnsEqual()`,
- `diffForeignKey()`,
- `diffIndex()`.

The `diffColumn()` method has been deprecated. Use `diffTable()` instead.

## Marked `SchemaDiff` public properties as internal.

The public properties of the `SchemaDiff` class have been marked as internal. Use the following corresponding methods
instead:

| Property             | Method                  |
|----------------------|-------------------------|
| `$newNamespaces`     | `getCreatedSchemas()`   |
| `$removedNamespaces` | `getDroppedSchemas()`   |
| `$newTables`         | `getCreatedTables()`    |
| `$changedTables`     | `getAlteredTables()`    |
| `$removedTables`     | `getDroppedTables()`    |
| `$newSequences`      | `getCreatedSequences()` |
| `$changedSequences`  | `getAlteredSequence()`  |
| `$removedSequences`  | `getDroppedSequences()` |

## Marked `TableDiff` public properties as internal.

The public properties of the `TableDiff` class have been marked as internal. Use the following corresponding methods
instead:

| Property               | Method                     |
|------------------------|----------------------------|
| `$addedColumns`        | `getAddedColumns()`        |
| `$changedColumns`      | `getModifiedColumns()`     |
| `$removedColumns`      | `getDroppedColumns()`      |
| `$renamedColumns`      | `getRenamedColumns()`      |
| `$addedIndexes`        | `getAddedIndexes()`        |
| `$changedIndexes`      | `getModifiedIndexes()`     |
| `$removedIndexes`      | `getDroppedIndexes()`      |
| `$renamedIndexes`      | `getRenamedIndexes()`      |
| `$addedForeignKeys`    | `getAddedForeignKeys()`    |
| `$changedForeignKeys`  | `getModifiedForeignKeys()` |
| `$removedForeignKeys`  | `getDroppedForeignKeys()`  |

## Marked `ColumnDiff` public properties as internal.

The `$fromColumn` and `$column` properties of the `ColumnDiff` class have been marked as internal. Use the
`getOldColumn()` and `getNewColumn()` methods instead.

## Deprecated `ColumnDiff::$changedProperties` and `::hasChanged()`.

The `ColumnDiff::$changedProperties` property and the `hasChanged()` method have been deprecated. Use one of the
following `ColumnDiff` methods in order to check if a given column property has changed:

- `hasTypeChanged()`,
- `hasLengthChanged()`,
- `hasPrecisionChanged()`,
- `hasScaleChanged()`,
- `hasUnsignedChanged()`,
- `hasFixedChanged()`,
- `hasNotNullChanged()`,
- `hasDefaultChanged()`,
- `hasAutoIncrementChanged()`,
- `hasCommentChanged()`.

## Deprecated `ColumnDiff` APIs dedicated to the old column name.

The `$oldColumnName` property and the `getOldColumnName()` method of the `ColumnDiff` class have been deprecated.

Make sure the `$fromColumn` argument is passed to the `ColumnDiff` constructor and use the `$fromColumn` property
instead.

## Marked schema diff constructors as internal.

The constructors of the following classes have been marked as internal:

1. `SchemaDiff`,
2. `TableDiff`,
3. `ColumnDiff`.

These classes can be instantiated only by schema comparators. The signatures of the constructors may change in future
versions.

## Deprecated `SchemaDiff` reference to the original schema.

The `SchemaDiff::$fromSchema` property has been deprecated.

## Marked `AbstractSchemaManager::_execSql()` as internal.

The `AbstractSchemaManager::_execSql()` method has been marked as internal. It will not be available in 4.0.

## Deprecated `AbstractSchemaManager` schema introspection methods.

The following `AbstractSchemaManager` methods has been deprecated:

1. `listTableDetails()`. Use `introspectTable()` instead,
2. `createSchema()`. Use `introspectSchema()` instead.

# Upgrade to 3.4

## Deprecated wrapper- and driver-level `Statement::bindParam()` methods.

The following methods have been deprecated:

1. `Doctrine\DBAL\Statement::bindParam()`,
2. `Doctrine\DBAL\Driver\Statement::bindParam()`.

Use the corresponding `bindValue()` instead.

## Deprecated not passing parameter type to the driver-level `Statement::bind*()` methods.

Not passing `$type` to the driver-level `Statement::bindParam()` and `::bindValue()` is deprecated.
Pass the type corresponding to the parameter being bound.

## Deprecated passing `$params` to `Statement::execute*()` methods.

Passing `$params` to the driver-level `Statement::execute()` and the wrapper-level `Statement::executeQuery()`
and `Statement::executeStatement()` methods has been deprecated.

Bind parameters using `Statement::bindParam()` or `Statement::bindValue()` instead.

## Deprecated `QueryBuilder` methods and constants.

1. The `QueryBuilder::getState()` method has been deprecated as the builder state is an internal concern.
2. Relying on the type of the query being built by using `QueryBuilder::getType()` has been deprecated.
   If necessary, track the type of the query being built outside of the builder.
3. The `QueryBuilder::getConnection()` method has been deprecated. Use the connection used to instantiate the builder
   instead.

The following `QueryBuilder` constants related to the above methods have been deprecated:

1. `SELECT`,
2. `DELETE`,
3. `UPDATE`,
4. `INSERT`,
5. `STATE_DIRTY`,
6. `STATE_CLEAN`.

## Marked `Connection::ARRAY_PARAM_OFFSET` as internal.

The `Connection::ARRAY_PARAM_OFFSET` constant has been marked as internal. It will be removed in 4.0.

## Deprecated using NULL as prepared statement parameter type.

Omit the type or use `Parameter::STRING` instead.

## Deprecated passing asset names as assets in `AbstractPlatform` and `AbstractSchemaManager` methods.

Passing assets to the following `AbstractPlatform` methods and parameters has been deprecated:

1. The `$table` parameter of `getDropTableSQL()`,
2. The `$table` parameter of `getDropTemporaryTableSQL()`,
3. The `$index` and `$table` parameters of `getDropIndexSQL()`,
4. The `$constraint` and `$table` parameters of `getDropConstraintSQL()`,
5. The `$foreignKey` and `$table` parameters of `getDropForeignKeySQL()`,
6. The `$sequence` parameter of `getDropSequenceSQL()`,
7. The `$table` parameter of `getCreateConstraintSQL()`,
8. The `$table` parameter of `getCreatePrimaryKeySQL()`,
9. The `$table` parameter of `getCreateForeignKeySQL()`.

Passing assets to the following `AbstractSchemaManager` methods and parameters has been deprecated:

1. The `$index` and `$table` parameters of `dropIndex()`,
2. The `$table` parameter of `dropConstraint()`,
3. The `$foreignKey` and `$table` parameters of `dropForeignKey()`.

Pass a string representing the quoted asset name instead.

## Marked `AbstractPlatform` methods as internal.

The following methods have been marked internal as they are not designed to be used from outside the platform classes:

1. `getAdvancedForeignKeyOptionsSQL()`,
2. `getColumnCharsetDeclarationSQL()`,
3. `getColumnCollationDeclarationSQL()`,
4. `getColumnDeclarationSQL()`,
5. `getCommentOnColumnSQL()`,
6. `getDefaultValueDeclarationSQL()`,
7. `getForeignKeyDeclarationSQL()`,
8. `getForeignKeyReferentialActionSQL()`,
9. `getIndexDeclarationSQL()`,
10. `getInlineColumnCommentSQL()`,
11. `supportsColumnCollation()`,
12. `supportsCommentOnStatement()`,
13. `supportsInlineColumnComments()`,
14. `supportsPartialIndexes()`.

## Deprecated internal `AbstractPlatform` methods.

The following methods have been deprecated as they do not represent any platform-level abstraction:

1. `getCustomTypeDeclarationSQL()`,
2. `getIndexFieldDeclarationListSQL()`,
3. `getColumnsFieldDeclarationListSQL()`.

## Deprecated `AbstractPlatform` methods.

1. `usesSequenceEmulatedIdentityColumns()` and `getIdentitySequenceName()` have been deprecated since the fact of
   emulation of identity columns and the underlying sequence name are internal platform-specific implementation details.
2. `getDefaultSchemaName()` has been deprecated since it's not used to implement any of the portable APIs.
3. `supportsCreateDropDatabase()` has been deprecated. Try calling `AbstractSchemaManager::createDatabase`
    and/or `::dropDatabase()` to see if the corresponding operations are supported by the current database platform
    or implement conditional logic based on the platform class name.

## Deprecated `SqlitePlatform::getTinyIntTypeDeclarationSQL()` and `::getMediumIntTypeDeclarationSQL()` methods.

The methods have been deprecated since they are implemented only by the SQLite platform, and the column types
they implement are not portable across the rest of the supported platforms.

Use `SqlitePlatform::getSmallIntTypeDeclarationSQL()` and `::getIntegerTypeDeclarationSQL()` respectively instead.

## Deprecated `NULL` schema asset filter.

Not passing an argument to `Configuration::setSchemaAssetsFilter()` and passing `NULL` as the value of `$callable`
has been deprecated. In order to disable filtering, pass a callable that always returns true.

## Deprecated custom schema options.

Custom schema options have been deprecated since they effectively duplicate the functionality of platform options.

The following `Column` class properties and methods have been deprecated:

- `$_customSchemaOptions`,
- `setCustomSchemaOption()`,
- `hasCustomSchemaOption()`,
- `getCustomSchemaOption()`,
- `setCustomSchemaOptions()`,
- `getCustomSchemaOptions()`.

Use platform options instead.

## Deprecated `array` and `object` column types.

The `array` and `object` column types have been deprecated since they use PHP built-in serialization. Without additional
configuration, which the API of these types doesn't allow, the usage of built-in serialization may lead to
security issues.

The following classes and constants have been deprecated:
- `ArrayType`,
- `ObjectType`,
- `Types::ARRAY`,
- `Types::OBJECT`.

Use JSON for storing unstructured data.

## Deprecated `Driver::getSchemaManager()`.

The `Driver::getSchemaManager()` method has been deprecated. Use `AbstractPlatform::createSchemaManager()` instead.

## Deprecated `ConsolerRunner`.

The `ConsoleRunner` class has been deprecated. Use Symfony Console documentation
to bootstrap a command-line application.

## Deprecated `Visitor` interfaces and `visit()` methods on schema objects.

The following interfaces and classes have been deprecated:

1. `Visitor`,
2. `NamespaceVisitor`,
3. `AbstractVisitor`.

The following methods have been deprecated:

1. `Schema::visit()`,
2. `Table::visit()`,
3. `Sequence::visit()`.

Instead of having schema objects call the visitor API, call the API of the schema objects.

## Deprecated removal of namespaced assets from schema.

The `RemoveNamespacedAssets` schema visitor and the usage of namespaced database object names with the platforms
that don't support them have been deprecated.

## Deprecated the functionality of checking schema for the usage of reserved keywords.

The following components have been deprecated:

1. The `dbal:reserved-words` console command.
2. The `ReservedWordsCommand` and `ReservedKeywordsValidator` classes.
3. The `KeywordList::getName()` method.

Use the documentation on the used database platform(s) instead.

## Deprecated `CreateSchemaSqlCollector` and `DropSchemaSqlCollector`.

The `CreateSchemaSqlCollector` and `DropSchemaSqlCollector` classes have been deprecated in favor of
`CreateSchemaObjectsSQLBuilder` and `DropSchemaObjectsSQLBuilder` respectively.

## Deprecated calling `AbstractPlatform::getCreateTableSQL()` with any of the `CREATE_INDEXES` and `CREATE_FOREIGNKEYS`
flags unset.

Not setting the `CREATE_FOREIGNKEYS` flag and unsetting the `CREATE_INDEXES` flag when calling
`AbstractPlatform::getCreateTableSQL()` has been deprecated. The table should be always created with indexes.
In order to build the statements that create multiple tables referencing each other via foreign keys,
use `AbstractPlatform::getCreateTablesSQL()`.

## Deprecated `AbstractPlatform::supportsForeignKeyConstraints()`.

The `AbstractPlatform::supportsForeignKeyConstraints()` method has been deprecated. All platforms should support
foreign key constraints.

## Deprecated `AbstractPlatform::supportsForeignKeyConstraints()`.

Relying on the DBAL not generating DDL for foreign keys on MySQL engines other than InnoDB is deprecated.
Define foreign key constraints only if they are necessary.

## Deprecated `AbstractPlatform` methods exposing quote characters.

The `AbstractPlatform::getStringLiteralQuoteCharacter()` and `::getIdentifierQuoteCharacter()` methods
have been deprecated. Use `::quoteStringLiteral()` and `::quoteIdentifier()` to quote string literals and identifiers
respectively.

## Deprecated `AbstractSchemaManager::getDatabasePlatform()`

The `AbstractSchemaManager::getDatabasePlatform()` method has been deprecated. Use `Connection::getDatabasePlatform()`
instead.

## Deprecated passing date interval parameters as integer.

Passing date interval parameters to the following `AbstractPlatform` methods as integer has been deprecated:

- the `$seconds` argument in `::getDateAddSecondsExpression()`,
- the `$seconds` parameter in `::getDateSubSecondsExpression()`,
- the `$minutes` parameter in `::getDateAddMinutesExpression()`,
- the `$minutes` parameter in `::getDateSubMinutesExpression()`,
- the `$hours` parameter in `::getDateAddHourExpression()`,
- the `$hours` parameter in `::getDateAddHourExpression()`,
- the `$days` parameter in `::getDateAddDaysExpression()`,
- the `$days` parameter in `::getDateSubDaysExpression()`,
- the `$weeks` parameter in `::getDateAddWeeksExpression()`,
- the `$weeks` parameter in `::getDateSubWeeksExpression()`,
- the `$months` parameter in `::getDateAddMonthExpression()`,
- the `$months` parameter in `::getDateSubMonthExpression()`,
- the `$quarters` parameter in `::getDateAddQuartersExpression()`,
- the `$quarters` parameter in `::getDateSubQuartersExpression()`,
- the `$years` parameter in `::getDateAddYearsExpression()`,
- the `$years` parameter in `::getDateSubYearsExpression()`.

Use the strings representing numeric SQL literals instead (e.g. `'1'` instead of `1`).

## Deprecated transaction nesting without savepoints

Starting a transaction inside another transaction with
`Doctrine\DBAL\Connection::beginTransaction()` without enabling transaction
nesting with savepoints beforehand is deprecated.

Transaction nesting with savepoints can be enabled with
`$connection->setNestTransactionsWithSavepoints(true);`

In case your platform does not support savepoints, you will have to rework your
application logic so as to avoid nested transaction blocks.

## Added runtime deprecations for the default string column length.

In addition to the formal deprecation introduced in DBAL 3.2, the library will now emit a deprecation message at runtime
if the string or binary column length is omitted, but it's required by the target database platform.

## Deprecated `AbstractPlatform::getVarcharTypeDeclarationSQL()`

The `AbstractPlatform::getVarcharTypeDeclarationSQL()` method has been deprecated.
Use `AbstractPlatform::getStringTypeDeclarationSQL()` instead.

## Deprecated `$database` parameter of `AbstractSchemaManager::list*()` methods

Passing `$database` to the following methods has been deprecated:

- `AbstractSchemaManager::listSequences()`,
- `AbstractSchemaManager::listTableColumns()`,
- `AbstractSchemaManager::listTableForeignKeys()`.

Only introspection of the current database will be supported in DBAL 4.0.

## Deprecated `AbstractPlatform` schema introspection methods

The following schema introspection methods have been deprecated:

- `AbstractPlatform::getListTablesSQL()`,
- `AbstractPlatform::getListTableColumnsSQL()`,
- `AbstractPlatform::getListTableIndexesSQL()`,
- `AbstractPlatform::getListTableForeignKeysSQL()`.

## `AbstractPlatform` schema introspection methods made internal

The following schema introspection methods have been marked as internal:

- `AbstractPlatform::getListDatabasesSQL()`,
- `AbstractPlatform::getListSequencesSQL()`,
- `AbstractPlatform::getListViewsSQL()`.

The queries used for schema introspection are an internal implementation detail of the DBAL.

## Deprecated `collate` option for MySQL

This undocumented option is deprecated in favor of `collation`.

## Deprecated `AbstractPlatform::getListTableConstraintsSQL()`

This method is unused by the DBAL since 2.0.

## Deprecated `Type::getName()`

This will method is not useful for the DBAL anymore, and will be removed in 4.0.
As a consequence, depending on the name of a type being `json` for `jsonb` to
be used for the Postgres platform is deprecated in favor of extending
`Doctrine\DBAL\Types\JsonType`.

## Deprecated `AbstractPlatform::getColumnComment()`, `AbstractPlatform::getDoctrineTypeComment()`,
`AbstractPlatform::hasNative*Type()` and `Type::requiresSQLCommentHint()`

DBAL no longer needs column comments to ensure proper diffing. Note that all the
methods should probably have been marked as internal as these comments were an
implementation detail of the DBAL.

# Upgrade to 3.3

## Deprecated `Type::canRequireSQLConversion()`.

Consumers should call `Type::convertToDatabaseValueSQL()` and `Type::convertToPHPValueSQL()` regardless of the type.

## Deprecated the `doctrine-dbal` binary.

The documentation explains how the console tools can be bootstrapped for standalone usage.

The method `ConsoleRunner::printCliConfigTemplate()` is deprecated because it was only useful in the context of the
`doctrine-dbal` binary.

## Deprecated the `Graphviz` visitor.

This class is not part of the database abstraction provided by the library and will be removed in DBAL 4.

## Deprecated the `--depth` option of `RunSqlCommand`.

This option does not have any effect anymore and will be removed in DBAL 4.

## Deprecated platform "commented type" API

Since `Type::requiresSQLCommentTypeHint()` already allows determining whether a
type should result in SQL columns with a type hint in their comments, the
following methods are deprecated:

- `AbstractPlatform::isCommentedDoctrineType()`
- `AbstractPlatform::initializeCommentedDoctrineTypes()`
- `AbstractPlatform::markDoctrineTypeCommented()`

The protected property `AbstractPlatform::$doctrineTypeComments` is deprecated
as well.

## Deprecated support for IBM DB2 10.5 and older

IBM DB2 10.5 and older won't be supported in DBAL 4. Consider upgrading to IBM DB2 11.1 or later.

## Deprecated support for Oracle 12c (12.2.0.1) and older

Oracle 12c (12.2.0.1) won't be supported in DBAL 4. Consider upgrading to Oracle 18c (12.2.0.2) or later.

## Deprecated support for MariaDB 10.2.6 and older

MariaDB 10.2.6 and older won't be supported in DBAL 4. Consider upgrading to MariaDB 10.2.7 or later.
The following classes have been deprecated:

* `Doctrine\DBAL\Platforms\MariaDb1027Platform`
* `Doctrine\DBAL\Platforms\Keywords\MariaDb102Keywords`

## Deprecated support for MySQL 5.6 and older

MySQL 5.6 and older won't be actively supported in DBAL 4. Consider upgrading to MySQL 5.7 or later.
The following classes have been deprecated:

* `Doctrine\DBAL\Platforms\MySQL57Platform`
* `Doctrine\DBAL\Platforms\Keywords\MySQL57Keywords`

## Deprecated support for Postgres 9

Postgres 9 won't be actively supported in DBAL 4. Consider upgrading to Postgres 10 or later.
The following classes have been deprecated:

* `Doctrine\DBAL\Platforms\PostgreSQL100Platform`
* `Doctrine\DBAL\Platforms\Keywords\PostgreSQL100Keywords`

## Deprecated `Connection::getWrappedConnection()`, `Connection::connect()` made `@internal`.

The wrapper-level `Connection::getWrappedConnection()` method has been deprecated.
Use `Connection::getNativeConnection()` to access the native connection.

The `Connection::connect()` method has been marked internal. It will be marked `protected` in DBAL 4.0.

## Add `Connection::getNativeConnection()`

Driver and middleware connections need to implement a new method `getNativeConnection()` that gives access to the
native database connection. Not doing so is deprecated.

## Deprecate accessors for the native connection in favor of `getNativeConnection()`

The following methods have been deprecated:

* `Doctrine\DBAL\Driver\PDO\Connection::getWrappedConnection()`
* `Doctrine\DBAL\Driver\PDO\SQLSrv\Connection::getWrappedConnection()`
* `Doctrine\DBAL\Driver\Mysqli\Connection::getWrappedResourceHandle()`

Call `getNativeConnection()` to access the underlying PDO or MySQLi connection.

# Upgrade to 3.2

## Minor BC Break: using cache keys with characters reserved by `psr/cache`

We have been working on phasing out `doctrine/cache`, and 3.2.0 allows to use
`psr/cache` instead. To help calling our own internal APIs in a unified way, we
also wrap `doctrine/cache` implementations with a `psr/cache` adapter.
Using cache keys containing characters reserved by `psr/cache` will result in
an exception. The characters are the following: `{}()/\@`.

## Deprecated `SQLLogger` and its implementations.

The `SQLLogger` and its implementations `DebugStack` and `LoggerChain` have been deprecated.
For logging purposes, use `Doctrine\DBAL\Logging\Middleware` instead. No replacement for `DebugStack` is provided.

The `Configuration` methods `getSQLLogger()` and `setSQLLogger()` have been deprecated as well.

## Deprecated `SqliteSchemaManager::createDatabase()` and `dropDatabase()` methods.

The `SqliteSchemaManager::createDatabase()` and `dropDatabase()` methods have been deprecated. The SQLite engine
will create the database file automatically. In order to delete the database file, use the filesystem.

## Deprecated `AbstractSchemaManager::dropAndCreate*()` and `::tryMethod()` methods.

The following `AbstractSchemaManager::dropAndCreate*()` methods have been deprecated:

1. `AbstractSchemaManager::dropAndCreateConstraint()`. Use `AbstractSchemaManager::dropIndex()`
   and `AbstractSchemaManager::createIndex()`, `AbstractSchemaManager::dropForeignKey()`
   and `AbstractSchemaManager::createForeignKey()` or `AbstractSchemaManager::dropUniqueConstraint()`
   and `AbstractSchemaManager::createUniqueConstraint()` instead.
2. `AbstractSchemaManager::dropAndCreateIndex()`. Use `AbstractSchemaManager::dropIndex()`
   and `AbstractSchemaManager::createIndex()` instead.
3. `AbstractSchemaManager::dropAndCreateForeignKey()`.
    Use AbstractSchemaManager::dropForeignKey() and AbstractSchemaManager::createForeignKey() instead.
4. `AbstractSchemaManager::dropAndCreateSequence()`. Use `AbstractSchemaManager::dropSequence()`
   and `AbstractSchemaManager::createSequence()` instead.
5. `AbstractSchemaManager::dropAndCreateTable()`. Use `AbstractSchemaManager::dropTable()`
   and `AbstractSchemaManager::createTable()` instead.
6. `AbstractSchemaManager::dropAndCreateDatabase()`. Use `AbstractSchemaManager::dropDatabase()`
   and `AbstractSchemaManager::createDatabase()` instead.
7. `AbstractSchemaManager::dropAndCreateView()`. Use `AbstractSchemaManager::dropView()`
   and `AbstractSchemaManager::createView()` instead.

The `AbstractSchemaManager::tryMethod()` method has been also deprecated.

## Deprecated `AbstractSchemaManager::getSchemaSearchPaths()`.

1. The `AbstractSchemaManager::getSchemaSearchPaths()` method has been deprecated.
2. Relying on `AbstractSchemaManager::createSchemaConfig()` populating the schema name for those database
   platforms that don't support schemas (currently, all except for PostgreSQL) is deprecated.
3. Relying on `Schema` using "public" as the default name is deprecated.

## Deprecated `AbstractAsset::getFullQualifiedName()`.

The `AbstractAsset::getFullQualifiedName()` method has been deprecated. Use `::getNamespaceName()`
and `::getName()` instead.

## Deprecated schema methods related to explicit foreign key indexes.

The following methods have been deprecated:

- `Schema::hasExplicitForeignKeyIndexes()`,
- `SchemaConfig::hasExplicitForeignKeyIndexes()`,
- `SchemaConfig::setExplicitForeignKeyIndexes()`.

## Deprecated `Schema::getTableNames()`.

The `Schema::getTableNames()` method has been deprecated. In order to obtain schema table names,
use `Schema::getTables()` and call `Table::getName()` on the elements of the returned array.

## Deprecated features of `Schema::getTables()`

Using the returned array keys as table names is deprecated. Retrieve the name from the table
via `Table::getName()` instead. In order to retrieve a table by name, use `Schema::getTable()`.

## Deprecated `AbstractPlatform::canEmulateSchemas()`.

The `AbstractPlatform::canEmulateSchemas()` method and the schema emulation implemented in the SQLite platform
have been deprecated.

## Deprecated `udf*` methods of the `SQLitePlatform` methods.

The following `SQLServerPlatform` methods have been deprecated in favor of their implementations
in the `UserDefinedFunctions` class:
- `udfSqrt()`,
- `udfMod()`,
- `udfLocate()`.

## `SQLServerPlatform` methods marked internal.

The following `SQLServerPlatform` methods have been marked internal:
- `getDefaultConstraintDeclarationSQL()`,
- `getAddExtendedPropertySQL()`,
- `getDropExtendedPropertySQL()`,
- `getUpdateExtendedPropertySQL()`.

## `OraclePlatform` methods marked internal.

The `OraclePlatform::getCreateAutoincrementSql()` and `::getDropAutoincrementSql()` have been marked internal.

## Deprecated `OraclePlatform::assertValidIdentifier()`

The `OraclePlatform::assertValidIdentifier()` method has been deprecated.

## Deprecated features of `Table::getColumns()`

1. Using the returned array keys as column names is deprecated. Retrieve the name from the column
   via `Column::getName()` instead. In order to retrieve a column by name, use `Table::getColumn()`.
2. Relying on the columns being sorted based on whether they belong to the primary key or a foreign key is deprecated.
   If necessary, maintain the column order explicitly.

## Deprecated not passing the `$fromColumn` argument to the `ColumnDiff` constructor.

Not passing the `$fromColumn` argument to the `ColumnDiff` constructor is deprecated.

## Deprecated `AbstractPlatform::getName()`

Relying on the name of the platform is discouraged. To identify the platform, use its class name.

## Deprecated versioned platform classes that represent the lowest supported version:

1. `PostgreSQL94Platform` and `PostgreSQL94Keywords`. Use `PostgreSQLPlatform` and `PostgreSQLKeywords` instead.
2. `SQLServer2012Platform` and `SQLServer2012Keywords`. Use `SQLServerPlatform` and `SQLServerKeywords` instead.

## Deprecated schema comparison APIs that don't account for the current database connection and the database platform

1. Instantiation of the `Comparator` class outside the DBAL is deprecated. Use `SchemaManager::createComparator()`
   to create the comparator specific to the current database connection and the database platform.
2. The `Schema::getMigrateFromSql()` and `::getMigrateToSql()` methods are deprecated. Compare the schemas using the
   connection-aware comparator and produce the SQL by passing the resulting diff to the target platform.

## Deprecated driver-level APIs that don't take the server version into account.

The `ServerInfoAwareConnection` and `VersionAwarePlatformDriver` interfaces are deprecated. In the next major version,
all drivers and driver connections will be required to implement the APIs aware of the server version.

## Deprecated `AbstractPlatform::prefersIdentityColumns()`.

Whether to use identity columns should be decided by the application developer. For example, based on the set
of supported database platforms.

## Deprecated `AbstractPlatform::getNowExpression()`.

Relying on dates generated by the database is deprecated. Generate dates within the application.

## Deprecated reference from `ForeignKeyConstraint` to its local (referencing) `Table`.

Reference from `ForeignKeyConstraint` to its local (referencing) `Table` is deprecated as well as the following methods:

- `setLocalTable()`,
- `getLocalTable()`,
- `getLocalTableName()`.

When a foreign key is used as part of the `Table` definition, the table should be used directly. When a foreign key is
used as part of another collection (e.g. `SchemaDiff`), the collection should store the reference to the key's
referencing table separately.

## Deprecated redundant `AbstractPlatform` methods.

The following methods implement simple SQL fragments that don't vary across supported platforms. The SQL fragments
implemented by these methods should be used as is:

- `getSqlCommentStartString()`,
- `getSqlCommentEndString()`,
- `getWildcards()`,
- `getAvgExpression()`,
- `getCountExpression()`,
- `getMaxExpression()`,
- `getMinExpression()`,
- `getSumExpression()`,
- `getMd5Expression()`,
- `getSqrtExpression()`,
- `getRoundExpression()`,
- `getRtrimExpression()`,
- `getLtrimExpression()`,
- `getUpperExpression()`,
- `getLowerExpression()`,
- `getNotExpression()`,
- `getIsNullExpression()`,
- `getIsNotNullExpression()`,
- `getBetweenExpression()`,
- `getAcosExpression()`,
- `getSinExpression()`,
- `getPiExpression()`,
- `getCosExpression()`,
- `getTemporaryTableSQL()`,
- `getUniqueFieldDeclarationSQL()`.

The `getListUsersSQL()` method is not implemented by any of the supported platforms.

The following methods describe the features consistently implemented across all the supported platforms:

- `supportsIndexes()`,
- `supportsAlterTable()`,
- `supportsTransactions()`,
- `supportsPrimaryConstraints()`,
- `supportsViews()`,
- `supportsLimitOffset()`.

All 3rd-party platform implementations must implement the support for these features as well.

The `supportsGettingAffectedRows()` method describes a driver-level feature and does not belong to the Platform API.

## Deprecated `AbstractPlatform` methods that describe the default and the maximum column lengths.

Relying on the default and the maximum column lengths provided by the DBAL is deprecated.
The following `AbstractPlatform` methods and their implementations in specific platforms have been deprecated:

- `getCharMaxLength()`,
- `getVarcharDefaultLength()`,
- `getVarcharMaxLength()`,
- `getBinaryDefaultLength()`,
- `getBinaryMaxLength()`.

If required by the target platform(s), the column length should be specified based on the application logic.

## Deprecated static calls to `Comparator::compareSchemas($fromSchema, $toSchema)`

The usage of `Comparator::compareSchemas($fromSchema, $toSchema)` statically is
deprecated in order to provide a more consistent API.

## Deprecated `Comparator::compare($fromSchema, $toSchema)`

The usage of `Comparator::compare($fromSchema, $toSchema)` is deprecated and
replaced by `Comparator::compareSchemas($fromSchema, $toSchema)` in order to
clarify the purpose of the method.

## Deprecated `Connection::lastInsertId($name)`

The usage of `Connection::lastInsertId()` with a sequence name is deprecated as unsafe in scenarios with multiple
concurrent connections. If a newly inserted row needs to be referenced, it is recommended to generate its identifier
explicitly prior to insertion.

## Introduction of PSR-6 for result caching

Instead of relying on the deprecated `doctrine/cache` library, a PSR-6 cache
can now be used for result caching. The usage of Doctrine Cache is deprecated
in favor of PSR-6. The following methods related to Doctrine Cache have been
replaced with PSR-6 counterparts:

| class               | old method               | new method         |
| ------------------- | ------------------------ | ------------------ |
| `Configuration`     | `setResultCacheImpl()`   | `setResultCache()` |
| `Configuration`     | `getResultCacheImpl()`   | `getResultCache()` |
| `QueryCacheProfile` | `setResultCacheDriver()` | `setResultCache()` |
| `QueryCacheProfile` | `getResultCacheDriver()` | `getResultCache()` |

# Upgrade to 3.1

## Deprecated schema- and namespace-related methods

The usage of the following schema- and namespace-related methods is deprecated:

- `AbstractPlatform::getListNamespacesSQL()`,
- `AbstractSchemaManager::listNamespaceNames()`,
- `AbstractSchemaManager::getPortableNamespacesList()`,
- `AbstractSchemaManager::getPortableNamespaceDefinition()`,
- `PostgreSQLSchemaManager::getSchemaNames()`.

Use `AbstractSchemaManager::listSchemaNames()` instead.

## `PostgreSQLSchemaManager` methods marked internal.

`PostgreSQLSchemaManager::getExistingSchemaSearchPaths()` and `::determineExistingSchemaSearchPaths()` have been marked internal.

## `OracleSchemaManager` methods marked internal.

`OracleSchemaManager::dropAutoincrement()` has been marked internal.

## Deprecated `AbstractPlatform::getReservedKeywordsClass()`

Instead of implementing `getReservedKeywordsClass()`, `AbstractPlatform` subclasses should implement
`createReservedKeywordsList()`.

## Deprecated `ReservedWordsCommand::setKeywordListClass()`

The usage of `ReservedWordsCommand::setKeywordListClass()` has been deprecated. To add or replace a keyword list,
use `setKeywordList()` instead.

## Deprecated `$driverOptions` argument of `PDO\Statement::bindParam()` and `PDO\SQLSrv\Statement::bindParam()`

The usage of the `$driverOptions` argument of `PDO\Statement::bindParam()` and `PDO\SQLSrv\Statement::bindParam()` is deprecated.
To define parameter binding type as `ASCII`, `BINARY` or `BLOB`, use the corresponding `ParameterType::*` constant.

## Deprecated `Connection::$_schemaManager` and `Connection::getSchemaManager()`

The usage of `Connection::$_schemaManager` and `Connection::getSchemaManager()` is deprecated.
Use `Connection::createSchemaManager()` instead.

## Deprecated `Connection::$_expr` and `Connection::getExpressionBuilder()`

The usage of `Connection::$_expr` and `Connection::getExpressionBuilder()` is deprecated.
Use `Connection::createExpressionBuilder()` instead.

## Deprecated `QueryBuilder::execute()`

The usage of `QueryBuilder::execute()` is deprecated. Use either `QueryBuilder::executeQuery()` or
`QueryBuilder::executeStatement()`, depending on whether the queryBuilder is a query (SELECT) or a statement (INSERT,
UPDATE, DELETE).

You might also consider the use of the new shortcut methods, such as:

- `fetchAllAssociative()`
- `fetchAllAssociativeIndexed()`
- `fetchAllKeyValue()`
- `fetchAllNumeric()`
- `fetchAssociative()`
- `fetchFirstColumn()`
- `fetchNumeric()`
- `fetchOne()`

# Upgrade to 3.0

## BC BREAK: leading colon in named parameter names not supported

The usage of the colon prefix when binding named parameters is no longer supported.

## BC BREAK `Doctrine\DBAL\Abstraction\Result` removed

The `Doctrine\DBAL\Abstraction\Result` interface is removed. Use the `Doctrine\DBAL\Result` class instead.

## BC BREAK: `Doctrine\DBAL\Types\Type::getDefaultLength()` removed

The `Doctrine\DBAL\Types\Type::getDefaultLength()` method has been removed as it served no purpose.

## BC BREAK: `Doctrine\DBAL\DBALException` class renamed

The `Doctrine\DBAL\DBALException` class has been renamed to `Doctrine\DBAL\Exception`.

## BC BREAK: `Doctrine\DBAL\Schema\Table` constructor new parameter

Deprecated parameter `$idGeneratorType` removed and added a new parameter `$uniqueConstraints`.
Constructor changed like so:

```diff
- __construct($name, array $columns = [], array $indexes = [], array $fkConstraints = [], $idGeneratorType = 0, array $options = [])
+ __construct($name, array $columns = [], array $indexes = [], array $uniqueConstraints = [], array $fkConstraints = [], array $options = [])
```

## BC BREAK: change in the behavior of `SchemaManager::dropDatabase()`

When dropping a database, the DBAL no longer attempts to kill the client sessions that use the database.
It's the responsibility of the operator to make sure that the database is not being used.

## BC BREAK: removed `Synchronizer` package

The `Doctrine\DBAL\Schema\Synchronizer\SchemaSynchronizer` interface and all its implementations have been removed.

## BC BREAK: removed wrapper `Connection` methods

The following methods of the `Connection` class have been removed:

1. `query()`.
2. `exec()`.
3. `executeUpdate()`.

## BC BREAK: Changes in the wrapper-level API ancestry

The wrapper-level `Connection` and `Statement` classes no longer implement the corresponding driver-level interfaces.

## BC BREAK: Removed `DBALException` factory methods

The following factory methods of the `DBALException` class have been removed:

1. `DBALException::invalidPlatformSpecified()`.
2. `DBALException::invalidPdoInstance()`.

## BC BREAK: PDO-based driver classes are moved under the `PDO` namespace

The following classes have been renamed:

- `PDOMySql\Driver` → `PDO\MySQL\Driver`
- `PDOOracle\Driver` → `PDO\OCI\Driver`
- `PDOPgSql\Driver` → `PDO\PgSQL\Driver`
- `PDOSqlite\Driver` → `PDO\SQLite\Driver`
- `PDOSqlsrv\Driver` → `PDO\SQLSrv\Driver`
- `PDOSqlsrv\Connection` → `PDO\SQLSrv\Connection`
- `PDOSqlsrv\Statement` → `PDO\SQLSrv\Statement`

## BC BREAK: Changes schema manager instantiation.

1. The `$platform` argument of all schema manager constructors is no longer optional.
2. A new `$platform` argument has been added to the `Driver::getSchemaManager()` method.

## BC BREAK: Changes in driver classes

1. All implementations of the `Driver` interface have been made final.
2. The `PDO\Connection` and `PDO\Statement` classes have been made final.
3. The `PDOSqlsrv\Connection` and `PDOSqlsrv\Statement` classes have been made final and no longer extend the corresponding PDO classes.
4. The `SQLSrv\LastInsertId` class has been made final.

## BC BREAK: Changes in wrapper-level exceptions

`DBALException::invalidTableName()` has been replaced with the `InvalidTableName` class.

## BC BREAK: Changes in driver-level exception handling

1. The `convertException()` method has been removed from the `Driver` interface. The logic of exception conversion has been moved to the `ExceptionConverter` interface. The drivers now must implement the `getExceptionConverter()` method.
2. The `driverException()` and `driverExceptionDuringQuery()` factory methods have been removed from the `DBALException` class.
3. Non-driver exceptions (e.g. exceptions of type `Error`) are no longer wrapped in a `DBALException`.

## BC BREAK: More driver-level methods are allowed to throw a `Driver\Exception`.

The following driver-level methods are allowed to throw a `Driver\Exception`:

- `Connection::prepare()`
- `Connection::lastInsertId()`
- `Connection::beginTransaction()`
- `Connection::commit()`
- `Connection::rollBack()`
- `ServerInfoAwareConnection::getServerVersion()`
- `Statement::bindParam()`
- `Statement::bindValue()`
- `Result::rowCount()`
- `Result::columnCount()`

The driver-level implementations of `Connection::query()` and `Connection::exec()` may no longer throw a `DBALException`.

## The `ExceptionConverterDriver` interface is removed

All drivers must implement the `convertException()` method which is now part of the `Driver` interface.

## The `PingableConnection` interface is removed

The functionality of pinging the server is no longer supported. Lost
connections are now automatically reconnected by Doctrine internally.

## BC BREAK: Deprecated driver-level classes and interfaces are removed.

- `AbstractDriverException`
- `DriverException`
- `PDOConnection`
- `PDOException`
- `PDOStatement`
- `IBMDB2\DB2Connection`
- `IBMDB2\DB2Driver`
- `IBMDB2\DB2Exception`
- `IBMDB2\DB2Statement`
- `Mysqli\MysqliConnection`
- `Mysqli\MysqliException`
- `Mysqli\MysqliStatement`
- `OCI8\OCI8Connection`
- `OCI8\OCI8Exception`
- `OCI8\OCI8Statement`
- `SQLSrv\SQLSrvConnection`
- `SQLSrv\SQLSrvException`
- `SQLSrv\SQLSrvStatement`

## BC BREAK: `ServerInfoAwareConnection::requiresQueryForServerVersion()` is removed.

The `ServerInfoAwareConnection::requiresQueryForServerVersion()` method has been removed as an implementation detail which is the same for all supported drivers.

## BC BREAK Changes in driver exceptions

1. The `Doctrine\DBAL\Driver\DriverException::getErrorCode()` method is removed. In order to obtain the driver error code, please use `::getCode()` or `::getSQLState()`.
2. The value returned by `Doctrine\DBAL\Driver\PDOException::getSQLState()` no longer falls back to the driver error code.

## BC BREAK: Changes in `OracleSchemaManager::createDatabase()`

The `$database` argument is no longer nullable or optional.

## BC BREAK: `Doctrine\DBAL\Types\Type::__toString()` removed

Relying on string representation was discouraged and has been removed.

## BC BREAK: Changes in the `Doctrine\DBAL\Schema` API

- Removed unused method `Doctrine\DBAL\Schema\AbstractSchemaManager::_getPortableFunctionsList()`
- Removed unused method `Doctrine\DBAL\Schema\AbstractSchemaManager::_getPortableFunctionDefinition()`
- Removed unused method `Doctrine\DBAL\Schema\OracleSchemaManager::_getPortableFunctionDefinition()`
- Removed unused method `Doctrine\DBAL\Schema\SqliteSchemaManager::_getPortableTableIndexDefinition()`

## BC BREAK: Removed support for DB-generated UUIDs

The support for DB-generated UUIDs was removed as non-portable.
Please generate UUIDs on the application side (e.g. using [ramsey/uuid](https://packagist.org/packages/ramsey/uuid)).

## BC BREAK: Changes in the `Doctrine\DBAL\Connection` API

- The following methods have been removed as leaking internal implementation details: `::getHost()`, `::getPort()`, `::getUsername()`, `::getPassword()`.

## BC BREAK: Changes in the `Doctrine\DBAL\Event` API

- `ConnectionEventArgs::getDriver()`, `::getDatabasePlatform()` and `::getSchemaManager()` methods have been removed. The connection information can be obtained from the connection which is available via `::getConnection()`.
- `SchemaColumnDefinitionEventArgs::getDatabasePlatform()` and `SchemaIndexDefinitionEventArgs::getDatabasePlatform()` have been removed for the same reason as above.

## BC BREAK: Changes in obtaining the currently selected database name

- The `Doctrine\DBAL\Driver::getDatabase()` method has been removed. Please use `Doctrine\DBAL\Connection::getDatabase()` instead.
- `Doctrine\DBAL\Connection::getDatabase()` will always return the name of the database currently connected to, regardless of the configuration parameters and will initialize a database connection if it's not yet established.
- A call to `Doctrine\DBAL\Connection::getDatabase()`, when connected to an SQLite database, will no longer return the database file path.

## BC BREAK: `Doctrine\DBAL\Driver::getName()` removed

The `Doctrine\DBAL\Driver::getName()` has been removed.

## BC BREAK Removed previously deprecated features

 * Removed `json_array` type and all associated hacks.
 * Removed `Connection::TRANSACTION_*` constants.
 * Removed `AbstractPlatform::DATE_INTERVAL_UNIT_*` and `AbstractPlatform::TRIM_*` constants.
 * Removed `AbstractPlatform::getSQLResultCasing()`, `::prefersSequences()` and `::supportsForeignKeyOnUpdate()` methods.
 * Removed `PostgreSqlPlatform::getDisallowDatabaseConnectionsSQL()` and `::getCloseActiveDatabaseConnectionsSQL()` methods.
 * Removed `MysqlSessionInit` listener.
 * Removed `MySQLPlatform::getCollationFieldDeclaration()`.
 * Removed `AbstractPlatform::getIdentityColumnNullInsertSQL()`.
 * Removed `AbstractPlatform::fixSchemaElementName()`.
 * Removed `Table::addUnnamedForeignKeyConstraint()` and `Table::addNamedForeignKeyConstraint()`.
 * Removed `Table::renameColumn()`.
 * Removed `SQLParserUtils::getPlaceholderPositions()`.
 * Removed `LoggerChain::addLogger`.
 * Removed `AbstractSchemaManager::getFilterSchemaAssetsExpression()`, `Configuration::getFilterSchemaAssetsExpression()`
   and `Configuration::getFilterSchemaAssetsExpression()`.
 * `SQLParserUtils::*_TOKEN` constants made private.

## BC BREAK changes the `Driver::connect()` signature

The method no longer accepts the `$username`, `$password` and `$driverOptions` arguments. The corresponding values are expected to be passed as the `"user"`, `"password"` and `"driver_options"` keys of the `$params` argument respectively.

## Removed `MasterSlaveConnection`

This class was deprecated in favor of `PrimaryReadReplicaConnection`

## BC BREAK: Changes in the portability layer

1. The platform-specific portability constants (`Portability\Connection::PORTABILITY_{PLATFORM}`) were internal implementation details which are no longer relevant.
2. The `Portability\Connection` class no longer extends the DBAL `Connection`.
3. The `Portability\Class` class has been made final.

## BC BREAK changes in fetching statement results

1. The `Statement` interface no longer extends `ResultStatement`.
2. The `ResultStatement` interface has been renamed to `Result`.
3. Instead of returning `bool`, `Statement::execute()` now returns a `Result` that should be used for fetching the result data and metadata.
4. The functionality previously available via `Statement::closeCursor()` is now available via `Result::free()`. The behavior of fetching data from a freed result is no longer portable. In this case, some drivers will return `false` while others may throw an exception.

Additional related changes:

1. The `ArrayStatement` and `ResultCacheStatement` classes from the `Cache` package have been renamed to `ArrayResult` and  `CachingResult` respectively and marked `@internal`.

## BC BREAK `Statement::rowCount()` is moved.

`Statement::rowCount()` has been moved to the `ResultStatement` interface where it belongs by definition.

## Removed `FetchMode` and the corresponding methods

1. The `FetchMode` class and the `setFetchMode()` method of the `Connection` and `Statement` interfaces are removed.
2. The `Statement::fetch()` method is replaced with `fetchNumeric()`, `fetchAssociative()` and `fetchOne()`.
3. The `Statement::fetchAll()` method is replaced with `fetchAllNumeric()`, `fetchAllAssociative()` and `fechColumn()`.
4. The `Statement::fetchColumn()` method is replaced with `fetchOne()`.
5. The `Connection::fetchArray()` and `fetchAssoc()` methods are replaced with `fetchNumeric()` and `fetchAssociative()` respectively.
6. The `StatementIterator` class is removed. The usage of a `Statement` object as `Traversable` is no longer possible. Use `iterateNumeric()`, `iterateAssociative()` and `iterateColumn()` instead.
7. Fetching data in mixed mode (former `FetchMode::MIXED`) is no longer possible.

## BC BREAK: Dropped handling of one-based numeric arrays of parameters in `Statement::execute()`

The statement implementations no longer detect whether `$params` is a zero- or one-based array. A zero-based numeric array is expected.

## BC BREAK `Statement::project()` has been removed

- The `Statement::project()` method has been removed. Use `::executeQuery()` and fetch the data from the statement using one of the `Statement::fetch*()` methods instead.

## BC BREAK `::errorCode()` and `::errorInfo()` removed from `Connection` and `Statement` APIs

The error information is available in `DriverException` thrown in case of an error.

## BC BREAK: Dropped support for `FetchMode::CUSTOM_OBJECT` and `::STANDARD_OBJECT`

Instead of fetching an object, fetch an array and map it to an object of the desired class.

## BC BREAK: Dropped support for the `$columnIndex` argument in `ResultStatement::fetchColumn()`, other `ResultStatement::fetch*()` methods invoked with `FetchMode::COLUMN` and `Connection::fetchColumn()`.

In order to fetch a column with an index other than `0`, use `FetchMode::NUMERIC` and the array element with the corresponding index.

## BC BREAK: Removed `EchoSQLLogger`

`EchoSQLLogger` is no longer available as part of the package.

## BC BREAK: Removed support for SQL Anywhere

The support for the SQL Anywhere database platform and the corresponding driver has been removed.

## BC BREAK: Removed support for PostgreSQL 9.3 and older

DBAL now requires PostgreSQL 9.4 or newer, support for unmaintained versions has been dropped.
If you are using any of the legacy versions, you have to upgrade to a newer PostgreSQL version (9.6+ is recommended).

The following classes have been removed:

 * `Doctrine\DBAL\Platforms\PostgreSqlPlatform`
 * `Doctrine\DBAL\Platforms\PostgreSQL91Platform`
 * `Doctrine\DBAL\Platforms\PostgreSQL92Platform`
 * `Doctrine\DBAL\Platforms\Keywords\PostgreSQLKeywords`
 * `Doctrine\DBAL\Platforms\Keywords\PostgreSQL91Keywords`
 * `Doctrine\DBAL\Platforms\Keywords\PostgreSQL92Keywords`

## BC BREAK: Removed support for MariaDB 10.0 and older

DBAL now requires MariaDB 10.1 or newer, support for unmaintained versions has been dropped.
If you are using any of the legacy versions, you have to upgrade to a newer MariaDB version (10.1+ is recommended).

## BC BREAK: The `ServerInfoAwareConnection` interface now extends `Connection`

All implementations of the `ServerInfoAwareConnection` interface have to implement the methods defined in the `Connection` interface as well.

## BC BREAK: `VersionAwarePlatformDriver` interface now extends `Driver`

All implementations of the `VersionAwarePlatformDriver` interface have to implement the methods defined in the `Driver` interface as well.

## BC BREAK: Removed `MsSQLKeywords` class

The `Doctrine\DBAL\Platforms\MsSQLKeywords` class has been removed.
Please use `Doctrine\DBAL\Platforms\SQLServerPlatform `instead.

## BC BREAK: Removed PDO DB2 driver

This PDO-based IBM DB2 driver (built on top of `pdo_ibm` extension) has already been unsupported as of 2.5, it has been now removed.

The following class has been removed:

 * `Doctrine\DBAL\Driver\PDOIbm\Driver`

## BC BREAK: Removed support for SQL Server 2008 and older

DBAL now requires SQL Server 2012 or newer, support for unmaintained versions has been dropped.
If you are using any of the legacy versions, you have to upgrade to a newer SQL Server version.

The following classes have been removed:

 * `Doctrine\DBAL\Platforms\SQLServerPlatform`
 * `Doctrine\DBAL\Platforms\SQLServer2005Platform`
 * `Doctrine\DBAL\Platforms\SQLServer2008Platform`
 * `Doctrine\DBAL\Platforms\Keywords\SQLServerKeywords`
 * `Doctrine\DBAL\Platforms\Keywords\SQLServer2005Keywords`
 * `Doctrine\DBAL\Platforms\Keywords\SQLServer2008Keywords`

The `AbstractSQLServerDriver` class and its subclasses no longer implement the `VersionAwarePlatformDriver` interface.

## BC BREAK: Removed `Doctrine\DBAL\Version`

The `Doctrine\DBAL\Version` class is no longer available: please refrain from checking the DBAL version at runtime.

## BC BREAK User-provided `PDO` instance is no longer supported

In order to share the same `PDO` instances between DBAL and other components, initialize the connection in DBAL and access it using `Connection::getWrappedConnection()->getWrappedConnection()`.

## BC BREAK: the PDO symbols are no longer part of the DBAL API

1. The support of `PDO::PARAM_*`, `PDO::FETCH_*`, `PDO::CASE_*` and `PDO::PARAM_INPUT_OUTPUT` constants in the DBAL API is removed.
2. `\Doctrine\DBAL\Driver\PDOConnection` does not extend `\PDO` anymore. Please use `\Doctrine\DBAL\Driver\PDOConnection::getWrappedConnection()` to access the underlying `PDO` object.
3. `\Doctrine\DBAL\Driver\PDOStatement` does not extend `\PDOStatement` anymore.

Before:

```php
use Doctrine\DBAL\Portability\Connection;

$params = array(
    'wrapperClass' => Connection::class,
    'fetch_case' => PDO::CASE_LOWER,
);

$stmt->bindValue(1, 1, PDO::PARAM_INT);
$stmt->fetchAll(PDO::FETCH_COLUMN);
```

After:

```php
use Doctrine\DBAL\ColumnCase;
use Doctrine\DBAL\FetchMode;
use Doctrine\DBAL\ParameterType;
use Doctrine\DBAL\Portability\Connection;

$params = array(
    'wrapperClass' => Connection::class,
    'fetch_case' => ColumnCase::LOWER,
);

$stmt->bindValue(1, 1, ParameterType::INTEGER);
$stmt->fetchAll(FetchMode::COLUMN);
```

## BC BREAK: Removed Drizzle support

The Drizzle project is abandoned and is therefore not supported by Doctrine DBAL anymore.

## BC BREAK: Removed `dbal:import` CLI command

The `dbal:import` CLI command has been removed since it only worked with PDO-based drivers by relying on a non-documented behavior of the extension, and it was impossible to make it work with other drivers.
Please use other database client applications for import, e.g.:

 * For MySQL and MariaDB: `mysql [dbname] < data.sql`.
 * For PostgreSQL: `psql [dbname] < data.sql`.
 * For SQLite: `sqlite3 /path/to/file.db < data.sql`.

## BC BREAK: Changed signature of `ExceptionConverter::convert()`

Before:

```php
public function convert(string $message, Doctrine\DBAL\Driver\Exception $exception): DriverException
```

After:

```php
public function convert(Doctrine\DBAL\Driver\Exception $exception, ?Doctrine\DBAL\Query $query): DriverException
```

## BC Break: The `DriverException` constructor is now internal

The constructor of `Doctrine\DBAL\Exception\DriverException` is now `@internal`.

## BC Break: `Configuration`

- all `Configuration` methods are now typed
- `Configuration::setSchemaAssetsFilter()` now returns `void`
- `Configuration::$_attributes` has been removed; use individual properties in subclasses instead<|MERGE_RESOLUTION|>--- conflicted
+++ resolved
@@ -6,7 +6,6 @@
 - Use of our low-overhead runtime deprecation API, details:
   https://github.com/doctrine/deprecations/
 
-<<<<<<< HEAD
 # Upgrade to 4.0
 
 ## Disallowed partial version numbers in ``serverVersion``
@@ -853,14 +852,13 @@
 | `Configuration`     | `getResultCacheImpl()`   | `getResultCache()` |
 | `QueryCacheProfile` | `setResultCacheDriver()` | `setResultCache()` |
 | `QueryCacheProfile` | `getResultCacheDriver()` | `getResultCache()` |
-=======
+
 # Upgrade to 3.6
 
 ## Deprecated `Connection::PARAM_*_ARRAY` constants
 
 Use the corresponding constants on `ArrayParameterType` instead. Please be aware that
 `ArrayParameterType` will be a native enum type in DBAL 4.
->>>>>>> 7e0d352e
 
 # Upgrade to 3.5
 
