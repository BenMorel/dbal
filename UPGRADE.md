--- conflicted
+++ resolved
@@ -6,7 +6,6 @@
 - Use of our low-overhead runtime deprecation API, details:
   https://github.com/doctrine/deprecations/
 
-<<<<<<< HEAD
 # Upgrade to 4.3
 
 ## Deprecated not passing `$options` to `AbstractPlatform::_getCreateTableSQL()`
@@ -1231,13 +1230,12 @@
 | `Configuration`     | `getResultCacheImpl()`   | `getResultCache()` |
 | `QueryCacheProfile` | `setResultCacheDriver()` | `setResultCache()` |
 | `QueryCacheProfile` | `getResultCacheDriver()` | `getResultCache()` |
-=======
+
 # Upgrade to 3.10
 
 The `doctrine/cache` package is now an optional dependency. If you are using the
 `Doctrine\DBAL\Cache` classes, you need to require the `doctrine/cache` package
 explicitly.
->>>>>>> 8b1e40a5
 
 # Upgrade to 3.8
 
