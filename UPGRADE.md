--- conflicted
+++ resolved
@@ -1,4 +1,3 @@
-<<<<<<< HEAD
 # Upgrade to 3.0
 
 ## BC BREAK User-provided `PDO` instance is no longer supported
@@ -46,7 +45,7 @@
  * For MySQL and MariaDB: `mysql [dbname] < data.sql`.
  * For PostgreSQL: `psql [dbname] < data.sql`.
  * For SQLite: `sqlite3 /path/to/file.db < data.sql`.
-=======
+
 # Upgrade to 2.11
 
 ## Deprecated `ExpressionBuilder` methods
@@ -61,7 +60,6 @@
 ## Deprecated calling `QueryBuilder` methods with an array argument
 
 Calling the `select()`, `addSelect()`, `groupBy()` and `addGroupBy()` methods with an array argument is deprecated.
->>>>>>> ae76cccb
 
 # Upgrade to 2.10
 
