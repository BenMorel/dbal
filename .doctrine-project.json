{
    "active": true,
    "name": "Database Abstraction Layer",
    "shortName": "DBAL",
    "slug": "dbal",
    "docsSlug": "doctrine-dbal",
    "versions": [
        {
            "name": "5.0",
            "branchName": "5.0.x",
            "slug": "latest",
            "upcoming": true
        },
        {
            "name": "4.2",
            "branchName": "4.2.x",
            "slug": "4.2",
            "upcoming": true
        },
        {
            "name": "4.1",
            "branchName": "4.1.x",
            "slug": "4.1",
            "current": true
        },
        {
            "name": "4.0",
            "branchName": "4.0.x",
            "slug": "4.0",
<<<<<<< HEAD
            "current": true
=======
            "maintained": false
>>>>>>> d8f68ea6
        },
        {
            "name": "3.9",
            "branchName": "3.9.x",
            "slug": "3.9",
            "maintained": true
        },
        {
            "name": "3.8",
            "branchName": "3.8.x",
            "slug": "3.8",
<<<<<<< HEAD
            "maintained": true
=======
            "maintained": false
>>>>>>> d8f68ea6
        },
        {
            "name": "3.7",
            "branchName": "3.7.x",
            "slug": "3.7",
            "maintained": false
        },
        {
            "name": "3.6",
            "branchName": "3.6.x",
            "slug": "3.6",
            "maintained": false
        },
        {
            "name": "3.5",
            "branchName": "3.5.x",
            "slug": "3.5",
            "maintained": false
        },
        {
            "name": "3.4",
            "branchName": "3.4.x",
            "slug": "3.4",
            "maintained": false
        },
        {
            "name": "3.3",
            "branchName": "3.3.x",
            "slug": "3.3",
            "maintained": false
        },
        {
            "name": "3.2",
            "branchName": "3.2.x",
            "slug": "3.2",
            "maintained": false
        },
        {
            "name": "3.1",
            "branchName": "3.1.x",
            "slug": "3.1",
            "maintained": false
        },
        {
            "name": "3.0",
            "branchName": "3.0.x",
            "slug": "3.0",
            "maintained": false
        }
    ]
}<|MERGE_RESOLUTION|>--- conflicted
+++ resolved
@@ -27,11 +27,7 @@
             "name": "4.0",
             "branchName": "4.0.x",
             "slug": "4.0",
-<<<<<<< HEAD
-            "current": true
-=======
             "maintained": false
->>>>>>> d8f68ea6
         },
         {
             "name": "3.9",
@@ -43,11 +39,7 @@
             "name": "3.8",
             "branchName": "3.8.x",
             "slug": "3.8",
-<<<<<<< HEAD
-            "maintained": true
-=======
             "maintained": false
->>>>>>> d8f68ea6
         },
         {
             "name": "3.7",
