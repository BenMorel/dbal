--- conflicted
+++ resolved
@@ -4,11 +4,7 @@
         "Read more about it at https://getcomposer.org/doc/01-basic-usage.md#installing-dependencies",
         "This file is @generated automatically"
     ],
-<<<<<<< HEAD
-    "content-hash": "fcb001569e84ed2311da0ce1b4d4d7fc",
-=======
-    "content-hash": "a0ee337c9500698eeb5d25f1e4a84b69",
->>>>>>> c7749236
+    "content-hash": "2bfb777be05719fd36dcceba620f8892",
     "packages": [
         {
             "name": "doctrine/cache",
@@ -820,10 +816,7 @@
                 "object",
                 "object graph"
             ],
-<<<<<<< HEAD
             "time": "2020-01-17T21:11:47+00:00"
-=======
-            "time": "2019-08-09T12:45:53+00:00"
         },
         {
             "name": "netresearch/jsonmapper",
@@ -873,16 +866,16 @@
         },
         {
             "name": "nikic/php-parser",
-            "version": "v4.3.0",
+            "version": "v4.4.0",
             "source": {
                 "type": "git",
                 "url": "https://github.com/nikic/PHP-Parser.git",
-                "reference": "9a9981c347c5c49d6dfe5cf826bb882b824080dc"
-            },
-            "dist": {
-                "type": "zip",
-                "url": "https://api.github.com/repos/nikic/PHP-Parser/zipball/9a9981c347c5c49d6dfe5cf826bb882b824080dc",
-                "reference": "9a9981c347c5c49d6dfe5cf826bb882b824080dc",
+                "reference": "bd43ec7152eaaab3bd8c6d0aa95ceeb1df8ee120"
+            },
+            "dist": {
+                "type": "zip",
+                "url": "https://api.github.com/repos/nikic/PHP-Parser/zipball/bd43ec7152eaaab3bd8c6d0aa95ceeb1df8ee120",
+                "reference": "bd43ec7152eaaab3bd8c6d0aa95ceeb1df8ee120",
                 "shasum": ""
             },
             "require": {
@@ -921,58 +914,7 @@
                 "parser",
                 "php"
             ],
-            "time": "2019-11-08T13:50:10+00:00"
->>>>>>> c7749236
-        },
-        {
-            "name": "ocramius/package-versions",
-            "version": "1.4.2",
-            "source": {
-                "type": "git",
-                "url": "https://github.com/Ocramius/PackageVersions.git",
-                "reference": "44af6f3a2e2e04f2af46bcb302ad9600cba41c7d"
-            },
-            "dist": {
-                "type": "zip",
-                "url": "https://api.github.com/repos/Ocramius/PackageVersions/zipball/44af6f3a2e2e04f2af46bcb302ad9600cba41c7d",
-                "reference": "44af6f3a2e2e04f2af46bcb302ad9600cba41c7d",
-                "shasum": ""
-            },
-            "require": {
-                "composer-plugin-api": "^1.0.0",
-                "php": "^7.1.0"
-            },
-            "require-dev": {
-                "composer/composer": "^1.6.3",
-                "doctrine/coding-standard": "^5.0.1",
-                "ext-zip": "*",
-                "infection/infection": "^0.7.1",
-                "phpunit/phpunit": "^7.5.17"
-            },
-            "type": "composer-plugin",
-            "extra": {
-                "class": "PackageVersions\\Installer",
-                "branch-alias": {
-                    "dev-master": "2.0.x-dev"
-                }
-            },
-            "autoload": {
-                "psr-4": {
-                    "PackageVersions\\": "src/PackageVersions"
-                }
-            },
-            "notification-url": "https://packagist.org/downloads/",
-            "license": [
-                "MIT"
-            ],
-            "authors": [
-                {
-                    "name": "Marco Pivetta",
-                    "email": "ocramius@gmail.com"
-                }
-            ],
-            "description": "Composer plugin that provides efficient querying for installed package versions (no runtime IO)",
-            "time": "2019-11-15T16:17:10+00:00"
+            "time": "2020-04-10T16:34:50+00:00"
         },
         {
             "name": "openlss/lib-array2xml",
@@ -2678,7 +2620,6 @@
         },
         {
             "name": "symfony/console",
-<<<<<<< HEAD
             "version": "v4.2.4",
             "source": {
                 "type": "git",
@@ -2689,38 +2630,15 @@
                 "type": "zip",
                 "url": "https://api.github.com/repos/symfony/console/zipball/9dc2299a016497f9ee620be94524e6c0af0280a9",
                 "reference": "9dc2299a016497f9ee620be94524e6c0af0280a9",
-=======
-            "version": "v4.4.7",
-            "source": {
-                "type": "git",
-                "url": "https://github.com/symfony/console.git",
-                "reference": "10bb3ee3c97308869d53b3e3d03f6ac23ff985f7"
-            },
-            "dist": {
-                "type": "zip",
-                "url": "https://api.github.com/repos/symfony/console/zipball/10bb3ee3c97308869d53b3e3d03f6ac23ff985f7",
-                "reference": "10bb3ee3c97308869d53b3e3d03f6ac23ff985f7",
->>>>>>> c7749236
                 "shasum": ""
             },
             "require": {
                 "php": "^7.1.3",
-<<<<<<< HEAD
                 "symfony/contracts": "^1.0",
                 "symfony/polyfill-mbstring": "~1.0"
             },
             "conflict": {
                 "symfony/dependency-injection": "<3.4",
-=======
-                "symfony/polyfill-mbstring": "~1.0",
-                "symfony/polyfill-php73": "^1.8",
-                "symfony/service-contracts": "^1.1|^2"
-            },
-            "conflict": {
-                "symfony/dependency-injection": "<3.4",
-                "symfony/event-dispatcher": "<4.3|>=5",
-                "symfony/lock": "<4.4",
->>>>>>> c7749236
                 "symfony/process": "<3.3"
             },
             "provide": {
@@ -2728,20 +2646,11 @@
             },
             "require-dev": {
                 "psr/log": "~1.0",
-<<<<<<< HEAD
                 "symfony/config": "~3.4|~4.0",
                 "symfony/dependency-injection": "~3.4|~4.0",
                 "symfony/event-dispatcher": "~3.4|~4.0",
                 "symfony/lock": "~3.4|~4.0",
                 "symfony/process": "~3.4|~4.0"
-=======
-                "symfony/config": "^3.4|^4.0|^5.0",
-                "symfony/dependency-injection": "^3.4|^4.0|^5.0",
-                "symfony/event-dispatcher": "^4.3",
-                "symfony/lock": "^4.4|^5.0",
-                "symfony/process": "^3.4|^4.0|^5.0",
-                "symfony/var-dumper": "^4.3|^5.0"
->>>>>>> c7749236
             },
             "suggest": {
                 "psr/log": "For using the console logger",
@@ -2752,11 +2661,7 @@
             "type": "library",
             "extra": {
                 "branch-alias": {
-<<<<<<< HEAD
                     "dev-master": "4.2-dev"
-=======
-                    "dev-master": "4.4-dev"
->>>>>>> c7749236
                 }
             },
             "autoload": {
@@ -2783,7 +2688,6 @@
             ],
             "description": "Symfony Console Component",
             "homepage": "https://symfony.com",
-<<<<<<< HEAD
             "time": "2019-02-23T15:17:42+00:00"
         },
         {
@@ -2853,9 +2757,6 @@
                 "standards"
             ],
             "time": "2018-12-05T08:06:11+00:00"
-=======
-            "time": "2020-03-30T11:41:10+00:00"
->>>>>>> c7749236
         },
         {
             "name": "symfony/debug",
@@ -3042,127 +2943,7 @@
                 "portable",
                 "shim"
             ],
-<<<<<<< HEAD
             "time": "2018-09-21T13:07:52+00:00"
-=======
-            "time": "2019-11-27T14:18:11+00:00"
-        },
-        {
-            "name": "symfony/polyfill-php73",
-            "version": "v1.13.1",
-            "source": {
-                "type": "git",
-                "url": "https://github.com/symfony/polyfill-php73.git",
-                "reference": "4b0e2222c55a25b4541305a053013d5647d3a25f"
-            },
-            "dist": {
-                "type": "zip",
-                "url": "https://api.github.com/repos/symfony/polyfill-php73/zipball/4b0e2222c55a25b4541305a053013d5647d3a25f",
-                "reference": "4b0e2222c55a25b4541305a053013d5647d3a25f",
-                "shasum": ""
-            },
-            "require": {
-                "php": ">=5.3.3"
-            },
-            "type": "library",
-            "extra": {
-                "branch-alias": {
-                    "dev-master": "1.13-dev"
-                }
-            },
-            "autoload": {
-                "psr-4": {
-                    "Symfony\\Polyfill\\Php73\\": ""
-                },
-                "files": [
-                    "bootstrap.php"
-                ],
-                "classmap": [
-                    "Resources/stubs"
-                ]
-            },
-            "notification-url": "https://packagist.org/downloads/",
-            "license": [
-                "MIT"
-            ],
-            "authors": [
-                {
-                    "name": "Nicolas Grekas",
-                    "email": "p@tchwork.com"
-                },
-                {
-                    "name": "Symfony Community",
-                    "homepage": "https://symfony.com/contributors"
-                }
-            ],
-            "description": "Symfony polyfill backporting some PHP 7.3+ features to lower PHP versions",
-            "homepage": "https://symfony.com",
-            "keywords": [
-                "compatibility",
-                "polyfill",
-                "portable",
-                "shim"
-            ],
-            "time": "2019-11-27T16:25:15+00:00"
-        },
-        {
-            "name": "symfony/service-contracts",
-            "version": "v1.1.8",
-            "source": {
-                "type": "git",
-                "url": "https://github.com/symfony/service-contracts.git",
-                "reference": "ffc7f5692092df31515df2a5ecf3b7302b3ddacf"
-            },
-            "dist": {
-                "type": "zip",
-                "url": "https://api.github.com/repos/symfony/service-contracts/zipball/ffc7f5692092df31515df2a5ecf3b7302b3ddacf",
-                "reference": "ffc7f5692092df31515df2a5ecf3b7302b3ddacf",
-                "shasum": ""
-            },
-            "require": {
-                "php": "^7.1.3",
-                "psr/container": "^1.0"
-            },
-            "suggest": {
-                "symfony/service-implementation": ""
-            },
-            "type": "library",
-            "extra": {
-                "branch-alias": {
-                    "dev-master": "1.1-dev"
-                }
-            },
-            "autoload": {
-                "psr-4": {
-                    "Symfony\\Contracts\\Service\\": ""
-                }
-            },
-            "notification-url": "https://packagist.org/downloads/",
-            "license": [
-                "MIT"
-            ],
-            "authors": [
-                {
-                    "name": "Nicolas Grekas",
-                    "email": "p@tchwork.com"
-                },
-                {
-                    "name": "Symfony Community",
-                    "homepage": "https://symfony.com/contributors"
-                }
-            ],
-            "description": "Generic abstractions related to writing services",
-            "homepage": "https://symfony.com",
-            "keywords": [
-                "abstractions",
-                "contracts",
-                "decoupling",
-                "interfaces",
-                "interoperability",
-                "standards"
-            ],
-            "time": "2019-10-14T12:27:06+00:00"
->>>>>>> c7749236
         },
         {
             "name": "theseer/tokenizer",
@@ -3348,10 +3129,7 @@
                 "check",
                 "validate"
             ],
-<<<<<<< HEAD
             "time": "2020-02-14T12:15:55+00:00"
-=======
-            "time": "2019-08-24T08:43:50+00:00"
         },
         {
             "name": "webmozart/glob",
@@ -3445,7 +3223,6 @@
             ],
             "description": "A robust cross-platform utility for normalizing, comparing and modifying file paths.",
             "time": "2015-12-17T08:42:14+00:00"
->>>>>>> c7749236
         }
     ],
     "aliases": [],
@@ -3458,11 +3235,7 @@
     },
     "platform-dev": [],
     "platform-overrides": {
-<<<<<<< HEAD
         "php": "7.3.0"
-=======
-        "php": "7.2.0"
->>>>>>> c7749236
     },
     "plugin-api-version": "1.1.0"
 }