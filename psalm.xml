--- conflicted
+++ resolved
@@ -32,7 +32,15 @@
                 <file name="src/Driver/OCI8/ConvertPositionalToNamedPlaceholders.php"/>
             </errorLevel>
         </ConflictingReferenceConstraint>
-<<<<<<< HEAD
+        <FalsableReturnStatement>
+            <errorLevel type="suppress">
+                <!--
+                    Fixing these issues requires an API change
+                -->
+                <file name="src/Driver/PDOSqlsrv/Connection.php"/>
+                <file name="src/Driver/SQLSrv/SQLSrvConnection.php"/>
+            </errorLevel>
+        </FalsableReturnStatement>
         <ImpureMethodCall>
             <errorLevel type="suppress">
                 <!--
@@ -42,16 +50,6 @@
                 <file name="src/Exception/DriverException.php"/>
             </errorLevel>
         </ImpureMethodCall>
-=======
-        <FalsableReturnStatement>
-            <errorLevel type="suppress">
-                <!--
-                    Fixing these issues requires an API change
-                -->
-                <file name="src/Driver/PDOSqlsrv/Connection.php"/>
-                <file name="src/Driver/SQLSrv/SQLSrvConnection.php"/>
-            </errorLevel>
-        </FalsableReturnStatement>
         <NullableReturnStatement>
             <errorLevel type="suppress">
                 <!--
@@ -60,7 +58,6 @@
                 <file name="src/Driver/AbstractSQLiteDriver.php"/>
             </errorLevel>
         </NullableReturnStatement>
->>>>>>> 4509f271
         <TooFewArguments>
             <errorLevel type="suppress">
                 <!--
