--- conflicted
+++ resolved
@@ -7,17 +7,9 @@
 use Doctrine\DBAL\Connection\StaticServerVersionProvider;
 use Doctrine\DBAL\Driver;
 use Doctrine\DBAL\Platforms\AbstractPlatform;
-<<<<<<< HEAD
 use Doctrine\DBAL\Platforms\MariaDB1052Platform;
+use Doctrine\DBAL\Platforms\MariaDB1060Platform;
 use Doctrine\DBAL\Platforms\MariaDBPlatform;
-=======
-use Doctrine\DBAL\Platforms\DB2111Platform;
-use Doctrine\DBAL\Platforms\DB2Platform;
-use Doctrine\DBAL\Platforms\MariaDb1027Platform;
-use Doctrine\DBAL\Platforms\MariaDb1052Platform;
-use Doctrine\DBAL\Platforms\MariaDb1060Platform;
-use Doctrine\DBAL\Platforms\MySQL57Platform;
->>>>>>> c78222e7
 use Doctrine\DBAL\Platforms\MySQL80Platform;
 use Doctrine\DBAL\Platforms\MySQLPlatform;
 use Doctrine\DBAL\Platforms\PostgreSQLPlatform;
@@ -41,7 +33,6 @@
     public static function mySQLVersionProvider(): array
     {
         return [
-<<<<<<< HEAD
             ['5.7.0', MySQLPlatform::class],
             ['8.0.11', MySQL80Platform::class],
             ['5.5.40-MariaDB-1~wheezy', MariaDBPlatform::class],
@@ -49,30 +40,8 @@
             ['10.2.8-MariaDB-10.2.8+maria~xenial-log', MariaDBPlatform::class],
             ['10.2.8-MariaDB-1~lenny-log', MariaDBPlatform::class],
             ['10.5.2-MariaDB-1~lenny-log', MariaDB1052Platform::class],
-            ['11.0.2-MariaDB-1:11.0.2+maria~ubu2204', MariaDB1052Platform::class],
-=======
-            ['5.6.9', MySQLPlatform::class],
-            ['5.7', MySQL57Platform::class],
-            ['5.7.0', MySQLPlatform::class],
-            ['5.7.8', MySQLPlatform::class],
-            ['5.7.9', MySQL57Platform::class],
-            ['5.7.10', MySQL57Platform::class],
-            ['8', MySQL80Platform::class],
-            ['8.0', MySQL80Platform::class],
-            ['8.0.11', MySQL80Platform::class],
-            ['6', MySQL57Platform::class],
-            ['10.0.15-MariaDB-1~wheezy', MySQLPlatform::class],
-            ['5.5.5-10.1.25-MariaDB', MySQLPlatform::class],
-            ['10.1.2a-MariaDB-a1~lenny-log', MySQLPlatform::class],
-            ['5.5.40-MariaDB-1~wheezy', MySQLPlatform::class],
-            ['5.5.5-MariaDB-10.2.8+maria~xenial-log', MariaDb1027Platform::class],
-            ['10.2.8-MariaDB-10.2.8+maria~xenial-log', MariaDb1027Platform::class],
-            ['10.2.8-MariaDB-1~lenny-log', MariaDb1027Platform::class],
-            ['10.5.2-MariaDB-1~lenny-log', MariaDB1052Platform::class],
-            ['mariadb-10.6.0', MariaDb1060Platform::class],
-            ['mariadb-10.9.3', MariaDb1060Platform::class],
-            ['11.0.2-MariaDB-1:11.0.2+maria~ubu2204', MariaDb1060Platform::class],
->>>>>>> c78222e7
+            ['10.6.0-MariaDB-1~lenny-log', MariaDB1060Platform::class],
+            ['11.0.2-MariaDB-1:11.0.2+maria~ubu2204', MariaDB1060Platform::class],
         ];
     }
 
@@ -92,38 +61,9 @@
     public static function postgreSQLVersionProvider(): array
     {
         return [
-<<<<<<< HEAD
             ['10.0', PostgreSQLPlatform::class],
             ['11.0', PostgreSQLPlatform::class],
             ['13.3', PostgreSQLPlatform::class],
-=======
-            ['9.4', PostgreSQL94Platform::class],
-            ['9.4.0', PostgreSQL94Platform::class],
-            ['9.4.1', PostgreSQL94Platform::class],
-            ['10', PostgreSQL100Platform::class],
-        ];
-    }
-
-    /** @dataProvider db2VersionProvider */
-    public function testIBMDB2(string $version, string $expectedClass): void
-    {
-        $this->assertDriverInstantiatesDatabasePlatform(new Driver\IBMDB2\Driver(), $version, $expectedClass);
-    }
-
-    /** @return array<array{string, class-string<AbstractPlatform>}> */
-    public static function db2VersionProvider(): array
-    {
-        return [
-            ['10.1.0', DB2Platform::class],
-            ['10.1.0.0', DB2Platform::class],
-            ['DB2/LINUXX8664 10.1.0.0', DB2Platform::class],
-            ['11.1.0', DB2111Platform::class],
-            ['11.1.0.0', DB2111Platform::class],
-            ['DB2/LINUXX8664 11.1.0.0', DB2111Platform::class],
-            ['11.5.8', DB2111Platform::class],
-            ['11.5.8.0', DB2111Platform::class],
-            ['DB2/LINUXX8664 11.5.8.0', DB2111Platform::class],
->>>>>>> c78222e7
         ];
     }
 
