<?php

declare(strict_types=1);

namespace Doctrine\DBAL\Tests\Schema;

use Doctrine\DBAL\Platforms\MySqlPlatform;
use Doctrine\DBAL\Platforms\SqlitePlatform;
use Doctrine\DBAL\Platforms\SQLServer2012Platform;
use Doctrine\DBAL\Schema\Column;
use Doctrine\DBAL\Schema\Exception\UnknownColumnOption;
use Doctrine\DBAL\Types\Type;
use Doctrine\DBAL\Types\Types;
use PHPUnit\Framework\TestCase;

class ColumnTest extends TestCase
{
    public function testGet(): void
    {
        $column = $this->createColumn();

        self::assertEquals('foo', $column->getName());
        self::assertSame(Type::getType('string'), $column->getType());

        self::assertEquals(200, $column->getLength());
        self::assertEquals(5, $column->getPrecision());
        self::assertEquals(2, $column->getScale());
        self::assertTrue($column->getUnsigned());
        self::assertFalse($column->getNotnull());
        self::assertTrue($column->getFixed());
        self::assertEquals('baz', $column->getDefault());

        self::assertEquals(['foo' => 'bar'], $column->getPlatformOptions());
        self::assertTrue($column->hasPlatformOption('foo'));
        self::assertEquals('bar', $column->getPlatformOption('foo'));
        self::assertFalse($column->hasPlatformOption('bar'));

        self::assertEquals(['bar' => 'baz'], $column->getCustomSchemaOptions());
        self::assertTrue($column->hasCustomSchemaOption('bar'));
        self::assertEquals('baz', $column->getCustomSchemaOption('bar'));
        self::assertFalse($column->hasCustomSchemaOption('foo'));
    }

    public function testToArray(): void
    {
        $expected = [
            'name' => 'foo',
            'type' => Type::getType('string'),
            'default' => 'baz',
            'notnull' => false,
            'length' => 200,
            'precision' => 5,
            'scale' => 2,
            'fixed' => true,
            'unsigned' => true,
            'autoincrement' => false,
            'columnDefinition' => null,
            'comment' => '',
            'foo' => 'bar',
            'bar' => 'baz',
        ];

        self::assertSame($expected, $this->createColumn()->toArray());
    }

<<<<<<< HEAD
    public function testSettingUnknownOptionIsStillSupported() : void
=======
    /**
     * @group legacy
     * @expectedDeprecation The "unknown_option" column option is not supported, setting it is deprecated and will cause an error in Doctrine DBAL 3.0
     */
    public function testSettingUnknownOptionIsStillSupported(): void
>>>>>>> 66b1f3d2
    {
        $this->expectException(UnknownColumnOption::class);
        $this->expectExceptionMessage('The "unknown_option" column option is not supported.');

        new Column('foo', $this->createMock(Type::class), ['unknown_option' => 'bar']);
    }

<<<<<<< HEAD
    public function testOptionsShouldNotBeIgnored() : void
=======
    /**
     * @group legacy
     * @expectedDeprecation The "unknown_option" column option is not supported, setting it is deprecated and will cause an error in Doctrine DBAL 3.0
     */
    public function testOptionsShouldNotBeIgnored(): void
>>>>>>> 66b1f3d2
    {
        $this->expectException(UnknownColumnOption::class);
        $this->expectExceptionMessage('The "unknown_option" column option is not supported.');

        $col1 = new Column('bar', Type::getType(Types::INTEGER), ['unknown_option' => 'bar', 'notnull' => true]);
        self::assertTrue($col1->getNotnull());

        $col2 = new Column('bar', Type::getType(Types::INTEGER), ['unknown_option' => 'bar', 'notnull' => false]);
        self::assertFalse($col2->getNotnull());
    }

    public function createColumn(): Column
    {
        $options = [
            'length' => 200,
            'precision' => 5,
            'scale' => 2,
            'unsigned' => true,
            'notnull' => false,
            'fixed' => true,
            'default' => 'baz',
            'platformOptions' => ['foo' => 'bar'],
            'customSchemaOptions' => ['bar' => 'baz'],
        ];

        $string = Type::getType('string');

        return new Column('foo', $string, $options);
    }

    /**
     * @group DBAL-64
     * @group DBAL-830
     */
    public function testQuotedColumnName(): void
    {
        $string = Type::getType('string');
        $column = new Column('`bar`', $string, []);

        $mysqlPlatform  = new MySqlPlatform();
        $sqlitePlatform = new SqlitePlatform();

        self::assertEquals('bar', $column->getName());
        self::assertEquals('`bar`', $column->getQuotedName($mysqlPlatform));
        self::assertEquals('"bar"', $column->getQuotedName($sqlitePlatform));

        $column = new Column('[bar]', $string);

        $sqlServerPlatform = new SQLServer2012Platform();

        self::assertEquals('bar', $column->getName());
        self::assertEquals('[bar]', $column->getQuotedName($sqlServerPlatform));
    }

    /**
     * @dataProvider getIsQuoted
     * @group DBAL-830
     */
    public function testIsQuoted(string $columnName, bool $isQuoted): void
    {
        $type   = Type::getType('string');
        $column = new Column($columnName, $type);

        self::assertSame($isQuoted, $column->isQuoted());
    }

    /**
     * @return mixed[][]
     */
    public static function getIsQuoted(): iterable
    {
        return [
            ['bar', false],
            ['`bar`', true],
            ['"bar"', true],
            ['[bar]', true],
        ];
    }

    /**
     * @group DBAL-42
     */
    public function testColumnComment(): void
    {
        $column = new Column('bar', Type::getType('string'));
        self::assertSame('', $column->getComment());

        $column->setComment('foo');
        self::assertEquals('foo', $column->getComment());

        $columnArray = $column->toArray();
        self::assertArrayHasKey('comment', $columnArray);
        self::assertEquals('foo', $columnArray['comment']);
    }
}<|MERGE_RESOLUTION|>--- conflicted
+++ resolved
@@ -63,15 +63,7 @@
         self::assertSame($expected, $this->createColumn()->toArray());
     }
 
-<<<<<<< HEAD
-    public function testSettingUnknownOptionIsStillSupported() : void
-=======
-    /**
-     * @group legacy
-     * @expectedDeprecation The "unknown_option" column option is not supported, setting it is deprecated and will cause an error in Doctrine DBAL 3.0
-     */
     public function testSettingUnknownOptionIsStillSupported(): void
->>>>>>> 66b1f3d2
     {
         $this->expectException(UnknownColumnOption::class);
         $this->expectExceptionMessage('The "unknown_option" column option is not supported.');
@@ -79,15 +71,7 @@
         new Column('foo', $this->createMock(Type::class), ['unknown_option' => 'bar']);
     }
 
-<<<<<<< HEAD
-    public function testOptionsShouldNotBeIgnored() : void
-=======
-    /**
-     * @group legacy
-     * @expectedDeprecation The "unknown_option" column option is not supported, setting it is deprecated and will cause an error in Doctrine DBAL 3.0
-     */
     public function testOptionsShouldNotBeIgnored(): void
->>>>>>> 66b1f3d2
     {
         $this->expectException(UnknownColumnOption::class);
         $this->expectExceptionMessage('The "unknown_option" column option is not supported.');
