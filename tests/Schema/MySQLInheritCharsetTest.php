<?php

declare(strict_types=1);

namespace Doctrine\DBAL\Tests\Schema;

use Doctrine\DBAL\Configuration;
use Doctrine\DBAL\Connection;
use Doctrine\DBAL\Driver;
use Doctrine\DBAL\DriverManager;
use Doctrine\DBAL\Platforms\MySQLPlatform;
use Doctrine\DBAL\Schema\Column;
use Doctrine\DBAL\Schema\MySQLSchemaManager;
use Doctrine\DBAL\Schema\Table;
use Doctrine\DBAL\Types\Type;
use Doctrine\DBAL\Types\Types;
use PHPUnit\Framework\TestCase;

<<<<<<< HEAD
/** @psalm-import-type Params from DriverManager */
=======
use function array_merge;

/** @phpstan-import-type Params from DriverManager */
>>>>>>> 9f28deeb
class MySQLInheritCharsetTest extends TestCase
{
    public function testInheritTableOptionsFromDatabase(): void
    {
        // default, no overrides
        $options = $this->getTableOptionsForOverride();
        self::assertFalse(isset($options['charset']));

        // explicit utf8
        $options = $this->getTableOptionsForOverride(['charset' => 'utf8']);
        self::assertTrue(isset($options['charset']));
        self::assertSame($options['charset'], 'utf8');

        // explicit utf8mb4
        $options = $this->getTableOptionsForOverride(['charset' => 'utf8mb4']);
        self::assertTrue(isset($options['charset']));
        self::assertSame($options['charset'], 'utf8mb4');
    }

    public function testTableOptions(): void
    {
        $platform = new MySQLPlatform();

        // no options
        $table = new Table('foobar', [new Column('aa', Type::getType(Types::INTEGER))]);
        self::assertSame(
            ['CREATE TABLE foobar (aa INT NOT NULL)'],
            $platform->getCreateTableSQL($table),
        );

        // charset
        $table = new Table('foobar', [new Column('aa', Type::getType(Types::INTEGER))]);
        $table->addOption('charset', 'utf8');
        self::assertSame(
            ['CREATE TABLE foobar (aa INT NOT NULL) DEFAULT CHARACTER SET utf8'],
            $platform->getCreateTableSQL($table),
        );
    }

    /**
     * @param array<string,mixed> $params
<<<<<<< HEAD
     * @psalm-param Params $params
     * @phpstan-param array<string,mixed> $params
=======
     * @phpstan-param Params $params
>>>>>>> 9f28deeb
     *
     * @return string[]
     */
    private function getTableOptionsForOverride(array $params = []): array
    {
        $driverMock = $this->createMock(Driver::class);

        $platform = new MySQLPlatform();
        $conn     = new Connection($params, $driverMock, new Configuration());
        $manager  = new MySQLSchemaManager($conn, $platform);

        $schemaConfig = $manager->createSchemaConfig();

        return $schemaConfig->getDefaultTableOptions();
    }
}<|MERGE_RESOLUTION|>--- conflicted
+++ resolved
@@ -16,13 +16,7 @@
 use Doctrine\DBAL\Types\Types;
 use PHPUnit\Framework\TestCase;
 
-<<<<<<< HEAD
-/** @psalm-import-type Params from DriverManager */
-=======
-use function array_merge;
-
 /** @phpstan-import-type Params from DriverManager */
->>>>>>> 9f28deeb
 class MySQLInheritCharsetTest extends TestCase
 {
     public function testInheritTableOptionsFromDatabase(): void
@@ -64,12 +58,7 @@
 
     /**
      * @param array<string,mixed> $params
-<<<<<<< HEAD
-     * @psalm-param Params $params
-     * @phpstan-param array<string,mixed> $params
-=======
      * @phpstan-param Params $params
->>>>>>> 9f28deeb
      *
      * @return string[]
      */
