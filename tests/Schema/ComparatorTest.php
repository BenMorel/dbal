--- conflicted
+++ resolved
@@ -1290,12 +1290,12 @@
         self::assertEquals('table3', $actual->changedTables['table2']->addedForeignKeys[0]->getForeignTableName());
     }
 
-<<<<<<< HEAD
     public function testCallingCompareSchemasStaticallyIsDeprecated(): void
     {
         $this->expectDeprecationWithIdentifier('https://github.com/doctrine/dbal/pull/4707');
         Comparator::compareSchemas(new Schema(), new Schema());
-=======
+    }
+
     public function testWillNotProduceSchemaDiffOnTableWithAddedCustomSchemaDefinition(): void
     {
         $fromSchema = new Schema(
@@ -1324,6 +1324,5 @@
                 ->changedTables,
             'Schema diff is empty, since only `columnDefinition` changed from `null` (not detected) to a defined one'
         );
->>>>>>> 35eae239
     }
 }