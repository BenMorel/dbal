--- conflicted
+++ resolved
@@ -16,16 +16,8 @@
 /** @phpstan-import-type Params from DriverManager */
 final class DsnParserTest extends TestCase
 {
-<<<<<<< HEAD
-    /** @psalm-param Params $expected */
+    /** @phpstan-param Params $expected */
     #[DataProvider('databaseUrls')]
-=======
-    /**
-     * @phpstan-param Params $expected
-     *
-     * @dataProvider databaseUrls
-     */
->>>>>>> 9f28deeb
     public function testDatabaseUrl(string $dsn, array $expected): void
     {
         $parser = new DsnParser(['mysql' => 'mysqli', 'sqlite' => 'sqlite3']);
