<?php

declare(strict_types=1);

namespace Doctrine\DBAL\Tests\Functional\Schema;

use Doctrine\DBAL\Exception\DatabaseObjectNotFoundException;
use Doctrine\DBAL\Platforms\AbstractPlatform;
use Doctrine\DBAL\Platforms\OraclePlatform;
use Doctrine\DBAL\Schema\Index;
use Doctrine\DBAL\Schema\Table;
use Doctrine\DBAL\Tests\TestUtil;
use Doctrine\DBAL\Types\BinaryType;
use Doctrine\DBAL\Types\Types;

use function array_map;

class OracleSchemaManagerTest extends SchemaManagerFunctionalTestCase
{
    protected function supportsPlatform(AbstractPlatform $platform): bool
    {
        return $platform instanceof OraclePlatform;
    }

    public function testRenameTable(): void
    {
        $this->createTestTable('list_tables_test');
        $this->dropTableIfExists('list_tables_test_new_name');
        $this->schemaManager->renameTable('list_tables_test', 'list_tables_test_new_name');

        $tables = $this->schemaManager->listTables();

        self::assertHasTable($tables);
    }

    /**
     * Oracle currently stores VARBINARY columns as RAW (fixed-size)
     */
    protected function assertVarBinaryColumnIsValid(Table $table, string $columnName, int $expectedLength): void
    {
        $column = $table->getColumn($columnName);
        self::assertInstanceOf(BinaryType::class, $column->getType());
        self::assertSame($expectedLength, $column->getLength());
    }

    public function testAlterTableColumnNotNull(): void
    {
        $tableName = 'list_table_column_notnull';
        $table     = new Table($tableName);

        $table->addColumn('id', 'integer');
        $table->addColumn('foo', 'integer');
        $table->addColumn('bar', 'string', ['length' => 32]);
        $table->setPrimaryKey(['id']);

        $this->dropAndCreateTable($table);

        $columns = $this->schemaManager->listTableColumns($tableName);

        self::assertTrue($columns['id']->getNotnull());
        self::assertTrue($columns['foo']->getNotnull());
        self::assertTrue($columns['bar']->getNotnull());

        $diffTable = clone $table;
        $diffTable->changeColumn('foo', ['notnull' => false]);
        $diffTable->changeColumn('bar', ['length' => 1024]);

        $diff = $this->schemaManager->createComparator()
            ->diffTable($table, $diffTable);
        self::assertNotNull($diff);

        $this->schemaManager->alterTable($diff);

        $columns = $this->schemaManager->listTableColumns($tableName);

        self::assertTrue($columns['id']->getNotnull());
        self::assertFalse($columns['foo']->getNotnull());
        self::assertTrue($columns['bar']->getNotnull());
    }

    public function testListTableDetailsWithDifferentIdentifierQuotingRequirements(): void
    {
        $primaryTableName    = '"Primary_Table"';
        $offlinePrimaryTable = new Table($primaryTableName);
        $offlinePrimaryTable->addColumn(
            '"Id"',
            'integer',
            ['autoincrement' => true]
        );
        $offlinePrimaryTable->addColumn('select', 'integer');
        $offlinePrimaryTable->addColumn('foo', 'integer');
        $offlinePrimaryTable->addColumn('BAR', 'integer');
        $offlinePrimaryTable->addColumn('"BAZ"', 'integer');
        $offlinePrimaryTable->addIndex(['select'], 'from');
        $offlinePrimaryTable->addIndex(['foo'], 'foo_index');
        $offlinePrimaryTable->addIndex(['BAR'], 'BAR_INDEX');
        $offlinePrimaryTable->addIndex(['"BAZ"'], 'BAZ_INDEX');
        $offlinePrimaryTable->setPrimaryKey(['"Id"']);

        $foreignTableName    = 'foreign';
        $offlineForeignTable = new Table($foreignTableName);
        $offlineForeignTable->addColumn('id', 'integer', ['autoincrement' => true]);
        $offlineForeignTable->addColumn('"Fk"', 'integer');
        $offlineForeignTable->addIndex(['"Fk"'], '"Fk_index"');
        $offlineForeignTable->addForeignKeyConstraint(
            $primaryTableName,
            ['"Fk"'],
            ['"Id"'],
            [],
            '"Primary_Table_Fk"'
        );
        $offlineForeignTable->setPrimaryKey(['id']);

        $this->dropTableIfExists($foreignTableName);
        $this->dropTableIfExists($primaryTableName);

        $this->schemaManager->createTable($offlinePrimaryTable);
        $this->schemaManager->createTable($offlineForeignTable);

        $onlinePrimaryTable = $this->schemaManager->listTableDetails($primaryTableName);
        $onlineForeignTable = $this->schemaManager->listTableDetails($foreignTableName);

        $platform = $this->schemaManager->getDatabasePlatform();

        // Primary table assertions
        self::assertSame($primaryTableName, $onlinePrimaryTable->getQuotedName($platform));

        self::assertTrue($onlinePrimaryTable->hasColumn('"Id"'));
        self::assertSame('"Id"', $onlinePrimaryTable->getColumn('"Id"')->getQuotedName($platform));
        self::assertTrue($onlinePrimaryTable->hasPrimaryKey());

        $onlinePrimaryTablePrimaryKey = $onlinePrimaryTable->getPrimaryKey();
        self::assertNotNull($onlinePrimaryTablePrimaryKey);
        self::assertSame(['"Id"'], $onlinePrimaryTablePrimaryKey->getQuotedColumns($platform));

        self::assertTrue($onlinePrimaryTable->hasColumn('select'));
        self::assertSame('"select"', $onlinePrimaryTable->getColumn('select')->getQuotedName($platform));

        self::assertTrue($onlinePrimaryTable->hasColumn('foo'));
        self::assertSame('FOO', $onlinePrimaryTable->getColumn('foo')->getQuotedName($platform));

        self::assertTrue($onlinePrimaryTable->hasColumn('BAR'));
        self::assertSame('BAR', $onlinePrimaryTable->getColumn('BAR')->getQuotedName($platform));

        self::assertTrue($onlinePrimaryTable->hasColumn('"BAZ"'));
        self::assertSame('BAZ', $onlinePrimaryTable->getColumn('"BAZ"')->getQuotedName($platform));

        self::assertTrue($onlinePrimaryTable->hasIndex('from'));
        self::assertTrue($onlinePrimaryTable->getIndex('from')->hasColumnAtPosition('"select"'));
        self::assertSame(['"select"'], $onlinePrimaryTable->getIndex('from')->getQuotedColumns($platform));

        self::assertTrue($onlinePrimaryTable->hasIndex('foo_index'));
        self::assertTrue($onlinePrimaryTable->getIndex('foo_index')->hasColumnAtPosition('foo'));
        self::assertSame(['FOO'], $onlinePrimaryTable->getIndex('foo_index')->getQuotedColumns($platform));

        self::assertTrue($onlinePrimaryTable->hasIndex('BAR_INDEX'));
        self::assertTrue($onlinePrimaryTable->getIndex('BAR_INDEX')->hasColumnAtPosition('BAR'));
        self::assertSame(['BAR'], $onlinePrimaryTable->getIndex('BAR_INDEX')->getQuotedColumns($platform));

        self::assertTrue($onlinePrimaryTable->hasIndex('BAZ_INDEX'));
        self::assertTrue($onlinePrimaryTable->getIndex('BAZ_INDEX')->hasColumnAtPosition('"BAZ"'));
        self::assertSame(['BAZ'], $onlinePrimaryTable->getIndex('BAZ_INDEX')->getQuotedColumns($platform));

        // Foreign table assertions
        self::assertTrue($onlineForeignTable->hasColumn('id'));
        self::assertSame('ID', $onlineForeignTable->getColumn('id')->getQuotedName($platform));
        self::assertTrue($onlineForeignTable->hasPrimaryKey());

        $onlineForeignTablePrimaryKey = $onlineForeignTable->getPrimaryKey();
        self::assertNotNull($onlineForeignTablePrimaryKey);
        self::assertSame(['ID'], $onlineForeignTablePrimaryKey->getQuotedColumns($platform));

        self::assertTrue($onlineForeignTable->hasColumn('"Fk"'));
        self::assertSame('"Fk"', $onlineForeignTable->getColumn('"Fk"')->getQuotedName($platform));

        self::assertTrue($onlineForeignTable->hasIndex('"Fk_index"'));
        self::assertTrue($onlineForeignTable->getIndex('"Fk_index"')->hasColumnAtPosition('"Fk"'));
        self::assertSame(['"Fk"'], $onlineForeignTable->getIndex('"Fk_index"')->getQuotedColumns($platform));

        self::assertTrue($onlineForeignTable->hasForeignKey('"Primary_Table_Fk"'));
        self::assertSame(
            $primaryTableName,
            $onlineForeignTable->getForeignKey('"Primary_Table_Fk"')->getQuotedForeignTableName($platform)
        );
        self::assertSame(
            ['"Fk"'],
            $onlineForeignTable->getForeignKey('"Primary_Table_Fk"')->getQuotedLocalColumns($platform)
        );
        self::assertSame(
            ['"Id"'],
            $onlineForeignTable->getForeignKey('"Primary_Table_Fk"')->getQuotedForeignColumns($platform)
        );
    }

    public function testListTableColumnsSameTableNamesInDifferentSchemas(): void
    {
        $table = $this->createListTableColumns();
        $this->dropAndCreateTable($table);

        $otherTable = new Table($table->getName());
        $otherTable->addColumn('id', Types::STRING, ['length' => 32]);

<<<<<<< HEAD
        $schemaManager = TestUtil::getPrivilegedConnection()
            ->createSchemaManager();
=======
        $connection    = TestUtil::getPrivilegedConnection();
        $schemaManager = $connection->getSchemaManager();
>>>>>>> 1ee1bf32

        try {
            $schemaManager->dropTable($otherTable->getName());
        } catch (DatabaseObjectNotFoundException $e) {
        }

        $schemaManager->createTable($otherTable);
        $connection->close();

        $columns = $this->schemaManager->listTableColumns($table->getName(), $this->connection->getDatabase());
        self::assertCount(7, $columns);
    }

    public function testListTableIndexesPrimaryKeyConstraintNameDiffersFromIndexName(): void
    {
        $table = new Table('list_table_indexes_pk_id_test');
        $table->setSchemaConfig($this->schemaManager->createSchemaConfig());
        $table->addColumn('id', 'integer', ['notnull' => true]);
        $table->addUniqueIndex(['id'], 'id_unique_index');
        $this->dropAndCreateTable($table);

        $this->schemaManager->createIndex(
            new Index('id_pk_id_index', ['id'], true, true),
            'list_table_indexes_pk_id_test'
        );

        $tableIndexes = $this->schemaManager->listTableIndexes('list_table_indexes_pk_id_test');

        self::assertArrayHasKey('primary', $tableIndexes, 'listTableIndexes() has to return a "primary" array key.');
        self::assertEquals(['id'], array_map('strtolower', $tableIndexes['primary']->getColumns()));
        self::assertTrue($tableIndexes['primary']->isUnique());
        self::assertTrue($tableIndexes['primary']->isPrimary());
    }

    public function testListTableDateTypeColumns(): void
    {
        $table = new Table('tbl_date');
        $table->addColumn('col_date', 'date');
        $table->addColumn('col_datetime', 'datetime');
        $table->addColumn('col_datetimetz', 'datetimetz');

        $this->dropAndCreateTable($table);

        $columns = $this->schemaManager->listTableColumns('tbl_date');

        self::assertSame('date', $columns['col_date']->getType()->getName());
        self::assertSame('datetime', $columns['col_datetime']->getType()->getName());
        self::assertSame('datetimetz', $columns['col_datetimetz']->getType()->getName());
    }

    public function testCreateAndListSequences(): void
    {
        self::markTestSkipped(
            "Skipped for uppercase letters are contained in sequences' names. Fix the schema manager in 3.0."
        );
    }
}<|MERGE_RESOLUTION|>--- conflicted
+++ resolved
@@ -200,13 +200,8 @@
         $otherTable = new Table($table->getName());
         $otherTable->addColumn('id', Types::STRING, ['length' => 32]);
 
-<<<<<<< HEAD
-        $schemaManager = TestUtil::getPrivilegedConnection()
-            ->createSchemaManager();
-=======
         $connection    = TestUtil::getPrivilegedConnection();
-        $schemaManager = $connection->getSchemaManager();
->>>>>>> 1ee1bf32
+        $schemaManager = $connection->createSchemaManager();
 
         try {
             $schemaManager->dropTable($otherTable->getName());
