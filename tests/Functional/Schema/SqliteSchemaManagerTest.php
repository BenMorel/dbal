--- conflicted
+++ resolved
@@ -163,52 +163,6 @@
         self::assertSame(100, $columns['bar']->getLength());
     }
 
-<<<<<<< HEAD
-    /**
-     * @dataProvider getDiffListIntegerAutoincrementTableColumnsData
-     */
-    public function testDiffListIntegerAutoincrementTableColumns(
-        string $integerType,
-        bool $unsigned,
-        bool $expectedComparatorDiff
-    ): void {
-        $tableName = 'test_int_autoincrement_table';
-
-        $offlineTable = new Table($tableName);
-        $offlineTable->addColumn('id', $integerType, ['autoincrement' => true, 'unsigned' => $unsigned]);
-        $offlineTable->setPrimaryKey(['id']);
-
-        $this->schemaManager->dropAndCreateTable($offlineTable);
-
-        $onlineTable = $this->schemaManager->listTableDetails($tableName);
-
-        $diff = (new Comparator())->diffTable($offlineTable, $onlineTable);
-
-        if ($expectedComparatorDiff) {
-            self::assertNotNull($diff);
-            self::assertEmpty($this->schemaManager->getDatabasePlatform()->getAlterTableSQL($diff));
-        } else {
-            self::assertNull($diff);
-        }
-    }
-
-    /**
-     * @return mixed[][]
-     */
-    public static function getDiffListIntegerAutoincrementTableColumnsData(): iterable
-    {
-        return [
-            ['smallint', false, true],
-            ['smallint', true, true],
-            ['integer', false, false],
-            ['integer', true, true],
-            ['bigint', false, true],
-            ['bigint', true, true],
-        ];
-    }
-
-=======
->>>>>>> d04d0d6a
     public function testPrimaryKeyNoAutoIncrement(): void
     {
         $table = new Table('test_pk_auto_increment');
