--- conflicted
+++ resolved
@@ -52,28 +52,10 @@
      */
     public static function defaultValueProvider(): iterable
     {
-<<<<<<< HEAD
         return [
-            ['integer', 1],
-            ['boolean', false],
+            [Types::INTEGER, 1],
+            [Types::BOOLEAN, false],
+            [Types::TEXT, 'Doctrine'],
         ];
-=======
-        foreach (ComparatorTestUtils::comparatorProvider() as $comparatorType => $comparatorArguments) {
-            foreach (
-                [
-                    [Types::INTEGER, 1],
-                    [Types::BOOLEAN, false],
-                    [Types::TEXT, 'Doctrine'],
-                ] as $testArguments
-            ) {
-                yield sprintf(
-                    '%s with default %s value %s',
-                    $comparatorType,
-                    $testArguments[0],
-                    var_export($testArguments[1], true)
-                ) => array_merge($comparatorArguments, $testArguments);
-            }
-        }
->>>>>>> a5b94203
     }
 }