--- conflicted
+++ resolved
@@ -31,11 +31,7 @@
         self::assertEquals($expected, $diff);
     }
 
-<<<<<<< HEAD
-    /** @return  array<string, array<int, int|string|false>> */
-=======
     /** @return array<string, array{string, string, int}> */
->>>>>>> 0361d33d
     public static function differenceProvider(): iterable
     {
         return [
