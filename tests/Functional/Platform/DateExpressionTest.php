<?php

declare(strict_types=1);

namespace Doctrine\DBAL\Tests\Functional\Platform;

use DateTimeImmutable;
use Doctrine\DBAL\Schema\Table;
use Doctrine\DBAL\Tests\FunctionalTestCase;

use function sprintf;

class DateExpressionTest extends FunctionalTestCase
{
    /**
     * @dataProvider differenceProvider
     */
    public function testDifference(string $date1, string $date2, int $expected): void
    {
        $table = new Table('date_expr_test');
        $table->addColumn('date1', 'datetime');
        $table->addColumn('date2', 'datetime');
<<<<<<< HEAD
        $this->connection->createSchemaManager()->dropAndCreateTable($table);
=======
        $this->dropAndCreateTable($table);
>>>>>>> e375dfc4
        $this->connection->insert('date_expr_test', [
            'date1' => $date1,
            'date2' => $date2,
        ]);

        $platform = $this->connection->getDatabasePlatform();

        $sql  = sprintf('SELECT %s FROM date_expr_test', $platform->getDateDiffExpression('date1', 'date2'));
        $diff = $this->connection->fetchOne($sql);

        self::assertEquals($expected, $diff);
    }

    /**
     * @return  array<string, array<int, int|string|false>>
     */
    public static function differenceProvider(): iterable
    {
        $date1    = new DateTimeImmutable();
        $date2    = new DateTimeImmutable('2018-04-10 10:10:10');
        $expected = $date1->modify('midnight')->diff(
            $date2->modify('midnight')
        )->days;

        return [
            'dynamic'  => [
                $date1->format('Y-m-d H:i:s'),
                $date2->format('Y-m-d H:i:s'),
                $expected,
            ],
            'same day' => ['2018-04-14 23:59:59', '2018-04-14 00:00:00', 0],
            'midnight' => ['2018-04-14 00:00:00', '2018-04-13 23:59:59', 1],
        ];
    }
}<|MERGE_RESOLUTION|>--- conflicted
+++ resolved
@@ -20,11 +20,7 @@
         $table = new Table('date_expr_test');
         $table->addColumn('date1', 'datetime');
         $table->addColumn('date2', 'datetime');
-<<<<<<< HEAD
-        $this->connection->createSchemaManager()->dropAndCreateTable($table);
-=======
         $this->dropAndCreateTable($table);
->>>>>>> e375dfc4
         $this->connection->insert('date_expr_test', [
             'date1' => $date1,
             'date2' => $date2,
