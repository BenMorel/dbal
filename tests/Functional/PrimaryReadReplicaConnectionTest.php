--- conflicted
+++ resolved
@@ -48,14 +48,8 @@
     }
 
     /**
-<<<<<<< HEAD
      * @return array<string,mixed>
-     * @psalm-return Params
-     * @phpstan-return array<string,mixed>
-=======
-     * @return mixed[]
      * @phpstan-return Params
->>>>>>> 9f28deeb
      */
     private function createPrimaryReadReplicaConnectionParams(bool $keepReplica = false): array
     {
