--- conflicted
+++ resolved
@@ -27,21 +27,17 @@
         self::markTestSkipped('pdo_sqlite only test.');
     }
 
-<<<<<<< HEAD
-    public function testReturnsDatabaseNameWithoutDatabaseNameParameter() : void
+    public function testReturnsDatabaseNameWithoutDatabaseNameParameter(): void
     {
         self::markTestSkipped('SQLite does not support the concept of a database.');
     }
 
-    protected function createDriver() : DriverInterface
-=======
     protected function createDriver(): DriverInterface
->>>>>>> 66b1f3d2
     {
         return new Driver();
     }
 
-    protected static function getDatabaseNameForConnectionWithoutDatabaseNameParameter() : ?string
+    protected static function getDatabaseNameForConnectionWithoutDatabaseNameParameter(): ?string
     {
         return '';
     }
