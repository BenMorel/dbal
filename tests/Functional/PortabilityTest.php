<?php

declare(strict_types=1);

namespace Doctrine\DBAL\Tests\Functional;

use Doctrine\DBAL\ColumnCase;
use Doctrine\DBAL\DriverManager;
use Doctrine\DBAL\Portability\Connection;
use Doctrine\DBAL\Portability\Middleware;
use Doctrine\DBAL\Schema\Table;
use Doctrine\DBAL\Tests\FunctionalTestCase;
use Doctrine\DBAL\Types\Types;

use function array_keys;
use function array_merge;
use function strlen;

class PortabilityTest extends FunctionalTestCase
{
    protected function tearDown(): void
    {
        // the connection that overrides the shared one has to be manually closed prior to 4.0.0 to prevent leak
        // see https://github.com/doctrine/dbal/issues/4515
        $this->connection->close();
    }

    public function testFullFetchMode(): void
    {
        $this->connectWithPortability(Connection::PORTABILITY_ALL, ColumnCase::LOWER);
        $this->createTable();

        $rows = $this->connection->fetchAllAssociative('SELECT * FROM portability_table');
        $this->assertFetchResultRows($rows);

        $result = $this->connection->executeQuery('SELECT * FROM portability_table');

        while (($row = $result->fetchAssociative())) {
            $this->assertFetchResultRow($row);
        }

        $result = $this->connection
            ->prepare('SELECT * FROM portability_table')
            ->executeQuery();

        while (($row = $result->fetchAssociative())) {
            $this->assertFetchResultRow($row);
        }
    }

    /**
     * @param list<string> $expected
     *
     * @dataProvider caseProvider
     */
    public function testCaseConversion(ColumnCase $case, array $expected): void
    {
        $this->connectWithPortability(Connection::PORTABILITY_FIX_CASE, $case);
        $this->createTable();

        $row = $this->connection->fetchAssociative('SELECT * FROM portability_table');

        self::assertNotFalse($row);
        self::assertSame($expected, array_keys($row));
    }

    /** @return iterable<string, array{ColumnCase, list<string>}> */
    public static function caseProvider(): iterable
    {
        yield 'lower' => [ColumnCase::LOWER, ['test_int', 'test_string', 'test_null']];
        yield 'upper' => [ColumnCase::UPPER, ['TEST_INT', 'TEST_STRING', 'TEST_NULL']];
    }

    /** @param array<int, array<string, mixed>> $rows */
    private function assertFetchResultRows(array $rows): void
    {
        self::assertCount(2, $rows);
        foreach ($rows as $row) {
            $this->assertFetchResultRow($row);
        }
    }

    /** @param array<string, mixed> $row */
    public function assertFetchResultRow(array $row): void
    {
        self::assertThat($row['test_int'], self::logicalOr(
            self::equalTo(1),
            self::equalTo(2),
        ));

        self::assertArrayHasKey('test_string', $row, 'Case should be lowered.');
        self::assertEquals(3, strlen($row['test_string']));
        self::assertNull($row['test_null']);
        self::assertArrayNotHasKey(0, $row, 'The row should not contain numerical keys.');
    }

    /**
     * @param mixed[] $expected
     *
     * @dataProvider fetchColumnProvider
     */
    public function testFetchColumn(string $column, array $expected): void
    {
        $this->connectWithPortability(Connection::PORTABILITY_RTRIM, null);
        $this->createTable();

        $result = $this->connection->executeQuery('SELECT ' . $column . ' FROM portability_table');

        self::assertEquals($expected, $result->fetchFirstColumn());
    }

    /** @return iterable<string, array<int, mixed>> */
    public static function fetchColumnProvider(): iterable
    {
        return [
            'int' => [
                'Test_Int',
                [1, 2],
            ],
            'string' => [
                'Test_String',
                ['foo', 'foo'],
            ],
        ];
    }

    public function testFetchAllNullColumn(): void
    {
        $this->connectWithPortability(Connection::PORTABILITY_EMPTY_TO_NULL, null);
        $this->createTable();

        $column = $this->connection->fetchFirstColumn('SELECT Test_Null FROM portability_table');

        self::assertSame([null, null], $column);
    }

    public function testGetDatabaseName(): void
    {
        $this->connectWithPortability(Connection::PORTABILITY_EMPTY_TO_NULL, ColumnCase::LOWER);
        self::assertNotNull($this->connection->getDatabase());
    }

    private function connectWithPortability(int $mode, ?ColumnCase $case): void
    {
        // closing the default connection prior to 4.0.0 to prevent connection leak
        $this->connection->close();

        $configuration = $this->connection->getConfiguration();
        $configuration->setMiddlewares(
            array_merge(
                $configuration->getMiddlewares(),
                [new Middleware($mode, $case)],
            ),
        );

        $this->connection = DriverManager::getConnection($this->connection->getParams(), $configuration);
    }

    private function createTable(): void
    {
        $table = new Table('portability_table');
<<<<<<< HEAD
        $table->addColumn('Test_Int', 'integer');
        $table->addColumn('Test_String', 'string', [
            'fixed' => true,
            'length' => 8,
        ]);
        $table->addColumn('Test_Null', 'string', [
            'length' => 1,
            'notnull' => false,
        ]);
=======
        $table->addColumn('Test_Int', Types::INTEGER);
        $table->addColumn('Test_String', Types::STRING, ['fixed' => true, 'length' => 32]);
        $table->addColumn('Test_Null', Types::STRING, ['notnull' => false]);
>>>>>>> fd47abd3
        $table->setPrimaryKey(['Test_Int']);

        $this->dropAndCreateTable($table);

        $this->connection->insert('portability_table', [
            'Test_Int' => 1,
            'Test_String' => 'foo',
            'Test_Null' => '',
        ]);

        $this->connection->insert('portability_table', [
            'Test_Int' => 2,
            'Test_String' => 'foo  ',
            'Test_Null' => null,
        ]);
    }
}<|MERGE_RESOLUTION|>--- conflicted
+++ resolved
@@ -159,21 +159,15 @@
     private function createTable(): void
     {
         $table = new Table('portability_table');
-<<<<<<< HEAD
-        $table->addColumn('Test_Int', 'integer');
-        $table->addColumn('Test_String', 'string', [
+        $table->addColumn('Test_Int', Types::INTEGER);
+        $table->addColumn('Test_String', Types::STRING, [
             'fixed' => true,
             'length' => 8,
         ]);
-        $table->addColumn('Test_Null', 'string', [
+        $table->addColumn('Test_Null', Types::STRING, [
             'length' => 1,
             'notnull' => false,
         ]);
-=======
-        $table->addColumn('Test_Int', Types::INTEGER);
-        $table->addColumn('Test_String', Types::STRING, ['fixed' => true, 'length' => 32]);
-        $table->addColumn('Test_Null', Types::STRING, ['notnull' => false]);
->>>>>>> fd47abd3
         $table->setPrimaryKey(['Test_Int']);
 
         $this->dropAndCreateTable($table);
