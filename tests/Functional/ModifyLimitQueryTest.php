<?php

declare(strict_types=1);

namespace Doctrine\DBAL\Tests\Functional;

use Doctrine\DBAL\Platforms\DB2Platform;
use Doctrine\DBAL\Platforms\OraclePlatform;
use Doctrine\DBAL\Platforms\SQLServerPlatform;
use Doctrine\DBAL\Schema\Table;
use Doctrine\DBAL\Tests\FunctionalTestCase;

use function array_change_key_case;
use function count;

use const CASE_LOWER;

class ModifyLimitQueryTest extends FunctionalTestCase
{
<<<<<<< HEAD
    private static bool $tableCreated = false;

    protected function setUp(): void
    {
        parent::setUp();

        if (! self::$tableCreated) {
            $table = new Table('modify_limit_table');
            $table->addColumn('test_int', 'integer');
            $table->setPrimaryKey(['test_int']);

            $table2 = new Table('modify_limit_table2');
            $table2->addColumn('id', 'integer', ['autoincrement' => true]);
            $table2->addColumn('test_int', 'integer');
            $table2->setPrimaryKey(['id']);

            $sm = $this->connection->createSchemaManager();
            $sm->createTable($table);
            $sm->createTable($table2);
            self::$tableCreated = true;
        }

        $platform = $this->connection->getDatabasePlatform();

        $this->connection->executeStatement(
            $platform->getTruncateTableSQL('modify_limit_table')
        );

        $this->connection->executeStatement(
            $platform->getTruncateTableSQL('modify_limit_table2')
        );
=======
    protected function setUp(): void
    {
        $table = new Table('modify_limit_table');
        $table->addColumn('test_int', 'integer');
        $table->setPrimaryKey(['test_int']);

        $table2 = new Table('modify_limit_table2');
        $table2->addColumn('id', 'integer', ['autoincrement' => true]);
        $table2->addColumn('test_int', 'integer');
        $table2->setPrimaryKey(['id']);

        $sm = $this->connection->getSchemaManager();
        $sm->dropAndCreateTable($table);
        $sm->dropAndCreateTable($table2);
>>>>>>> 46e8c835
    }

    public function testModifyLimitQuerySimpleQuery(): void
    {
        $this->connection->insert('modify_limit_table', ['test_int' => 1]);
        $this->connection->insert('modify_limit_table', ['test_int' => 2]);
        $this->connection->insert('modify_limit_table', ['test_int' => 3]);
        $this->connection->insert('modify_limit_table', ['test_int' => 4]);

        $sql = 'SELECT * FROM modify_limit_table ORDER BY test_int ASC';

        $this->assertLimitResult([1, 2, 3, 4], $sql, 10, 0);
        $this->assertLimitResult([1, 2], $sql, 2, 0);
        $this->assertLimitResult([3, 4], $sql, 2, 2);
        $this->assertLimitResult([2, 3, 4], $sql, null, 1);
    }

    public function testModifyLimitQueryJoinQuery(): void
    {
        $this->connection->insert('modify_limit_table', ['test_int' => 1]);
        $this->connection->insert('modify_limit_table', ['test_int' => 2]);

        $this->connection->insert('modify_limit_table2', ['test_int' => 1]);
        $this->connection->insert('modify_limit_table2', ['test_int' => 1]);
        $this->connection->insert('modify_limit_table2', ['test_int' => 1]);
        $this->connection->insert('modify_limit_table2', ['test_int' => 2]);
        $this->connection->insert('modify_limit_table2', ['test_int' => 2]);

        $sql = 'SELECT modify_limit_table.test_int'
            . ' FROM modify_limit_table'
            . ' INNER JOIN modify_limit_table2'
            . ' ON modify_limit_table.test_int = modify_limit_table2.test_int'
            . ' ORDER BY modify_limit_table.test_int DESC';

        $this->assertLimitResult([2, 2, 1, 1, 1], $sql, 10, 0);
        $this->assertLimitResult([1, 1, 1], $sql, 3, 2);
        $this->assertLimitResult([2, 2], $sql, 2, 0);
    }

    public function testModifyLimitQueryNonDeterministic(): void
    {
        $this->connection->insert('modify_limit_table', ['test_int' => 1]);
        $this->connection->insert('modify_limit_table', ['test_int' => 2]);
        $this->connection->insert('modify_limit_table', ['test_int' => 3]);
        $this->connection->insert('modify_limit_table', ['test_int' => 4]);

        $sql = 'SELECT * FROM modify_limit_table';

        $this->assertLimitResult([4, 3, 2, 1], $sql, 10, 0, false);
        $this->assertLimitResult([4, 3], $sql, 2, 0, false);
        $this->assertLimitResult([2, 1], $sql, 2, 2, false);
    }

    public function testModifyLimitQueryGroupBy(): void
    {
        $this->connection->insert('modify_limit_table', ['test_int' => 1]);
        $this->connection->insert('modify_limit_table', ['test_int' => 2]);

        $this->connection->insert('modify_limit_table2', ['test_int' => 1]);
        $this->connection->insert('modify_limit_table2', ['test_int' => 1]);
        $this->connection->insert('modify_limit_table2', ['test_int' => 1]);
        $this->connection->insert('modify_limit_table2', ['test_int' => 2]);
        $this->connection->insert('modify_limit_table2', ['test_int' => 2]);

        $sql = 'SELECT modify_limit_table.test_int FROM modify_limit_table ' .
               'INNER JOIN modify_limit_table2 ON modify_limit_table.test_int = modify_limit_table2.test_int ' .
               'GROUP BY modify_limit_table.test_int ' .
               'ORDER BY modify_limit_table.test_int ASC';
        $this->assertLimitResult([1, 2], $sql, 10, 0);
        $this->assertLimitResult([1], $sql, 1, 0);
        $this->assertLimitResult([2], $sql, 1, 1);
    }

    public function testModifyLimitQuerySubSelect(): void
    {
        $this->connection->insert('modify_limit_table', ['test_int' => 1]);
        $this->connection->insert('modify_limit_table', ['test_int' => 2]);
        $this->connection->insert('modify_limit_table', ['test_int' => 3]);
        $this->connection->insert('modify_limit_table', ['test_int' => 4]);

        $sql = 'SELECT modify_limit_table.*, (SELECT COUNT(*) FROM modify_limit_table) AS cnt'
            . ' FROM modify_limit_table ORDER BY test_int DESC';

        $this->assertLimitResult([4, 3, 2, 1], $sql, 10, 0);
        $this->assertLimitResult([4, 3], $sql, 2, 0);
        $this->assertLimitResult([2, 1], $sql, 2, 2);
    }

    public function testModifyLimitQueryFromSubSelect(): void
    {
        $this->connection->insert('modify_limit_table', ['test_int' => 1]);
        $this->connection->insert('modify_limit_table', ['test_int' => 2]);
        $this->connection->insert('modify_limit_table', ['test_int' => 3]);
        $this->connection->insert('modify_limit_table', ['test_int' => 4]);

        $sql = 'SELECT * FROM (SELECT * FROM modify_limit_table) sub ORDER BY test_int DESC';

        $this->assertLimitResult([4, 3, 2, 1], $sql, 10, 0);
        $this->assertLimitResult([4, 3], $sql, 2, 0);
        $this->assertLimitResult([2, 1], $sql, 2, 2);
    }

    public function testModifyLimitQueryLineBreaks(): void
    {
        $this->connection->insert('modify_limit_table', ['test_int' => 1]);
        $this->connection->insert('modify_limit_table', ['test_int' => 2]);
        $this->connection->insert('modify_limit_table', ['test_int' => 3]);

        $sql = <<<SQL
SELECT
*
FROM
modify_limit_table
ORDER
BY
test_int
ASC
SQL;

        $this->assertLimitResult([2], $sql, 1, 1);
    }

    public function testModifyLimitQueryZeroOffsetNoLimit(): void
    {
        $this->connection->insert('modify_limit_table', ['test_int' => 1]);
        $this->connection->insert('modify_limit_table', ['test_int' => 2]);

        $sql = 'SELECT test_int FROM modify_limit_table ORDER BY test_int ASC';

        $this->assertLimitResult([1, 2], $sql, null, 0);
    }

    /**
     * @param array<int, int> $expectedResults
     */
    private function assertLimitResult(
        array $expectedResults,
        string $sql,
        ?int $limit,
        int $offset,
        bool $deterministic = true
    ): void {
        $p    = $this->connection->getDatabasePlatform();
        $data = [];
        foreach ($this->connection->fetchAllAssociative($p->modifyLimitQuery($sql, $limit, $offset)) as $row) {
            $row    = array_change_key_case($row, CASE_LOWER);
            $data[] = $row['test_int'];
        }

        /**
         * Do not assert the order of results when results are non-deterministic
         */
        if ($deterministic) {
            self::assertEquals($expectedResults, $data);
        } else {
            self::assertCount(count($expectedResults), $data);
        }
    }

    public function testLimitWhenOrderByWithSubqueryWithOrderBy(): void
    {
        $platform = $this->connection->getDatabasePlatform();
        if ($platform instanceof DB2Platform) {
            self::markTestSkipped('DB2 cannot handle ORDER BY in subquery');
        }

        if ($platform instanceof OraclePlatform) {
            self::markTestSkipped('Oracle cannot handle ORDER BY in subquery');
        }

        $this->connection->insert('modify_limit_table2', ['test_int' => 3]);
        $this->connection->insert('modify_limit_table2', ['test_int' => 1]);
        $this->connection->insert('modify_limit_table2', ['test_int' => 2]);

        $subquery = 'SELECT test_int FROM modify_limit_table2 T2 WHERE T1.id=T2.id ORDER BY test_int';

        if ($platform instanceof SQLServerPlatform) {
            $subquery .= ' OFFSET 0 ROWS';
        }

        $sql = 'SELECT test_int FROM modify_limit_table2 T1 ORDER BY (' . $subquery . ') ASC';

        $this->assertLimitResult([1, 2, 3], $sql, 10, 0);
    }
}<|MERGE_RESOLUTION|>--- conflicted
+++ resolved
@@ -17,39 +17,6 @@
 
 class ModifyLimitQueryTest extends FunctionalTestCase
 {
-<<<<<<< HEAD
-    private static bool $tableCreated = false;
-
-    protected function setUp(): void
-    {
-        parent::setUp();
-
-        if (! self::$tableCreated) {
-            $table = new Table('modify_limit_table');
-            $table->addColumn('test_int', 'integer');
-            $table->setPrimaryKey(['test_int']);
-
-            $table2 = new Table('modify_limit_table2');
-            $table2->addColumn('id', 'integer', ['autoincrement' => true]);
-            $table2->addColumn('test_int', 'integer');
-            $table2->setPrimaryKey(['id']);
-
-            $sm = $this->connection->createSchemaManager();
-            $sm->createTable($table);
-            $sm->createTable($table2);
-            self::$tableCreated = true;
-        }
-
-        $platform = $this->connection->getDatabasePlatform();
-
-        $this->connection->executeStatement(
-            $platform->getTruncateTableSQL('modify_limit_table')
-        );
-
-        $this->connection->executeStatement(
-            $platform->getTruncateTableSQL('modify_limit_table2')
-        );
-=======
     protected function setUp(): void
     {
         $table = new Table('modify_limit_table');
@@ -61,10 +28,9 @@
         $table2->addColumn('test_int', 'integer');
         $table2->setPrimaryKey(['id']);
 
-        $sm = $this->connection->getSchemaManager();
+        $sm = $this->connection->createSchemaManager();
         $sm->dropAndCreateTable($table);
         $sm->dropAndCreateTable($table2);
->>>>>>> 46e8c835
     }
 
     public function testModifyLimitQuerySimpleQuery(): void
