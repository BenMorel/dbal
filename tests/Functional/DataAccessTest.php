--- conflicted
+++ resolved
@@ -17,10 +17,8 @@
 use InvalidArgumentException;
 
 use function array_change_key_case;
-use function assert;
 use function count;
 use function date;
-use function is_array;
 use function json_encode;
 use function sprintf;
 use function strtotime;
@@ -220,7 +218,6 @@
         $row = $this->connection->fetchNumeric($sql, [1, 'foo']);
         self::assertNotFalse($row);
 
-        self::assertIsArray($row);
         self::assertEquals(1, $row[0]);
         self::assertEquals('foo', $row[1]);
     }
@@ -361,11 +358,7 @@
             'FROM fetch_table';
 
         $row = $this->connection->fetchAssociative($sql);
-<<<<<<< HEAD
-        self::assertIsArray($row);
-=======
         self::assertNotFalse($row);
->>>>>>> 3c845853
         $row = array_change_key_case($row, CASE_LOWER);
 
         self::assertEquals($expectedResult, $row['trimmed']);
@@ -422,7 +415,6 @@
         $this->connection->getDatabasePlatform()->getTrimExpression('Trim me!', 0xBEEF);
     }
 
-<<<<<<< HEAD
     /**
      * @dataProvider modeProvider
      */
@@ -582,11 +574,6 @@
             '2009-12-25 10:10:10'
         );
     }
-=======
-        $row = $this->connection->fetchAssociative($sql);
-        self::assertNotFalse($row);
-        $row = array_change_key_case($row, CASE_LOWER);
->>>>>>> 3c845853
 
     /**
      * @dataProvider modeProvider
@@ -706,6 +693,7 @@
         $bindParams($stmt, $interval);
 
         $date = $stmt->execute()->fetchOne();
+        self::assertNotFalse($date);
 
         self::assertEquals($expected, date('Y-m-d H:i:s', strtotime($date)));
     }
@@ -785,12 +773,7 @@
         $sql .= 'FROM fetch_table';
 
         $row = $this->connection->fetchAssociative($sql);
-<<<<<<< HEAD
-        assert(is_array($row));
-
-=======
         self::assertNotFalse($row);
->>>>>>> 3c845853
         $row = array_change_key_case($row, CASE_LOWER);
 
         self::assertEquals(2, $row['locate1']);
@@ -871,12 +854,6 @@
             ]);
         }
 
-<<<<<<< HEAD
-        $sql = 'SELECT test_int, test_string'
-            . ', ' . $platform->getBitOrComparisonExpression('test_int', '2') . ' AS bit_or'
-            . ', ' . $platform->getBitAndComparisonExpression('test_int', '2') . ' AS bit_and'
-            . ' FROM fetch_table';
-=======
         $sql = sprintf(
             <<<'SQL'
 SELECT test_int,
@@ -886,10 +863,9 @@
 FROM   fetch_table
 SQL
             ,
-            $platform->getBitOrComparisonExpression('test_int', 2),
-            $platform->getBitAndComparisonExpression('test_int', 2)
-        );
->>>>>>> 3c845853
+            $platform->getBitOrComparisonExpression('test_int', '2'),
+            $platform->getBitAndComparisonExpression('test_int', '2')
+        );
 
         $data = $this->connection->fetchAllAssociative($sql);
 
