<?php

declare(strict_types=1);

namespace Doctrine\DBAL\Tests\Functional;

use Doctrine\DBAL\DriverManager;
use Doctrine\DBAL\Exception;
use Doctrine\DBAL\Platforms\SQLitePlatform;
use Doctrine\DBAL\Schema\Schema;
use Doctrine\DBAL\Schema\Table;
use Doctrine\DBAL\Tests\FunctionalTestCase;
use Doctrine\DBAL\Tests\TestUtil;
use Doctrine\DBAL\Types\Types;
use PHPUnit\Framework\Attributes\DataProvider;

use function array_merge;
use function chmod;
use function exec;
use function extension_loaded;
use function file_exists;
use function func_get_args;
use function posix_geteuid;
use function restore_error_handler;
use function set_error_handler;
use function sprintf;
use function sys_get_temp_dir;
use function touch;
use function unlink;

use const E_WARNING;
use const PHP_OS_FAMILY;

/** @phpstan-import-type Params from DriverManager */
class ExceptionTest extends FunctionalTestCase
{
    public function testPrimaryConstraintViolationException(): void
    {
        $table = new Table('duplicatekey_table');
        $table->addColumn('id', Types::INTEGER, []);
        $table->setPrimaryKey(['id']);
        $this->dropAndCreateTable($table);

        $this->connection->insert('duplicatekey_table', ['id' => 1]);

        $this->expectException(Exception\UniqueConstraintViolationException::class);
        $this->connection->insert('duplicatekey_table', ['id' => 1]);
    }

    public function testTableNotFoundException(): void
    {
        $sql = 'SELECT * FROM unknown_table';

        $this->expectException(Exception\TableNotFoundException::class);
        $this->connection->executeQuery($sql);
    }

    public function testTableExistsException(): void
    {
        $schemaManager = $this->connection->createSchemaManager();
        $table         = new Table('alreadyexist_table');
        $table->addColumn('id', Types::INTEGER, []);
        $table->setPrimaryKey(['id']);

        $this->expectException(Exception\TableExistsException::class);
        $schemaManager->createTable($table);
        $schemaManager->createTable($table);
    }

    public function testNotNullConstraintViolationException(): void
    {
        $table = new Table('notnull_table');
        $table->addColumn('id', Types::INTEGER, []);
        $table->addColumn('val', Types::INTEGER, ['notnull' => true]);
        $table->setPrimaryKey(['id']);
        $this->dropAndCreateTable($table);

        $this->expectException(Exception\NotNullConstraintViolationException::class);
        $this->connection->insert('notnull_table', ['id' => 1, 'val' => null]);
    }

    public function testInvalidFieldNameException(): void
    {
        $table = new Table('bad_columnname_table');
        $table->addColumn('id', Types::INTEGER, []);
        $this->dropAndCreateTable($table);

        $this->expectException(Exception\InvalidFieldNameException::class);

        // prevent the PHPUnit error handler from handling the warning that db2_bind_param() may trigger
        /** @var callable|null $previous */
        $previous = null;
        $previous = set_error_handler(static function (int $errno) use (&$previous): bool {
            if (($errno & ~E_WARNING) === 0) {
                return true;
            }

            return $previous !== null && $previous(...func_get_args());
        });

        try {
            $this->connection->insert('bad_columnname_table', ['name' => 5]);
        } finally {
            restore_error_handler();
        }
    }

    public function testNonUniqueFieldNameException(): void
    {
        $table1 = new Table('ambiguous_list_table_1');
        $table1->addColumn('id', Types::INTEGER);
        $this->dropAndCreateTable($table1);

        $table2 = new Table('ambiguous_list_table_2');
        $table2->addColumn('id', Types::INTEGER);
        $this->dropAndCreateTable($table2);

        $sql = 'SELECT id FROM ambiguous_list_table_1, ambiguous_list_table_2';
        $this->expectException(Exception\NonUniqueFieldNameException::class);
        $this->connection->executeQuery($sql);
    }

    public function testUniqueConstraintViolationException(): void
    {
        $table = new Table('unique_column_table');
        $table->addColumn('id', Types::INTEGER);
        $table->addUniqueIndex(['id']);

        $this->dropAndCreateTable($table);

        $this->connection->insert('unique_column_table', ['id' => 5]);
        $this->expectException(Exception\UniqueConstraintViolationException::class);
        $this->connection->insert('unique_column_table', ['id' => 5]);
    }

    public function testSyntaxErrorException(): void
    {
        $table = new Table('syntax_error_table');
        $table->addColumn('id', Types::INTEGER, []);
        $table->setPrimaryKey(['id']);

        $this->dropAndCreateTable($table);

        $sql = 'SELECT id FRO syntax_error_table';
        $this->expectException(Exception\SyntaxErrorException::class);
        $this->connection->executeQuery($sql);
    }

    public function testConnectionExceptionSqLite(): void
    {
        if (! ($this->connection->getDatabasePlatform() instanceof SQLitePlatform)) {
            self::markTestSkipped('Only fails this way on sqlite');
        }

        // mode 0 is considered read-only on Windows
        $mode = PHP_OS_FAMILY !== 'Windows' ? 0444 : 0000;

        $filename = sprintf('%s/%s', sys_get_temp_dir(), 'doctrine_failed_connection_' . $mode . '.db');

        if (file_exists($filename)) {
            $this->cleanupReadOnlyFile($filename);
        }

        touch($filename);
        chmod($filename, $mode);

        if ($this->isPosixSuperUser()) {
            exec(sprintf('chattr +i %s', $filename));
        }

        $params = [
            'driver' => 'pdo_sqlite',
            'path'   => $filename,
        ];
        $conn   = DriverManager::getConnection($params);

        $schema = new Schema();
        $table  = $schema->createTable('no_connection');
        $table->addColumn('id', Types::INTEGER);

        $this->expectException(Exception\ReadOnlyException::class);
        $this->expectExceptionMessage(
            'An exception occurred while executing a query: SQLSTATE[HY000]: ' .
            'General error: 8 attempt to write a readonly database',
        );

        try {
            foreach ($schema->toSql($conn->getDatabasePlatform()) as $sql) {
                $conn->executeStatement($sql);
            }
        } finally {
            $this->cleanupReadOnlyFile($filename);
        }
    }

    public function testInvalidUserName(): void
    {
        $this->testConnectionException(['user' => 'not_existing']);
    }

    public function testInvalidPassword(): void
    {
        $this->testConnectionException(['password' => 'really_not']);
    }

    public function testInvalidHost(): void
    {
        if (TestUtil::isDriverOneOf('pdo_sqlsrv', 'sqlsrv')) {
            self::markTestSkipped(
                'Some sqlsrv and pdo_sqlsrv versions do not provide the exception code or SQLSTATE for login timeout',
            );
        }

        $this->testConnectionException(['host' => 'localnope']);
    }

    /**
     * @param array<string, mixed> $params
<<<<<<< HEAD
     * @psalm-param Params $params
     * @phpstan-param array<string,mixed> $params
=======
     * @phpstan-param Params $params
     *
     * @dataProvider getConnectionParams
>>>>>>> 9f28deeb
     */
    #[DataProvider('getConnectionParams')]
    private function testConnectionException(array $params): void
    {
        $platform = $this->connection->getDatabasePlatform();

        if ($platform instanceof SQLitePlatform) {
            self::markTestSkipped('The SQLite driver does not use a network connection');
        }

        $params = array_merge(TestUtil::getConnectionParams(), $params);
        $conn   = DriverManager::getConnection($params);

        $this->expectException(Exception\ConnectionException::class);
        $conn->executeQuery($platform->getDummySelectSQL());
    }

    /** @return array<int, array<int, mixed>> */
    public static function getConnectionParams(): iterable
    {
        return [
            [['user' => 'not_existing']],
            [['password' => 'really_not']],
            [['host' => 'localnope']],
        ];
    }

    private function isPosixSuperUser(): bool
    {
        return extension_loaded('posix') && posix_geteuid() === 0;
    }

    private function cleanupReadOnlyFile(string $filename): void
    {
        if ($this->isPosixSuperUser()) {
            exec(sprintf('chattr -i %s', $filename));
        }

        chmod($filename, 0200); // make the file writable again, so it can be removed on Windows
        unlink($filename);
    }
}<|MERGE_RESOLUTION|>--- conflicted
+++ resolved
@@ -216,14 +216,7 @@
 
     /**
      * @param array<string, mixed> $params
-<<<<<<< HEAD
-     * @psalm-param Params $params
-     * @phpstan-param array<string,mixed> $params
-=======
      * @phpstan-param Params $params
-     *
-     * @dataProvider getConnectionParams
->>>>>>> 9f28deeb
      */
     #[DataProvider('getConnectionParams')]
     private function testConnectionException(array $params): void
