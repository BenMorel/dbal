--- conflicted
+++ resolved
@@ -10,10 +10,7 @@
 use Doctrine\DBAL\Tests\FunctionalTestCase;
 use Doctrine\DBAL\Tests\TestUtil;
 use Doctrine\DBAL\Types\Types;
-<<<<<<< HEAD
 use PHPUnit\Framework\Attributes\DataProvider;
-=======
->>>>>>> 36266010
 
 class BooleanBindingTest extends FunctionalTestCase
 {
@@ -23,21 +20,17 @@
             self::markTestSkipped('Boolean inserts do not work for PDO_OCI and OCI8 as of now');
         }
 
-<<<<<<< HEAD
         $table = Table::editor()
             ->setUnquotedName('boolean_test_table')
             ->setColumns(
                 Column::editor()
                     ->setUnquotedName('val')
                     ->setTypeName(Types::BOOLEAN)
+                    ->setNotNull(false)
                     ->create(),
             )
             ->create();
 
-=======
-        $table = new Table('boolean_test_table');
-        $table->addColumn('val', 'boolean')->setNotnull(false);
->>>>>>> 36266010
         $this->dropAndCreateTable($table);
     }
 
@@ -46,13 +39,8 @@
         $this->dropTableIfExists('boolean_test_table');
     }
 
-<<<<<<< HEAD
     #[DataProvider('booleanProvider')]
-    public function testBooleanInsert(bool $input): void
-=======
-    /** @dataProvider booleanProvider */
     public function testBooleanParameterInsert(?bool $input): void
->>>>>>> 36266010
     {
         $queryBuilder = $this->connection->createQueryBuilder();
 
@@ -68,7 +56,7 @@
         ));
     }
 
-    /** @dataProvider booleanProvider */
+    #[DataProvider('booleanProvider')]
     public function testBooleanTypeInsert(?bool $input): void
     {
         $queryBuilder = $this->connection->createQueryBuilder();
