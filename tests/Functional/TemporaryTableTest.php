<?php

declare(strict_types=1);

namespace Doctrine\DBAL\Tests\Functional;

use Doctrine\DBAL\Exception;
use Doctrine\DBAL\Platforms\OraclePlatform;
use Doctrine\DBAL\Schema\Table;
use Doctrine\DBAL\Tests\FunctionalTestCase;
use Doctrine\DBAL\Types\Type;
use Doctrine\DBAL\Types\Types;
use Throwable;

class TemporaryTableTest extends FunctionalTestCase
{
    public function testDropTemporaryTableNotAutoCommitTransaction(): void
    {
        $platform = $this->connection->getDatabasePlatform();

        if ($platform instanceof OraclePlatform) {
            self::markTestSkipped('Test does not work on Oracle.');
        }

<<<<<<< HEAD
        $columnDefinitions = [
            [
                'name' => 'id',
                'type' => Type::getType('integer'),
                'notnull' => true,
            ],
        ];

        $tempTable = $platform->getTemporaryTableName('my_temporary');
=======
        $columnDefinitions = ['id' => ['type' => Type::getType(Types::INTEGER), 'notnull' => true]];
        $tempTable         = $platform->getTemporaryTableName('my_temporary');
>>>>>>> fd47abd3

        $createTempTableSQL = $platform->getCreateTemporaryTableSnippetSQL() . ' ' . $tempTable . ' ('
                . $platform->getColumnDeclarationListSQL($columnDefinitions) . ')';
        $this->connection->executeStatement($createTempTableSQL);

        $table = new Table('nontemporary');
        $table->addColumn('id', Types::INTEGER);
        $table->setPrimaryKey(['id']);

        $this->dropAndCreateTable($table);

        $this->connection->beginTransaction();
        $this->connection->insert('nontemporary', ['id' => 1]);
        $this->dropTemporaryTable('my_temporary');
        $this->connection->insert('nontemporary', ['id' => 2]);

        $this->connection->rollBack();

        // In an event of an error this result has one row, because of an implicit commit
        self::assertEquals([], $this->connection->fetchAllAssociative('SELECT * FROM nontemporary'));
    }

    public function testCreateTemporaryTableNotAutoCommitTransaction(): void
    {
        $platform = $this->connection->getDatabasePlatform();

        if ($platform instanceof OraclePlatform) {
            self::markTestSkipped('Test does not work on Oracle.');
        }

<<<<<<< HEAD
        $columnDefinitions = [
            [
                'name' => 'id',
                'type' => Type::getType('integer'),
                'notnull' => true,
            ],
        ];

        $tempTable = $platform->getTemporaryTableName('my_temporary');
=======
        $columnDefinitions = ['id' => ['type' => Type::getType(Types::INTEGER), 'notnull' => true]];
        $tempTable         = $platform->getTemporaryTableName('my_temporary');
>>>>>>> fd47abd3

        $createTempTableSQL = $platform->getCreateTemporaryTableSnippetSQL() . ' ' . $tempTable . ' ('
                . $platform->getColumnDeclarationListSQL($columnDefinitions) . ')';

        $table = new Table('nontemporary');
        $table->addColumn('id', Types::INTEGER);
        $table->setPrimaryKey(['id']);

        $this->dropAndCreateTable($table);

        $this->connection->beginTransaction();
        $this->connection->insert('nontemporary', ['id' => 1]);

        $this->dropTemporaryTable('my_temporary');
        $this->connection->executeStatement($createTempTableSQL);
        $this->connection->insert('nontemporary', ['id' => 2]);

        $this->connection->rollBack();

        try {
            $this->connection->executeStatement(
                $platform->getDropTemporaryTableSQL($tempTable),
            );
        } catch (Throwable) {
        }

        // In an event of an error this result has one row, because of an implicit commit
        self::assertEquals([], $this->connection->fetchAllAssociative('SELECT * FROM nontemporary'));
    }

    private function dropTemporaryTable(string $name): void
    {
        $platform = $this->connection->getDatabasePlatform();
        $sql      = $platform->getDropTemporaryTableSQL(
            $platform->getTemporaryTableName($name),
        );

        try {
            $this->connection->executeStatement($sql);
        } catch (Exception) {
        }
    }
}<|MERGE_RESOLUTION|>--- conflicted
+++ resolved
@@ -22,20 +22,15 @@
             self::markTestSkipped('Test does not work on Oracle.');
         }
 
-<<<<<<< HEAD
         $columnDefinitions = [
             [
                 'name' => 'id',
-                'type' => Type::getType('integer'),
+                'type' => Type::getType(Types::INTEGER),
                 'notnull' => true,
             ],
         ];
 
         $tempTable = $platform->getTemporaryTableName('my_temporary');
-=======
-        $columnDefinitions = ['id' => ['type' => Type::getType(Types::INTEGER), 'notnull' => true]];
-        $tempTable         = $platform->getTemporaryTableName('my_temporary');
->>>>>>> fd47abd3
 
         $createTempTableSQL = $platform->getCreateTemporaryTableSnippetSQL() . ' ' . $tempTable . ' ('
                 . $platform->getColumnDeclarationListSQL($columnDefinitions) . ')';
@@ -66,20 +61,15 @@
             self::markTestSkipped('Test does not work on Oracle.');
         }
 
-<<<<<<< HEAD
         $columnDefinitions = [
             [
                 'name' => 'id',
-                'type' => Type::getType('integer'),
+                'type' => Type::getType(Types::INTEGER),
                 'notnull' => true,
             ],
         ];
 
         $tempTable = $platform->getTemporaryTableName('my_temporary');
-=======
-        $columnDefinitions = ['id' => ['type' => Type::getType(Types::INTEGER), 'notnull' => true]];
-        $tempTable         = $platform->getTemporaryTableName('my_temporary');
->>>>>>> fd47abd3
 
         $createTempTableSQL = $platform->getCreateTemporaryTableSnippetSQL() . ' ' . $tempTable . ' ('
                 . $platform->getColumnDeclarationListSQL($columnDefinitions) . ')';
