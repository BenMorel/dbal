<?php

declare(strict_types=1);

namespace Doctrine\DBAL\Tests\Types;

use Doctrine\DBAL\Exception;
use Doctrine\DBAL\Types\BinaryType;
use Doctrine\DBAL\Types\BlobType;
use Doctrine\DBAL\Types\Exception\TypeNotRegistered;
use Doctrine\DBAL\Types\StringType;
use Doctrine\DBAL\Types\TextType;
use Doctrine\DBAL\Types\TypeRegistry;
use PHPUnit\Framework\TestCase;

class TypeRegistryTest extends TestCase
{
    private const TEST_TYPE_NAME       = 'test';
    private const OTHER_TEST_TYPE_NAME = 'other';

    private TypeRegistry $registry;
<<<<<<< HEAD

    private BlobType $testType;

=======
    private BlobType $testType;
>>>>>>> b5b9caf6
    private BinaryType $otherTestType;

    protected function setUp(): void
    {
        $this->testType      = new BlobType();
        $this->otherTestType = new BinaryType();

        $this->registry = new TypeRegistry([
            self::TEST_TYPE_NAME       => $this->testType,
            self::OTHER_TEST_TYPE_NAME => $this->otherTestType,
        ]);
    }

    public function testGet(): void
    {
        self::assertSame($this->testType, $this->registry->get(self::TEST_TYPE_NAME));
        self::assertSame($this->otherTestType, $this->registry->get(self::OTHER_TEST_TYPE_NAME));

        $this->expectException(Exception::class);
        $this->registry->get('unknown');
    }

    public function testGetReturnsSameInstances(): void
    {
        self::assertSame(
            $this->registry->get(self::TEST_TYPE_NAME),
            $this->registry->get(self::TEST_TYPE_NAME)
        );
    }

    public function testLookupName(): void
    {
        self::assertSame(
            self::TEST_TYPE_NAME,
            $this->registry->lookupName($this->testType)
        );
        self::assertSame(
            self::OTHER_TEST_TYPE_NAME,
            $this->registry->lookupName($this->otherTestType)
        );

        $this->expectException(TypeNotRegistered::class);
        $this->registry->lookupName(new TextType());
    }

    public function testHas(): void
    {
        self::assertTrue($this->registry->has(self::TEST_TYPE_NAME));
        self::assertTrue($this->registry->has(self::OTHER_TEST_TYPE_NAME));
        self::assertFalse($this->registry->has('unknown'));
    }

    public function testRegister(): void
    {
        $newType = new TextType();

        $this->registry->register('some', $newType);

        self::assertTrue($this->registry->has('some'));
        self::assertSame($newType, $this->registry->get('some'));
    }

    public function testRegisterWithAlreadyRegisteredName(): void
    {
        $this->registry->register('some', new TextType());

        $this->expectException(Exception::class);
        $this->registry->register('some', new TextType());
    }

    public function testRegisterWithAlreadyRegisteredInstance(): void
    {
        $newType = new TextType();

        $this->registry->register('type1', $newType);
        $this->registry->register('type2', $newType);
        self::assertSame(
            $this->registry->get('type1'),
            $this->registry->get('type2')
        );
    }

    public function testOverride(): void
    {
        $baseType     = new TextType();
        $overrideType = new StringType();

        $this->registry->register('some', $baseType);
        $this->registry->override('some', $overrideType);

        self::assertSame($overrideType, $this->registry->get('some'));
    }

    public function testOverrideAllowsExistingInstance(): void
    {
        $type = new TextType();

        $this->registry->register('some', $type);
        $this->registry->override('some', $type);

        self::assertSame($type, $this->registry->get('some'));
    }

    public function testOverrideWithUnknownType(): void
    {
        $this->expectException(Exception::class);
        $this->registry->override('unknown', new TextType());
    }

    public function testGetMap(): void
    {
        $registeredTypes = $this->registry->getMap();

        self::assertCount(2, $registeredTypes);
        self::assertArrayHasKey(self::TEST_TYPE_NAME, $registeredTypes);
        self::assertArrayHasKey(self::OTHER_TEST_TYPE_NAME, $registeredTypes);
        self::assertSame($this->testType, $registeredTypes[self::TEST_TYPE_NAME]);
        self::assertSame($this->otherTestType, $registeredTypes[self::OTHER_TEST_TYPE_NAME]);
    }
}<|MERGE_RESOLUTION|>--- conflicted
+++ resolved
@@ -19,13 +19,7 @@
     private const OTHER_TEST_TYPE_NAME = 'other';
 
     private TypeRegistry $registry;
-<<<<<<< HEAD
-
     private BlobType $testType;
-
-=======
-    private BlobType $testType;
->>>>>>> b5b9caf6
     private BinaryType $otherTestType;
 
     protected function setUp(): void
