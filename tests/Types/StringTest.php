<?php

declare(strict_types=1);

namespace Doctrine\DBAL\Tests\Types;

use Doctrine\DBAL\Platforms\AbstractPlatform;
use Doctrine\DBAL\Types\StringType;
use PHPUnit\Framework\MockObject\MockObject;
use PHPUnit\Framework\TestCase;

class StringTest extends TestCase
{
    /** @var AbstractPlatform|MockObject */
    private $platform;

    /** @var StringType */
    private $type;

    protected function setUp() : void
    {
        $this->platform = $this->createMock(AbstractPlatform::class);
        $this->type     = new StringType();
    }

    public function testReturnsSQLDeclaration() : void
    {
<<<<<<< HEAD
        $this->platform->expects($this->once())
            ->method('getStringTypeDeclarationSQL')
=======
        $this->platform->expects(self::once())
            ->method('getVarcharTypeDeclarationSQL')
>>>>>>> 4c258314
            ->willReturn('TEST_VARCHAR');

        self::assertEquals('TEST_VARCHAR', $this->type->getSQLDeclaration([], $this->platform));
    }

<<<<<<< HEAD
=======
    public function testReturnsDefaultLengthFromPlatformVarchar() : void
    {
        $this->platform->expects(self::once())
            ->method('getVarcharDefaultLength')
            ->willReturn(255);

        self::assertEquals(255, $this->type->getDefaultLength($this->platform));
    }

>>>>>>> 4c258314
    public function testConvertToPHPValue() : void
    {
        self::assertIsString($this->type->convertToPHPValue('foo', $this->platform));
        self::assertIsString($this->type->convertToPHPValue('', $this->platform));
    }

    public function testNullConversion() : void
    {
        self::assertNull($this->type->convertToPHPValue(null, $this->platform));
    }

    public function testSQLConversion() : void
    {
        self::assertFalse($this->type->canRequireSQLConversion(), 'String type can never require SQL conversion to work.');
        self::assertEquals('t.foo', $this->type->convertToDatabaseValueSQL('t.foo', $this->platform));
        self::assertEquals('t.foo', $this->type->convertToPHPValueSQL('t.foo', $this->platform));
    }
}<|MERGE_RESOLUTION|>--- conflicted
+++ resolved
@@ -25,30 +25,13 @@
 
     public function testReturnsSQLDeclaration() : void
     {
-<<<<<<< HEAD
-        $this->platform->expects($this->once())
+        $this->platform->expects(self::once())
             ->method('getStringTypeDeclarationSQL')
-=======
-        $this->platform->expects(self::once())
-            ->method('getVarcharTypeDeclarationSQL')
->>>>>>> 4c258314
             ->willReturn('TEST_VARCHAR');
 
         self::assertEquals('TEST_VARCHAR', $this->type->getSQLDeclaration([], $this->platform));
     }
 
-<<<<<<< HEAD
-=======
-    public function testReturnsDefaultLengthFromPlatformVarchar() : void
-    {
-        $this->platform->expects(self::once())
-            ->method('getVarcharDefaultLength')
-            ->willReturn(255);
-
-        self::assertEquals(255, $this->type->getDefaultLength($this->platform));
-    }
-
->>>>>>> 4c258314
     public function testConvertToPHPValue() : void
     {
         self::assertIsString($this->type->convertToPHPValue('foo', $this->platform));
