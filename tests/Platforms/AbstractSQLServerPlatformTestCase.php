<?php

declare(strict_types=1);

namespace Doctrine\DBAL\Tests\Platforms;

use Doctrine\DBAL\DBALException;
use Doctrine\DBAL\Exception\ColumnLengthRequired;
use Doctrine\DBAL\Platforms\SQLServer2012Platform;
use Doctrine\DBAL\Schema\Column;
use Doctrine\DBAL\Schema\ColumnDiff;
use Doctrine\DBAL\Schema\Index;
use Doctrine\DBAL\Schema\Sequence;
use Doctrine\DBAL\Schema\Table;
use Doctrine\DBAL\Schema\TableDiff;
use Doctrine\DBAL\TransactionIsolationLevel;
use Doctrine\DBAL\Types\Type;

abstract class AbstractSQLServerPlatformTestCase extends AbstractPlatformTestCase
{
    /** @var SQLServer2012Platform */
    protected $platform;

    public function getGenerateTableSql(): string
    {
        return 'CREATE TABLE test (id INT IDENTITY NOT NULL, test NVARCHAR(255), PRIMARY KEY (id))';
    }

    /**
     * {@inheritDoc}
     */
    public function getGenerateTableWithMultiColumnUniqueIndexSql(): array
    {
        return [
            'CREATE TABLE test (foo NVARCHAR(255), bar NVARCHAR(255))',
            'CREATE UNIQUE INDEX UNIQ_D87F7E0C8C73652176FF8CAA ON test (foo, bar) WHERE foo IS NOT NULL AND bar IS NOT NULL',
        ];
    }

    /**
     * {@inheritDoc}
     */
    public function getGenerateAlterTableSql(): array
    {
        return [
            'ALTER TABLE mytable ADD quota INT',
            'ALTER TABLE mytable DROP COLUMN foo',
            'ALTER TABLE mytable ALTER COLUMN baz NVARCHAR(255) NOT NULL',
            "ALTER TABLE mytable ADD CONSTRAINT DF_6B2BD609_78240498 DEFAULT 'def' FOR baz",
            'ALTER TABLE mytable ALTER COLUMN bloo BIT NOT NULL',
            "ALTER TABLE mytable ADD CONSTRAINT DF_6B2BD609_CECED971 DEFAULT '0' FOR bloo",
            "sp_RENAME 'mytable', 'userlist'",
            "DECLARE @sql NVARCHAR(MAX) = N''; " .
            "SELECT @sql += N'EXEC sp_rename N''' + dc.name + ''', N''' " .
            "+ REPLACE(dc.name, '6B2BD609', 'E2B58069') + ''', ''OBJECT'';' " .
            'FROM sys.default_constraints dc ' .
            'JOIN sys.tables tbl ON dc.parent_object_id = tbl.object_id ' .
            "WHERE tbl.name = 'userlist';" .
            'EXEC sp_executesql @sql',
        ];
    }

    public function testDoesNotSupportRegexp(): void
    {
        $this->expectException(DBALException::class);

        $this->platform->getRegexpExpression();
    }

    public function testGeneratesSqlSnippets(): void
    {
        self::assertEquals('CONVERT(date, GETDATE())', $this->platform->getCurrentDateSQL());
        self::assertEquals('CONVERT(time, GETDATE())', $this->platform->getCurrentTimeSQL());
        self::assertEquals('CURRENT_TIMESTAMP', $this->platform->getCurrentTimestampSQL());
        self::assertEquals('"', $this->platform->getIdentifierQuoteCharacter(), 'Identifier quote character is not correct');
        self::assertEquals('(column1 + column2 + column3)', $this->platform->getConcatExpression('column1', 'column2', 'column3'), 'Concatenation expression is not correct');
    }

    public function testGeneratesTransactionsCommands(): void
    {
        self::assertEquals(
            'SET TRANSACTION ISOLATION LEVEL READ UNCOMMITTED',
            $this->platform->getSetTransactionIsolationSQL(TransactionIsolationLevel::READ_UNCOMMITTED)
        );
        self::assertEquals(
            'SET TRANSACTION ISOLATION LEVEL READ COMMITTED',
            $this->platform->getSetTransactionIsolationSQL(TransactionIsolationLevel::READ_COMMITTED)
        );
        self::assertEquals(
            'SET TRANSACTION ISOLATION LEVEL REPEATABLE READ',
            $this->platform->getSetTransactionIsolationSQL(TransactionIsolationLevel::REPEATABLE_READ)
        );
        self::assertEquals(
            'SET TRANSACTION ISOLATION LEVEL SERIALIZABLE',
            $this->platform->getSetTransactionIsolationSQL(TransactionIsolationLevel::SERIALIZABLE)
        );
    }

    public function testGeneratesDDLSnippets(): void
    {
        $dropDatabaseExpectation = 'DROP DATABASE foobar';

        self::assertEquals('SELECT * FROM sys.databases', $this->platform->getListDatabasesSQL());
        self::assertEquals('CREATE DATABASE foobar', $this->platform->getCreateDatabaseSQL('foobar'));
        self::assertEquals($dropDatabaseExpectation, $this->platform->getDropDatabaseSQL('foobar'));
        self::assertEquals('DROP TABLE foobar', $this->platform->getDropTableSQL('foobar'));
    }

    public function testGeneratesTypeDeclarationForIntegers(): void
    {
        self::assertEquals(
            'INT',
            $this->platform->getIntegerTypeDeclarationSQL([])
        );
        self::assertEquals(
            'INT IDENTITY',
            $this->platform->getIntegerTypeDeclarationSQL(['autoincrement' => true])
        );
        self::assertEquals(
            'INT IDENTITY',
            $this->platform->getIntegerTypeDeclarationSQL(
                ['autoincrement' => true, 'primary' => true]
            )
        );
    }

    public function testGeneratesTypeDeclarationsForStrings(): void
    {
        self::assertSame('VARCHAR(MAX)', $this->platform->getClobTypeDeclarationSQL([]));
        self::assertSame(
            'VARCHAR(MAX)',
            $this->platform->getClobTypeDeclarationSQL(['length' => 5, 'fixed' => true])
        );
    }

    public function testPrefersIdentityColumns(): void
    {
        self::assertTrue($this->platform->prefersIdentityColumns());
    }

    public function testSupportsIdentityColumns(): void
    {
        self::assertTrue($this->platform->supportsIdentityColumns());
    }

    public function testSupportsCreateDropDatabase(): void
    {
        self::assertTrue($this->platform->supportsCreateDropDatabase());
    }

    public function testSupportsSchemas(): void
    {
        self::assertTrue($this->platform->supportsSchemas());
    }

    public function testDoesNotSupportSavePoints(): void
    {
        self::assertTrue($this->platform->supportsSavepoints());
    }

    public function getGenerateIndexSql(): string
    {
        return 'CREATE INDEX my_idx ON mytable (user_name, last_login)';
    }

    public function getGenerateUniqueIndexSql(): string
    {
        return 'CREATE UNIQUE INDEX index_name ON test (test, test2) WHERE test IS NOT NULL AND test2 IS NOT NULL';
    }

    public function getGenerateForeignKeySql(): string
    {
        return 'ALTER TABLE test ADD FOREIGN KEY (fk_name_id) REFERENCES other_table (id)';
    }

    public function testModifyLimitQuery(): void
    {
        $sql = $this->platform->modifyLimitQuery('SELECT * FROM user', 10, 0);
        self::assertEquals('SELECT * FROM user ORDER BY (SELECT 0) OFFSET 0 ROWS FETCH NEXT 10 ROWS ONLY', $sql);
    }

    public function testModifyLimitQueryWithEmptyOffset(): void
    {
        $sql = $this->platform->modifyLimitQuery('SELECT * FROM user', 10);
        self::assertEquals('SELECT * FROM user ORDER BY (SELECT 0) OFFSET 0 ROWS FETCH NEXT 10 ROWS ONLY', $sql);
    }

    public function testModifyLimitQueryWithOffset(): void
    {
        $sql = $this->platform->modifyLimitQuery('SELECT * FROM user ORDER BY username DESC', 10, 5);
        self::assertEquals('SELECT * FROM user ORDER BY username DESC OFFSET 5 ROWS FETCH NEXT 10 ROWS ONLY', $sql);
    }

    public function testModifyLimitQueryWithAscOrderBy(): void
    {
        $sql = $this->platform->modifyLimitQuery('SELECT * FROM user ORDER BY username ASC', 10);
        self::assertEquals('SELECT * FROM user ORDER BY username ASC OFFSET 0 ROWS FETCH NEXT 10 ROWS ONLY', $sql);
    }

    public function testModifyLimitQueryWithLowercaseOrderBy(): void
    {
        $sql = $this->platform->modifyLimitQuery('SELECT * FROM user order by username', 10);
        self::assertEquals('SELECT * FROM user order by username OFFSET 0 ROWS FETCH NEXT 10 ROWS ONLY', $sql);
    }

    public function testModifyLimitQueryWithDescOrderBy(): void
    {
        $sql = $this->platform->modifyLimitQuery('SELECT * FROM user ORDER BY username DESC', 10);
        self::assertEquals('SELECT * FROM user ORDER BY username DESC OFFSET 0 ROWS FETCH NEXT 10 ROWS ONLY', $sql);
    }

    public function testModifyLimitQueryWithMultipleOrderBy(): void
    {
        $sql = $this->platform->modifyLimitQuery('SELECT * FROM user ORDER BY username DESC, usereamil ASC', 10);
        self::assertEquals('SELECT * FROM user ORDER BY username DESC, usereamil ASC OFFSET 0 ROWS FETCH NEXT 10 ROWS ONLY', $sql);
    }

    public function testModifyLimitQueryWithSubSelect(): void
    {
        $sql = $this->platform->modifyLimitQuery('SELECT * FROM (SELECT u.id as uid, u.name as uname) dctrn_result', 10);
        self::assertEquals('SELECT * FROM (SELECT u.id as uid, u.name as uname) dctrn_result ORDER BY (SELECT 0) OFFSET 0 ROWS FETCH NEXT 10 ROWS ONLY', $sql);
    }

    public function testModifyLimitQueryWithSubSelectAndOrder(): void
    {
        $sql = $this->platform->modifyLimitQuery('SELECT * FROM (SELECT u.id as uid, u.name as uname) dctrn_result ORDER BY uname DESC', 10);
        self::assertEquals('SELECT * FROM (SELECT u.id as uid, u.name as uname) dctrn_result ORDER BY uname DESC OFFSET 0 ROWS FETCH NEXT 10 ROWS ONLY', $sql);

        $sql = $this->platform->modifyLimitQuery('SELECT * FROM (SELECT u.id, u.name) dctrn_result ORDER BY name DESC', 10);
        self::assertEquals('SELECT * FROM (SELECT u.id, u.name) dctrn_result ORDER BY name DESC OFFSET 0 ROWS FETCH NEXT 10 ROWS ONLY', $sql);
    }

    public function testModifyLimitQueryWithSubSelectAndMultipleOrder(): void
    {
        $sql = $this->platform->modifyLimitQuery('SELECT * FROM (SELECT u.id as uid, u.name as uname) dctrn_result ORDER BY uname DESC, uid ASC', 10, 5);
        self::assertEquals('SELECT * FROM (SELECT u.id as uid, u.name as uname) dctrn_result ORDER BY uname DESC, uid ASC OFFSET 5 ROWS FETCH NEXT 10 ROWS ONLY', $sql);

        $sql = $this->platform->modifyLimitQuery('SELECT * FROM (SELECT u.id uid, u.name uname) dctrn_result ORDER BY uname DESC, uid ASC', 10, 5);
        self::assertEquals('SELECT * FROM (SELECT u.id uid, u.name uname) dctrn_result ORDER BY uname DESC, uid ASC OFFSET 5 ROWS FETCH NEXT 10 ROWS ONLY', $sql);

        $sql = $this->platform->modifyLimitQuery('SELECT * FROM (SELECT u.id, u.name) dctrn_result ORDER BY name DESC, id ASC', 10, 5);
        self::assertEquals('SELECT * FROM (SELECT u.id, u.name) dctrn_result ORDER BY name DESC, id ASC OFFSET 5 ROWS FETCH NEXT 10 ROWS ONLY', $sql);
    }

    public function testModifyLimitQueryWithFromColumnNames(): void
    {
        $sql = $this->platform->modifyLimitQuery('SELECT a.fromFoo, fromBar FROM foo', 10);
        self::assertEquals('SELECT a.fromFoo, fromBar FROM foo ORDER BY (SELECT 0) OFFSET 0 ROWS FETCH NEXT 10 ROWS ONLY', $sql);
    }

    /**
     * @group DBAL-927
     */
    public function testModifyLimitQueryWithExtraLongQuery(): void
    {
        $query  = 'SELECT table1.column1, table2.column2, table3.column3, table4.column4, table5.column5, table6.column6, table7.column7, table8.column8 FROM table1, table2, table3, table4, table5, table6, table7, table8 ';
        $query .= 'WHERE (table1.column1 = table2.column2) AND (table1.column1 = table3.column3) AND (table1.column1 = table4.column4) AND (table1.column1 = table5.column5) AND (table1.column1 = table6.column6) AND (table1.column1 = table7.column7) AND (table1.column1 = table8.column8) AND (table2.column2 = table3.column3) AND (table2.column2 = table4.column4) AND (table2.column2 = table5.column5) AND (table2.column2 = table6.column6) ';
        $query .= 'AND (table2.column2 = table7.column7) AND (table2.column2 = table8.column8) AND (table3.column3 = table4.column4) AND (table3.column3 = table5.column5) AND (table3.column3 = table6.column6) AND (table3.column3 = table7.column7) AND (table3.column3 = table8.column8) AND (table4.column4 = table5.column5) AND (table4.column4 = table6.column6) AND (table4.column4 = table7.column7) AND (table4.column4 = table8.column8) ';
        $query .= 'AND (table5.column5 = table6.column6) AND (table5.column5 = table7.column7) AND (table5.column5 = table8.column8) AND (table6.column6 = table7.column7) AND (table6.column6 = table8.column8) AND (table7.column7 = table8.column8)';

        $sql = $this->platform->modifyLimitQuery($query, 10);

        $expected  = 'SELECT table1.column1, table2.column2, table3.column3, table4.column4, table5.column5, table6.column6, table7.column7, table8.column8 FROM table1, table2, table3, table4, table5, table6, table7, table8 ';
        $expected .= 'WHERE (table1.column1 = table2.column2) AND (table1.column1 = table3.column3) AND (table1.column1 = table4.column4) AND (table1.column1 = table5.column5) AND (table1.column1 = table6.column6) AND (table1.column1 = table7.column7) AND (table1.column1 = table8.column8) AND (table2.column2 = table3.column3) AND (table2.column2 = table4.column4) AND (table2.column2 = table5.column5) AND (table2.column2 = table6.column6) ';
        $expected .= 'AND (table2.column2 = table7.column7) AND (table2.column2 = table8.column8) AND (table3.column3 = table4.column4) AND (table3.column3 = table5.column5) AND (table3.column3 = table6.column6) AND (table3.column3 = table7.column7) AND (table3.column3 = table8.column8) AND (table4.column4 = table5.column5) AND (table4.column4 = table6.column6) AND (table4.column4 = table7.column7) AND (table4.column4 = table8.column8) ';
        $expected .= 'AND (table5.column5 = table6.column6) AND (table5.column5 = table7.column7) AND (table5.column5 = table8.column8) AND (table6.column6 = table7.column7) AND (table6.column6 = table8.column8) AND (table7.column7 = table8.column8) ';
        $expected .= 'ORDER BY (SELECT 0) OFFSET 0 ROWS FETCH NEXT 10 ROWS ONLY';

        self::assertEquals($expected, $sql);
    }

    /**
     * @group DDC-2470
     */
    public function testModifyLimitQueryWithOrderByClause(): void
    {
        $sql      = 'SELECT m0_.NOMBRE AS NOMBRE0, m0_.FECHAINICIO AS FECHAINICIO1, m0_.FECHAFIN AS FECHAFIN2 FROM MEDICION m0_ WITH (NOLOCK) INNER JOIN ESTUDIO e1_ ON m0_.ESTUDIO_ID = e1_.ID INNER JOIN CLIENTE c2_ ON e1_.CLIENTE_ID = c2_.ID INNER JOIN USUARIO u3_ ON c2_.ID = u3_.CLIENTE_ID WHERE u3_.ID = ? ORDER BY m0_.FECHAINICIO DESC';
        $expected = 'SELECT m0_.NOMBRE AS NOMBRE0, m0_.FECHAINICIO AS FECHAINICIO1, m0_.FECHAFIN AS FECHAFIN2 FROM MEDICION m0_ WITH (NOLOCK) INNER JOIN ESTUDIO e1_ ON m0_.ESTUDIO_ID = e1_.ID INNER JOIN CLIENTE c2_ ON e1_.CLIENTE_ID = c2_.ID INNER JOIN USUARIO u3_ ON c2_.ID = u3_.CLIENTE_ID WHERE u3_.ID = ? ORDER BY m0_.FECHAINICIO DESC OFFSET 5 ROWS FETCH NEXT 10 ROWS ONLY';
        $actual   = $this->platform->modifyLimitQuery($sql, 10, 5);

        self::assertEquals($expected, $actual);
    }

    /**
     * @group DBAL-713
     */
    public function testModifyLimitQueryWithSubSelectInSelectList(): void
    {
        $sql = $this->platform->modifyLimitQuery(
            'SELECT ' .
            'u.id, ' .
            '(u.foo/2) foodiv, ' .
            'CONCAT(u.bar, u.baz) barbaz, ' .
            '(SELECT (SELECT COUNT(*) FROM login l WHERE l.profile_id = p.id) FROM profile p WHERE p.user_id = u.id) login_count ' .
            'FROM user u ' .
            "WHERE u.status = 'disabled'",
            10
        );

        self::assertEquals(
            'SELECT ' .
            'u.id, ' .
            '(u.foo/2) foodiv, ' .
            'CONCAT(u.bar, u.baz) barbaz, ' .
            '(SELECT (SELECT COUNT(*) FROM login l WHERE l.profile_id = p.id) FROM profile p WHERE p.user_id = u.id) login_count ' .
            'FROM user u ' .
            "WHERE u.status = 'disabled' " .
            'ORDER BY (SELECT 0) OFFSET 0 ROWS FETCH NEXT 10 ROWS ONLY',
            $sql
        );
    }

    /**
     * @group DBAL-713
     */
    public function testModifyLimitQueryWithSubSelectInSelectListAndOrderByClause(): void
    {
        $sql = $this->platform->modifyLimitQuery(
            'SELECT ' .
            'u.id, ' .
            '(u.foo/2) foodiv, ' .
            'CONCAT(u.bar, u.baz) barbaz, ' .
            '(SELECT (SELECT COUNT(*) FROM login l WHERE l.profile_id = p.id) FROM profile p WHERE p.user_id = u.id) login_count ' .
            'FROM user u ' .
            "WHERE u.status = 'disabled' " .
            'ORDER BY u.username DESC',
            10,
            5
        );

        self::assertEquals(
            'SELECT ' .
            'u.id, ' .
            '(u.foo/2) foodiv, ' .
            'CONCAT(u.bar, u.baz) barbaz, ' .
            '(SELECT (SELECT COUNT(*) FROM login l WHERE l.profile_id = p.id) FROM profile p WHERE p.user_id = u.id) login_count ' .
            'FROM user u ' .
            "WHERE u.status = 'disabled' " .
            'ORDER BY u.username DESC ' .
            'OFFSET 5 ROWS FETCH NEXT 10 ROWS ONLY',
            $sql
        );
    }

    /**
     * @group DBAL-834
     */
    public function testModifyLimitQueryWithAggregateFunctionInOrderByClause(): void
    {
        $sql = $this->platform->modifyLimitQuery(
            'SELECT ' .
            'MAX(heading_id) aliased, ' .
            'code ' .
            'FROM operator_model_operator ' .
            'GROUP BY code ' .
            'ORDER BY MAX(heading_id) DESC',
            1,
            0
        );

        self::assertEquals(
            'SELECT ' .
            'MAX(heading_id) aliased, ' .
            'code ' .
            'FROM operator_model_operator ' .
            'GROUP BY code ' .
            'ORDER BY MAX(heading_id) DESC ' .
            'OFFSET 0 ROWS FETCH NEXT 1 ROWS ONLY',
            $sql
        );
    }

    /**
     * @throws DBALException
     */
    public function testModifyLimitSubqueryWithJoinAndSubqueryOrderedByColumnFromBaseTable(): void
    {
        $querySql   = 'SELECT DISTINCT id_0, name_1 '
            . 'FROM ('
            . 'SELECT t1.id AS id_0, t2.name AS name_1 '
            . 'FROM table_parent t1 '
            . 'LEFT JOIN join_table t2 ON t1.id = t2.table_id'
            . ') dctrn_result '
            . 'ORDER BY id_0 ASC';
        $alteredSql = 'SELECT DISTINCT id_0, name_1 '
            . 'FROM ('
            . 'SELECT t1.id AS id_0, t2.name AS name_1 '
            . 'FROM table_parent t1 '
            . 'LEFT JOIN join_table t2 ON t1.id = t2.table_id'
            . ') dctrn_result '
            . 'ORDER BY id_0 ASC OFFSET 0 ROWS FETCH NEXT 5 ROWS ONLY';
        $sql        = $this->platform->modifyLimitQuery($querySql, 5);
        self::assertEquals($alteredSql, $sql);
    }

    /**
     * @throws DBALException
     */
    public function testModifyLimitSubqueryWithJoinAndSubqueryOrderedByColumnFromJoinTable(): void
    {
        $querySql   = 'SELECT DISTINCT id_0, name_1 '
            . 'FROM ('
            . 'SELECT t1.id AS id_0, t2.name AS name_1 '
            . 'FROM table_parent t1 '
            . 'LEFT JOIN join_table t2 ON t1.id = t2.table_id'
            . ') dctrn_result '
            . 'ORDER BY name_1 ASC';
        $alteredSql = 'SELECT DISTINCT id_0, name_1 '
            . 'FROM ('
            . 'SELECT t1.id AS id_0, t2.name AS name_1 '
            . 'FROM table_parent t1 '
            . 'LEFT JOIN join_table t2 ON t1.id = t2.table_id'
            . ') dctrn_result '
            . 'ORDER BY name_1 ASC OFFSET 0 ROWS FETCH NEXT 5 ROWS ONLY';
        $sql        = $this->platform->modifyLimitQuery($querySql, 5);
        self::assertEquals($alteredSql, $sql);
    }

    /**
     * @throws DBALException
     */
    public function testModifyLimitSubqueryWithJoinAndSubqueryOrderedByColumnsFromBothTables(): void
    {
        $querySql   = 'SELECT DISTINCT id_0, name_1, foo_2 '
            . 'FROM ('
            . 'SELECT t1.id AS id_0, t2.name AS name_1, t2.foo AS foo_2 '
            . 'FROM table_parent t1 '
            . 'LEFT JOIN join_table t2 ON t1.id = t2.table_id'
            . ') dctrn_result '
            . 'ORDER BY name_1 ASC, foo_2 DESC';
        $alteredSql = 'SELECT DISTINCT id_0, name_1, foo_2 '
            . 'FROM ('
            . 'SELECT t1.id AS id_0, t2.name AS name_1, t2.foo AS foo_2 '
            . 'FROM table_parent t1 '
            . 'LEFT JOIN join_table t2 ON t1.id = t2.table_id'
            . ') dctrn_result '
            . 'ORDER BY name_1 ASC, foo_2 DESC OFFSET 0 ROWS FETCH NEXT 5 ROWS ONLY';
        $sql        = $this->platform->modifyLimitQuery($querySql, 5);
        self::assertEquals($alteredSql, $sql);
    }

    public function testModifyLimitSubquerySimple(): void
    {
        $querySql   = 'SELECT DISTINCT id_0 FROM '
            . '(SELECT k0_.id AS id_0, k0_.field AS field_1 '
            . 'FROM key_table k0_ WHERE (k0_.where_field IN (1))) dctrn_result';
        $alteredSql = 'SELECT DISTINCT id_0 FROM (SELECT k0_.id AS id_0, k0_.field AS field_1 '
            . 'FROM key_table k0_ WHERE (k0_.where_field IN (1))) dctrn_result ORDER BY 1 OFFSET 0 ROWS FETCH NEXT 20 ROWS ONLY';
        $sql        = $this->platform->modifyLimitQuery($querySql, 20);
        self::assertEquals($alteredSql, $sql);
    }

    /**
     * @group DDC-1360
     */
    public function testQuoteIdentifier(): void
    {
        self::assertEquals('[fo][o]', $this->platform->quoteIdentifier('fo]o'));
        self::assertEquals('[test]', $this->platform->quoteIdentifier('test'));
        self::assertEquals('[test].[test]', $this->platform->quoteIdentifier('test.test'));
    }

    /**
     * @group DDC-1360
     */
    public function testQuoteSingleIdentifier(): void
    {
        self::assertEquals('[fo][o]', $this->platform->quoteSingleIdentifier('fo]o'));
        self::assertEquals('[test]', $this->platform->quoteSingleIdentifier('test'));
        self::assertEquals('[test.test]', $this->platform->quoteSingleIdentifier('test.test'));
    }

    /**
     * @group DBAL-220
     */
    public function testCreateClusteredIndex(): void
    {
        $idx = new Index('idx', ['id']);
        $idx->addFlag('clustered');
        self::assertEquals('CREATE CLUSTERED INDEX idx ON tbl (id)', $this->platform->getCreateIndexSQL($idx, 'tbl'));
    }

    /**
     * @group DBAL-220
     */
    public function testCreateNonClusteredPrimaryKeyInTable(): void
    {
        $table = new Table('tbl');
        $table->addColumn('id', 'integer');
        $table->setPrimaryKey(['id']);
        $table->getIndex('primary')->addFlag('nonclustered');

        self::assertEquals(['CREATE TABLE tbl (id INT NOT NULL, PRIMARY KEY NONCLUSTERED (id))'], $this->platform->getCreateTableSQL($table));
    }

    /**
     * @group DBAL-220
     */
    public function testCreateNonClusteredPrimaryKey(): void
    {
        $idx = new Index('idx', ['id'], false, true);
        $idx->addFlag('nonclustered');
        self::assertEquals('ALTER TABLE tbl ADD PRIMARY KEY NONCLUSTERED (id)', $this->platform->getCreatePrimaryKeySQL($idx, 'tbl'));
    }

    public function testAlterAddPrimaryKey(): void
    {
        $idx = new Index('idx', ['id'], false, true);
        self::assertEquals('ALTER TABLE tbl ADD PRIMARY KEY (id)', $this->platform->getCreateIndexSQL($idx, 'tbl'));
    }

    /**
     * {@inheritDoc}
     */
    protected function getQuotedColumnInPrimaryKeySQL(): array
    {
        return ['CREATE TABLE [quoted] ([create] NVARCHAR(255) NOT NULL, PRIMARY KEY ([create]))'];
    }

    /**
     * {@inheritDoc}
     */
    protected function getQuotedColumnInIndexSQL(): array
    {
        return [
            'CREATE TABLE [quoted] ([create] NVARCHAR(255) NOT NULL)',
            'CREATE INDEX IDX_22660D028FD6E0FB ON [quoted] ([create])',
        ];
    }

    /**
     * {@inheritDoc}
     */
    protected function getQuotedNameInIndexSQL(): array
    {
        return [
            'CREATE TABLE test (column1 NVARCHAR(255) NOT NULL)',
            'CREATE INDEX [key] ON test (column1)',
        ];
    }

    /**
     * {@inheritDoc}
     */
    protected function getQuotedColumnInForeignKeySQL(): array
    {
        return [
            'CREATE TABLE [quoted] ([create] NVARCHAR(255) NOT NULL, foo NVARCHAR(255) NOT NULL, [bar] NVARCHAR(255) NOT NULL)',
            'ALTER TABLE [quoted] ADD CONSTRAINT FK_WITH_RESERVED_KEYWORD FOREIGN KEY ([create], foo, [bar]) REFERENCES [foreign] ([create], bar, [foo-bar])',
            'ALTER TABLE [quoted] ADD CONSTRAINT FK_WITH_NON_RESERVED_KEYWORD FOREIGN KEY ([create], foo, [bar]) REFERENCES foo ([create], bar, [foo-bar])',
            'ALTER TABLE [quoted] ADD CONSTRAINT FK_WITH_INTENDED_QUOTATION FOREIGN KEY ([create], foo, [bar]) REFERENCES [foo-bar] ([create], bar, [foo-bar])',
        ];
    }

    public function testGetCreateSchemaSQL(): void
    {
        $schemaName = 'schema';
        $sql        = $this->platform->getCreateSchemaSQL($schemaName);
        self::assertEquals('CREATE SCHEMA ' . $schemaName, $sql);
    }

    public function testCreateTableWithSchemaColumnComments(): void
    {
        $table = new Table('testschema.test');
        $table->addColumn('id', 'integer', ['comment' => 'This is a comment']);
        $table->setPrimaryKey(['id']);

        $expectedSql = [
            'CREATE TABLE testschema.test (id INT NOT NULL, PRIMARY KEY (id))',
            "EXEC sp_addextendedproperty N'MS_Description', N'This is a comment', N'SCHEMA', 'testschema', N'TABLE', 'test', N'COLUMN', id",
        ];

        self::assertEquals($expectedSql, $this->platform->getCreateTableSQL($table));
    }

    public function testAlterTableWithSchemaColumnComments(): void
    {
        $tableDiff                        = new TableDiff('testschema.mytable');
        $tableDiff->addedColumns['quota'] = new Column('quota', Type::getType('integer'), ['comment' => 'A comment']);

        $expectedSql = [
            'ALTER TABLE testschema.mytable ADD quota INT NOT NULL',
            "EXEC sp_addextendedproperty N'MS_Description', N'A comment', N'SCHEMA', 'testschema', N'TABLE', 'mytable', N'COLUMN', quota",
        ];

        self::assertEquals($expectedSql, $this->platform->getAlterTableSQL($tableDiff));
    }

    public function testAlterTableWithSchemaDropColumnComments(): void
    {
        $tableDiff                          = new TableDiff('testschema.mytable');
        $tableDiff->changedColumns['quota'] = new ColumnDiff(
            'quota',
            new Column('quota', Type::getType('integer'), []),
            ['comment'],
            new Column('quota', Type::getType('integer'), ['comment' => 'A comment'])
        );

        $expectedSql = ["EXEC sp_dropextendedproperty N'MS_Description', N'SCHEMA', 'testschema', N'TABLE', 'mytable', N'COLUMN', quota"];

        self::assertEquals($expectedSql, $this->platform->getAlterTableSQL($tableDiff));
    }

    public function testAlterTableWithSchemaUpdateColumnComments(): void
    {
        $tableDiff                          = new TableDiff('testschema.mytable');
        $tableDiff->changedColumns['quota'] = new ColumnDiff(
            'quota',
            new Column('quota', Type::getType('integer'), ['comment' => 'B comment']),
            ['comment'],
            new Column('quota', Type::getType('integer'), ['comment' => 'A comment'])
        );

        $expectedSql = ["EXEC sp_updateextendedproperty N'MS_Description', N'B comment', N'SCHEMA', 'testschema', N'TABLE', 'mytable', N'COLUMN', quota"];

        self::assertEquals($expectedSql, $this->platform->getAlterTableSQL($tableDiff));
    }

    /**
     * {@inheritDoc}
     *
     * @group DBAL-543
     */
    public function getCreateTableColumnCommentsSQL(): array
    {
        return [
            'CREATE TABLE test (id INT NOT NULL, PRIMARY KEY (id))',
            "EXEC sp_addextendedproperty N'MS_Description', N'This is a comment', N'SCHEMA', 'dbo', N'TABLE', 'test', N'COLUMN', id",
        ];
    }

    /**
     * {@inheritDoc}
     *
     * @group DBAL-543
     */
    public function getAlterTableColumnCommentsSQL(): array
    {
        return [
            'ALTER TABLE mytable ADD quota INT NOT NULL',
            "EXEC sp_addextendedproperty N'MS_Description', N'A comment', N'SCHEMA', 'dbo', N'TABLE', 'mytable', N'COLUMN', quota",
            // todo
            //"EXEC sp_addextendedproperty N'MS_Description', N'B comment', N'SCHEMA', dbo, N'TABLE', mytable, N'COLUMN', baz",
        ];
    }

    /**
     * {@inheritDoc}
     *
     * @group DBAL-543
     */
    public function getCreateTableColumnTypeCommentsSQL(): array
    {
        return [
            'CREATE TABLE test (id INT NOT NULL, data VARCHAR(MAX) NOT NULL, PRIMARY KEY (id))',
            "EXEC sp_addextendedproperty N'MS_Description', N'(DC2Type:array)', N'SCHEMA', 'dbo', N'TABLE', 'test', N'COLUMN', data",
        ];
    }

    /**
     * @group DBAL-543
     */
    public function testGeneratesCreateTableSQLWithColumnComments(): void
    {
        $table = new Table('mytable');
        $table->addColumn('id', 'integer', ['autoincrement' => true]);
        $table->addColumn('comment_empty_string', 'integer', ['comment' => '']);
        $table->addColumn('comment_string_0', 'integer', ['comment' => '0']);
        $table->addColumn('comment', 'integer', ['comment' => 'Doctrine 0wnz you!']);
        $table->addColumn('`comment_quoted`', 'integer', ['comment' => 'Doctrine 0wnz comments for explicitly quoted columns!']);
        $table->addColumn('create', 'integer', ['comment' => 'Doctrine 0wnz comments for reserved keyword columns!']);
        $table->addColumn('commented_type', 'object');
        $table->addColumn('commented_type_with_comment', 'array', ['comment' => 'Doctrine array type.']);
        $table->addColumn('comment_with_string_literal_char', 'string', [
            'length' => 255,
            'comment' => "O'Reilly",
        ]);
        $table->setPrimaryKey(['id']);

        self::assertEquals(
            [
                'CREATE TABLE mytable (id INT IDENTITY NOT NULL, comment_empty_string INT NOT NULL, comment_string_0 INT NOT NULL, comment INT NOT NULL, [comment_quoted] INT NOT NULL, [create] INT NOT NULL, commented_type VARCHAR(MAX) NOT NULL, commented_type_with_comment VARCHAR(MAX) NOT NULL, comment_with_string_literal_char NVARCHAR(255) NOT NULL, PRIMARY KEY (id))',
                "EXEC sp_addextendedproperty N'MS_Description', N'0', N'SCHEMA', 'dbo', N'TABLE', 'mytable', N'COLUMN', comment_string_0",
                "EXEC sp_addextendedproperty N'MS_Description', N'Doctrine 0wnz you!', N'SCHEMA', 'dbo', N'TABLE', 'mytable', N'COLUMN', comment",
                "EXEC sp_addextendedproperty N'MS_Description', N'Doctrine 0wnz comments for explicitly quoted columns!', N'SCHEMA', 'dbo', N'TABLE', 'mytable', N'COLUMN', [comment_quoted]",
                "EXEC sp_addextendedproperty N'MS_Description', N'Doctrine 0wnz comments for reserved keyword columns!', N'SCHEMA', 'dbo', N'TABLE', 'mytable', N'COLUMN', [create]",
                "EXEC sp_addextendedproperty N'MS_Description', N'(DC2Type:object)', N'SCHEMA', 'dbo', N'TABLE', 'mytable', N'COLUMN', commented_type",
                "EXEC sp_addextendedproperty N'MS_Description', N'Doctrine array type.(DC2Type:array)', N'SCHEMA', 'dbo', N'TABLE', 'mytable', N'COLUMN', commented_type_with_comment",
                "EXEC sp_addextendedproperty N'MS_Description', N'O''Reilly', N'SCHEMA', 'dbo', N'TABLE', 'mytable', N'COLUMN', comment_with_string_literal_char",
            ],
            $this->platform->getCreateTableSQL($table)
        );
    }

    /**
     * @group DBAL-543
     * @group DBAL-1011
     */
    public function testGeneratesAlterTableSQLWithColumnComments(): void
    {
        $table = new Table('mytable');
        $table->addColumn('id', 'integer', ['autoincrement' => true]);
        $table->addColumn('comment_empty_string', 'integer', ['comment' => '']);
        $table->addColumn('comment_string_0', 'integer', ['comment' => '0']);
        $table->addColumn('comment', 'integer', ['comment' => 'Doctrine 0wnz you!']);
        $table->addColumn('`comment_quoted`', 'integer', ['comment' => 'Doctrine 0wnz comments for explicitly quoted columns!']);
        $table->addColumn('create', 'integer', ['comment' => 'Doctrine 0wnz comments for reserved keyword columns!']);
        $table->addColumn('commented_type', 'object');
        $table->addColumn('commented_type_with_comment', 'array', ['comment' => 'Doctrine array type.']);
        $table->addColumn('comment_with_string_literal_quote_char', 'array', [
            'length' => 255,
            'comment' => "O'Reilly",
        ]);
        $table->setPrimaryKey(['id']);

        $tableDiff                                                         = new TableDiff('mytable');
        $tableDiff->fromTable                                              = $table;
        $tableDiff->addedColumns['added_comment_none']                     = new Column('added_comment_none', Type::getType('integer'));
        $tableDiff->addedColumns['added_comment_empty_string']             = new Column('added_comment_empty_string', Type::getType('integer'), ['comment' => '']);
        $tableDiff->addedColumns['added_comment_string_0']                 = new Column('added_comment_string_0', Type::getType('integer'), ['comment' => '0']);
        $tableDiff->addedColumns['added_comment']                          = new Column('added_comment', Type::getType('integer'), ['comment' => 'Doctrine']);
        $tableDiff->addedColumns['`added_comment_quoted`']                 = new Column('`added_comment_quoted`', Type::getType('integer'), ['comment' => 'rulez']);
        $tableDiff->addedColumns['select']                                 = new Column('select', Type::getType('integer'), ['comment' => '666']);
        $tableDiff->addedColumns['added_commented_type']                   = new Column('added_commented_type', Type::getType('object'));
        $tableDiff->addedColumns['added_commented_type_with_comment']      = new Column('added_commented_type_with_comment', Type::getType('array'), ['comment' => '666']);
        $tableDiff->addedColumns['added_comment_with_string_literal_char'] = new Column('added_comment_with_string_literal_char', Type::getType('string'), [
            'length' => 255,
            'comment' => "''",
        ]);

        // Add comment to non-commented column.
        $tableDiff->changedColumns['id'] = new ColumnDiff(
            'id',
            new Column('id', Type::getType('integer'), ['autoincrement' => true, 'comment' => 'primary']),
            ['comment'],
            new Column('id', Type::getType('integer'), ['autoincrement' => true])
        );

        // Change type to custom type from empty string commented column.
        $tableDiff->changedColumns['comment_empty_string'] = new ColumnDiff(
            'comment_empty_string',
            new Column('comment_empty_string', Type::getType('object')),
            ['type'],
            new Column('comment_empty_string', Type::getType('integer'), ['comment' => ''])
        );

        // Change comment to empty comment from zero-string commented column.
        $tableDiff->changedColumns['comment_string_0'] = new ColumnDiff(
            'comment_string_0',
            new Column('comment_string_0', Type::getType('integer'), ['comment' => '']),
            ['comment'],
            new Column('comment_string_0', Type::getType('integer'), ['comment' => '0'])
        );

        // Remove comment from regular commented column.
        $tableDiff->changedColumns['comment'] = new ColumnDiff(
            'comment',
            new Column('comment', Type::getType('integer')),
            ['comment'],
            new Column('comment', Type::getType('integer'), ['comment' => 'Doctrine 0wnz you!'])
        );

        // Change comment and change type to custom type from regular commented column.
        $tableDiff->changedColumns['`comment_quoted`'] = new ColumnDiff(
            '`comment_quoted`',
            new Column('`comment_quoted`', Type::getType('array'), ['comment' => 'Doctrine array.']),
            ['comment', 'type'],
            new Column('`comment_quoted`', Type::getType('integer'), ['comment' => 'Doctrine 0wnz you!'])
        );

        // Remove comment and change type to custom type from regular commented column.
        $tableDiff->changedColumns['create'] = new ColumnDiff(
            'create',
            new Column('create', Type::getType('object')),
            ['comment', 'type'],
            new Column('create', Type::getType('integer'), ['comment' => 'Doctrine 0wnz comments for reserved keyword columns!'])
        );

        // Add comment and change custom type to regular type from non-commented column.
        $tableDiff->changedColumns['commented_type'] = new ColumnDiff(
            'commented_type',
            new Column('commented_type', Type::getType('integer'), ['comment' => 'foo']),
            ['comment', 'type'],
            new Column('commented_type', Type::getType('object'))
        );

        // Remove comment from commented custom type column.
        $tableDiff->changedColumns['commented_type_with_comment'] = new ColumnDiff(
            'commented_type_with_comment',
            new Column('commented_type_with_comment', Type::getType('array')),
            ['comment'],
            new Column('commented_type_with_comment', Type::getType('array'), ['comment' => 'Doctrine array type.'])
        );

        // Change comment from comment with string literal char column.
        $tableDiff->changedColumns['comment_with_string_literal_char'] = new ColumnDiff(
            'comment_with_string_literal_char',
            new Column('comment_with_string_literal_char', Type::getType('string'), ['comment' => "'"]),
            ['comment'],
            new Column('comment_with_string_literal_char', Type::getType('array'), ['comment' => "O'Reilly"])
        );

        self::assertEquals(
            [
                // Added columns.
                'ALTER TABLE mytable ADD added_comment_none INT NOT NULL',
                'ALTER TABLE mytable ADD added_comment_empty_string INT NOT NULL',
                'ALTER TABLE mytable ADD added_comment_string_0 INT NOT NULL',
                'ALTER TABLE mytable ADD added_comment INT NOT NULL',
                'ALTER TABLE mytable ADD [added_comment_quoted] INT NOT NULL',
                'ALTER TABLE mytable ADD [select] INT NOT NULL',
                'ALTER TABLE mytable ADD added_commented_type VARCHAR(MAX) NOT NULL',
                'ALTER TABLE mytable ADD added_commented_type_with_comment VARCHAR(MAX) NOT NULL',
                'ALTER TABLE mytable ADD added_comment_with_string_literal_char NVARCHAR(255) NOT NULL',
                'ALTER TABLE mytable ALTER COLUMN comment_empty_string VARCHAR(MAX) NOT NULL',
                'ALTER TABLE mytable ALTER COLUMN [comment_quoted] VARCHAR(MAX) NOT NULL',
                'ALTER TABLE mytable ALTER COLUMN [create] VARCHAR(MAX) NOT NULL',
                'ALTER TABLE mytable ALTER COLUMN commented_type INT NOT NULL',

                // Added columns.
                "EXEC sp_addextendedproperty N'MS_Description', N'0', N'SCHEMA', 'dbo', N'TABLE', 'mytable', N'COLUMN', added_comment_string_0",
                "EXEC sp_addextendedproperty N'MS_Description', N'Doctrine', N'SCHEMA', 'dbo', N'TABLE', 'mytable', N'COLUMN', added_comment",
                "EXEC sp_addextendedproperty N'MS_Description', N'rulez', N'SCHEMA', 'dbo', N'TABLE', 'mytable', N'COLUMN', [added_comment_quoted]",
                "EXEC sp_addextendedproperty N'MS_Description', N'666', N'SCHEMA', 'dbo', N'TABLE', 'mytable', N'COLUMN', [select]",
                "EXEC sp_addextendedproperty N'MS_Description', N'(DC2Type:object)', N'SCHEMA', 'dbo', N'TABLE', 'mytable', N'COLUMN', added_commented_type",
                "EXEC sp_addextendedproperty N'MS_Description', N'666(DC2Type:array)', N'SCHEMA', 'dbo', N'TABLE', 'mytable', N'COLUMN', added_commented_type_with_comment",
                "EXEC sp_addextendedproperty N'MS_Description', N'''''', N'SCHEMA', 'dbo', N'TABLE', 'mytable', N'COLUMN', added_comment_with_string_literal_char",

                // Changed columns.
                "EXEC sp_addextendedproperty N'MS_Description', N'primary', N'SCHEMA', 'dbo', N'TABLE', 'mytable', N'COLUMN', id",
                "EXEC sp_addextendedproperty N'MS_Description', N'(DC2Type:object)', N'SCHEMA', 'dbo', N'TABLE', 'mytable', N'COLUMN', comment_empty_string",
                "EXEC sp_dropextendedproperty N'MS_Description', N'SCHEMA', 'dbo', N'TABLE', 'mytable', N'COLUMN', comment_string_0",
                "EXEC sp_dropextendedproperty N'MS_Description', N'SCHEMA', 'dbo', N'TABLE', 'mytable', N'COLUMN', comment",
                "EXEC sp_updateextendedproperty N'MS_Description', N'Doctrine array.(DC2Type:array)', N'SCHEMA', 'dbo', N'TABLE', 'mytable', N'COLUMN', [comment_quoted]",
                "EXEC sp_updateextendedproperty N'MS_Description', N'(DC2Type:object)', N'SCHEMA', 'dbo', N'TABLE', 'mytable', N'COLUMN', [create]",
                "EXEC sp_updateextendedproperty N'MS_Description', N'foo', N'SCHEMA', 'dbo', N'TABLE', 'mytable', N'COLUMN', commented_type",
                "EXEC sp_updateextendedproperty N'MS_Description', N'(DC2Type:array)', N'SCHEMA', 'dbo', N'TABLE', 'mytable', N'COLUMN', commented_type_with_comment",
                "EXEC sp_updateextendedproperty N'MS_Description', N'''', N'SCHEMA', 'dbo', N'TABLE', 'mytable', N'COLUMN', comment_with_string_literal_char",
            ],
            $this->platform->getAlterTableSQL($tableDiff)
        );
    }

    /**
     * @group DBAL-122
     */
    public function testInitializesDoctrineTypeMappings(): void
    {
        self::assertTrue($this->platform->hasDoctrineTypeMappingFor('bigint'));
        self::assertSame('bigint', $this->platform->getDoctrineTypeMapping('bigint'));

        self::assertTrue($this->platform->hasDoctrineTypeMappingFor('numeric'));
        self::assertSame('decimal', $this->platform->getDoctrineTypeMapping('numeric'));

        self::assertTrue($this->platform->hasDoctrineTypeMappingFor('bit'));
        self::assertSame('boolean', $this->platform->getDoctrineTypeMapping('bit'));

        self::assertTrue($this->platform->hasDoctrineTypeMappingFor('smallint'));
        self::assertSame('smallint', $this->platform->getDoctrineTypeMapping('smallint'));

        self::assertTrue($this->platform->hasDoctrineTypeMappingFor('decimal'));
        self::assertSame('decimal', $this->platform->getDoctrineTypeMapping('decimal'));

        self::assertTrue($this->platform->hasDoctrineTypeMappingFor('smallmoney'));
        self::assertSame('integer', $this->platform->getDoctrineTypeMapping('smallmoney'));

        self::assertTrue($this->platform->hasDoctrineTypeMappingFor('int'));
        self::assertSame('integer', $this->platform->getDoctrineTypeMapping('int'));

        self::assertTrue($this->platform->hasDoctrineTypeMappingFor('tinyint'));
        self::assertSame('smallint', $this->platform->getDoctrineTypeMapping('tinyint'));

        self::assertTrue($this->platform->hasDoctrineTypeMappingFor('money'));
        self::assertSame('integer', $this->platform->getDoctrineTypeMapping('money'));

        self::assertTrue($this->platform->hasDoctrineTypeMappingFor('float'));
        self::assertSame('float', $this->platform->getDoctrineTypeMapping('float'));

        self::assertTrue($this->platform->hasDoctrineTypeMappingFor('real'));
        self::assertSame('float', $this->platform->getDoctrineTypeMapping('real'));

        self::assertTrue($this->platform->hasDoctrineTypeMappingFor('double'));
        self::assertSame('float', $this->platform->getDoctrineTypeMapping('double'));

        self::assertTrue($this->platform->hasDoctrineTypeMappingFor('double precision'));
        self::assertSame('float', $this->platform->getDoctrineTypeMapping('double precision'));

        self::assertTrue($this->platform->hasDoctrineTypeMappingFor('smalldatetime'));
        self::assertSame('datetime', $this->platform->getDoctrineTypeMapping('smalldatetime'));

        self::assertTrue($this->platform->hasDoctrineTypeMappingFor('datetime'));
        self::assertSame('datetime', $this->platform->getDoctrineTypeMapping('datetime'));

        self::assertTrue($this->platform->hasDoctrineTypeMappingFor('char'));
        self::assertSame('string', $this->platform->getDoctrineTypeMapping('char'));

        self::assertTrue($this->platform->hasDoctrineTypeMappingFor('varchar'));
        self::assertSame('string', $this->platform->getDoctrineTypeMapping('varchar'));

        self::assertTrue($this->platform->hasDoctrineTypeMappingFor('text'));
        self::assertSame('text', $this->platform->getDoctrineTypeMapping('text'));

        self::assertTrue($this->platform->hasDoctrineTypeMappingFor('nchar'));
        self::assertSame('string', $this->platform->getDoctrineTypeMapping('nchar'));

        self::assertTrue($this->platform->hasDoctrineTypeMappingFor('nvarchar'));
        self::assertSame('string', $this->platform->getDoctrineTypeMapping('nvarchar'));

        self::assertTrue($this->platform->hasDoctrineTypeMappingFor('ntext'));
        self::assertSame('text', $this->platform->getDoctrineTypeMapping('ntext'));

        self::assertTrue($this->platform->hasDoctrineTypeMappingFor('binary'));
        self::assertSame('binary', $this->platform->getDoctrineTypeMapping('binary'));

        self::assertTrue($this->platform->hasDoctrineTypeMappingFor('varbinary'));
        self::assertSame('binary', $this->platform->getDoctrineTypeMapping('varbinary'));

        self::assertTrue($this->platform->hasDoctrineTypeMappingFor('image'));
        self::assertSame('blob', $this->platform->getDoctrineTypeMapping('image'));

        self::assertTrue($this->platform->hasDoctrineTypeMappingFor('uniqueidentifier'));
        self::assertSame('guid', $this->platform->getDoctrineTypeMapping('uniqueidentifier'));
    }

<<<<<<< HEAD
    protected function getExpectedFixedLengthStringTypeDeclarationSQLNoLength() : string
=======
    protected function getBinaryMaxLength(): int
>>>>>>> 66b1f3d2
    {
        return 'NCHAR';
    }

<<<<<<< HEAD
    protected function getExpectedFixedLengthStringTypeDeclarationSQLWithLength() : string
=======
    public function testReturnsBinaryTypeDeclarationSQL(): void
>>>>>>> 66b1f3d2
    {
        return 'NCHAR(16)';
    }

    public function testGetVariableLengthStringTypeDeclarationSQLNoLength() : void
    {
        $this->expectException(ColumnLengthRequired::class);

        parent::testGetVariableLengthStringTypeDeclarationSQLNoLength();
    }

<<<<<<< HEAD
    protected function getExpectedVariableLengthStringTypeDeclarationSQLWithLength() : string
=======
    /**
     * @group legacy
     * @expectedDeprecation Binary field length 8001 is greater than supported by the platform (8000). Reduce the field length or use a BLOB field instead.
     */
    public function testReturnsBinaryTypeLongerThanMaxDeclarationSQL(): void
>>>>>>> 66b1f3d2
    {
        return 'NVARCHAR(16)';
    }

    public function testGetVariableLengthBinaryTypeDeclarationSQLNoLength() : void
    {
        $this->expectException(ColumnLengthRequired::class);

        parent::testGetVariableLengthBinaryTypeDeclarationSQLNoLength();
    }

    /**
     * {@inheritDoc}
     *
     * @group DBAL-234
     */
    protected function getAlterTableRenameIndexSQL(): array
    {
        return ["EXEC sp_RENAME N'mytable.idx_foo', N'idx_bar', N'INDEX'"];
    }

    /**
     * {@inheritDoc}
     *
     * @group DBAL-234
     */
    protected function getQuotedAlterTableRenameIndexSQL(): array
    {
        return [
            "EXEC sp_RENAME N'[table].[create]', N'[select]', N'INDEX'",
            "EXEC sp_RENAME N'[table].[foo]', N'[bar]', N'INDEX'",
        ];
    }

    /**
     * @group DBAL-825
     */
    public function testChangeColumnsTypeWithDefaultValue(): void
    {
        $tableName = 'column_def_change_type';
        $table     = new Table($tableName);

        $table->addColumn('col_int', 'smallint', ['default' => 666]);
        $table->addColumn('col_string', 'string', ['default' => 'foo']);

        $tableDiff                            = new TableDiff($tableName);
        $tableDiff->fromTable                 = $table;
        $tableDiff->changedColumns['col_int'] = new ColumnDiff(
            'col_int',
            new Column('col_int', Type::getType('integer'), ['default' => 666]),
            ['type'],
            new Column('col_int', Type::getType('smallint'), ['default' => 666])
        );

        $tableDiff->changedColumns['col_string'] = new ColumnDiff(
            'col_string',
            new Column('col_string', Type::getType('string'), [
                'length' => 255,
                'fixed' => true,
                'default' => 'foo',
            ]),
            ['fixed'],
            new Column('col_string', Type::getType('string'), ['default' => 'foo'])
        );

        self::assertSame(
            [
                'ALTER TABLE column_def_change_type DROP CONSTRAINT DF_829302E0_FA2CB292',
                'ALTER TABLE column_def_change_type ALTER COLUMN col_int INT NOT NULL',
                'ALTER TABLE column_def_change_type ADD CONSTRAINT DF_829302E0_FA2CB292 DEFAULT 666 FOR col_int',
                'ALTER TABLE column_def_change_type DROP CONSTRAINT DF_829302E0_2725A6D0',
                'ALTER TABLE column_def_change_type ALTER COLUMN col_string NCHAR(255) NOT NULL',
                "ALTER TABLE column_def_change_type ADD CONSTRAINT DF_829302E0_2725A6D0 DEFAULT 'foo' FOR col_string",
            ],
            $this->platform->getAlterTableSQL($tableDiff)
        );
    }

    /**
     * {@inheritdoc}
     */
    protected function getQuotedAlterTableRenameColumnSQL(): array
    {
        return [
            "sp_RENAME 'mytable.unquoted1', 'unquoted', 'COLUMN'",
            "sp_RENAME 'mytable.unquoted2', '[where]', 'COLUMN'",
            "sp_RENAME 'mytable.unquoted3', '[foo]', 'COLUMN'",
            "sp_RENAME 'mytable.[create]', 'reserved_keyword', 'COLUMN'",
            "sp_RENAME 'mytable.[table]', '[from]', 'COLUMN'",
            "sp_RENAME 'mytable.[select]', '[bar]', 'COLUMN'",
            "sp_RENAME 'mytable.quoted1', 'quoted', 'COLUMN'",
            "sp_RENAME 'mytable.quoted2', '[and]', 'COLUMN'",
            "sp_RENAME 'mytable.quoted3', '[baz]', 'COLUMN'",
        ];
    }

    /**
     * {@inheritdoc}
     */
    protected function getQuotedAlterTableChangeColumnLengthSQL(): array
    {
        self::markTestIncomplete('Not implemented yet');
    }

    /**
     * {@inheritDoc}
     *
     * @group DBAL-807
     */
    protected function getAlterTableRenameIndexInSchemaSQL(): array
    {
        return ["EXEC sp_RENAME N'myschema.mytable.idx_foo', N'idx_bar', N'INDEX'"];
    }

    /**
     * {@inheritDoc}
     *
     * @group DBAL-807
     */
    protected function getQuotedAlterTableRenameIndexInSchemaSQL(): array
    {
        return [
            "EXEC sp_RENAME N'[schema].[table].[create]', N'[select]', N'INDEX'",
            "EXEC sp_RENAME N'[schema].[table].[foo]', N'[bar]', N'INDEX'",
        ];
    }

    protected function getQuotesDropForeignKeySQL(): string
    {
        return 'ALTER TABLE [table] DROP CONSTRAINT [select]';
    }

    protected function getQuotesDropConstraintSQL(): string
    {
        return 'ALTER TABLE [table] DROP CONSTRAINT [select]';
    }

    /**
     * @param mixed[] $column
     *
     * @dataProvider getGeneratesIdentifierNamesInDefaultConstraintDeclarationSQL
     * @group DBAL-830
     */
    public function testGeneratesIdentifierNamesInDefaultConstraintDeclarationSQL(string $table, array $column, string $expectedSql): void
    {
        self::assertSame($expectedSql, $this->platform->getDefaultConstraintDeclarationSQL($table, $column));
    }

    /**
     * @return mixed[][]
     */
    public static function getGeneratesIdentifierNamesInDefaultConstraintDeclarationSQL(): iterable
    {
        return [
            // Unquoted identifiers non-reserved keywords.
            ['mytable', ['name' => 'mycolumn', 'default' => 'foo'], " CONSTRAINT DF_6B2BD609_9BADD926 DEFAULT 'foo' FOR mycolumn"],
            // Quoted identifiers non-reserved keywords.
            ['`mytable`', ['name' => '`mycolumn`', 'default' => 'foo'], " CONSTRAINT DF_6B2BD609_9BADD926 DEFAULT 'foo' FOR [mycolumn]"],
            // Unquoted identifiers reserved keywords.
            ['table', ['name' => 'select', 'default' => 'foo'], " CONSTRAINT DF_F6298F46_4BF2EAC0 DEFAULT 'foo' FOR [select]"],
            // Quoted identifiers reserved keywords.
            ['`table`', ['name' => '`select`', 'default' => 'foo'], " CONSTRAINT DF_F6298F46_4BF2EAC0 DEFAULT 'foo' FOR [select]"],
        ];
    }

    /**
     * @param string[] $expectedSql
     *
     * @dataProvider getGeneratesIdentifierNamesInCreateTableSQL
     * @group DBAL-830
     */
    public function testGeneratesIdentifierNamesInCreateTableSQL(Table $table, array $expectedSql): void
    {
        self::assertSame($expectedSql, $this->platform->getCreateTableSQL($table));
    }

    /**
     * @return mixed[][]
     */
    public static function getGeneratesIdentifierNamesInCreateTableSQL(): iterable
    {
        return [
            // Unquoted identifiers non-reserved keywords.
            [
                new Table('mytable', [
                    new Column('mycolumn', Type::getType('string'), [
                        'length' => 255,
                        'default' => 'foo',
                    ]),
                ]),
                [
                    'CREATE TABLE mytable (mycolumn NVARCHAR(255) NOT NULL)',
                    "ALTER TABLE mytable ADD CONSTRAINT DF_6B2BD609_9BADD926 DEFAULT 'foo' FOR mycolumn",
                ],
            ],
            // Quoted identifiers reserved keywords.
            [
                new Table('`mytable`', [
                    new Column('`mycolumn`', Type::getType('string'), [
                        'length' => 255,
                        'default' => 'foo',
                    ]),
                ]),
                [
                    'CREATE TABLE [mytable] ([mycolumn] NVARCHAR(255) NOT NULL)',
                    "ALTER TABLE [mytable] ADD CONSTRAINT DF_6B2BD609_9BADD926 DEFAULT 'foo' FOR [mycolumn]",
                ],
            ],
            // Unquoted identifiers reserved keywords.
            [
                new Table('table', [
                    new Column('select', Type::getType('string'), [
                        'length' => 255,
                        'default' => 'foo',
                    ]),
                ]),
                [
                    'CREATE TABLE [table] ([select] NVARCHAR(255) NOT NULL)',
                    "ALTER TABLE [table] ADD CONSTRAINT DF_F6298F46_4BF2EAC0 DEFAULT 'foo' FOR [select]",
                ],
            ],
            // Quoted identifiers reserved keywords.
            [
                new Table('`table`', [
                    new Column('`select`', Type::getType('string'), [
                        'length' => 255,
                        'default' => 'foo',
                    ]),
                ]),
                [
                    'CREATE TABLE [table] ([select] NVARCHAR(255) NOT NULL)',
                    "ALTER TABLE [table] ADD CONSTRAINT DF_F6298F46_4BF2EAC0 DEFAULT 'foo' FOR [select]",
                ],
            ],
        ];
    }

    /**
     * @param string[] $expectedSql
     *
     * @dataProvider getGeneratesIdentifierNamesInAlterTableSQL
     * @group DBAL-830
     */
    public function testGeneratesIdentifierNamesInAlterTableSQL(TableDiff $tableDiff, array $expectedSql): void
    {
        self::assertSame($expectedSql, $this->platform->getAlterTableSQL($tableDiff));
    }

    /**
     * @return mixed[][]
     */
    public static function getGeneratesIdentifierNamesInAlterTableSQL(): iterable
    {
        return [
            // Unquoted identifiers non-reserved keywords.
            [
                new TableDiff(
                    'mytable',
                    [
                        'addcolumn' => new Column('addcolumn', Type::getType('string'), [
                            'length' => 255,
                            'default' => 'foo',
                        ]),
                    ],
                    [
                        'mycolumn' => new ColumnDiff(
                            'mycolumn',
                            new Column('mycolumn', Type::getType('string'), [
                                'length' => 255,
                                'default' => 'bar',
                            ]),
                            ['default'],
                            new Column('mycolumn', Type::getType('string'), [
                                'length' => 255,
                                'default' => 'foo',
                            ])
                        ),
                    ],
                    [
                        'removecolumn' => new Column('removecolumn', Type::getType('string'), [
                            'length' => 255,
                            'default' => 'foo',
                        ]),
                    ]
                ),
                [
                    'ALTER TABLE mytable ADD addcolumn NVARCHAR(255) NOT NULL',
                    "ALTER TABLE mytable ADD CONSTRAINT DF_6B2BD609_4AD86123 DEFAULT 'foo' FOR addcolumn",
                    'ALTER TABLE mytable DROP COLUMN removecolumn',
                    'ALTER TABLE mytable DROP CONSTRAINT DF_6B2BD609_9BADD926',
                    'ALTER TABLE mytable ALTER COLUMN mycolumn NVARCHAR(255) NOT NULL',
                    "ALTER TABLE mytable ADD CONSTRAINT DF_6B2BD609_9BADD926 DEFAULT 'bar' FOR mycolumn",
                ],
            ],
            // Quoted identifiers non-reserved keywords.
            [
                new TableDiff(
                    '`mytable`',
                    [
                        'addcolumn' => new Column('`addcolumn`', Type::getType('string'), [
                            'length' => 255,
                            'default' => 'foo',
                        ]),
                    ],
                    [
                        'mycolumn' => new ColumnDiff(
                            '`mycolumn`',
                            new Column('`mycolumn`', Type::getType('string'), [
                                'length' => 255,
                                'default' => 'bar',
                            ]),
                            ['default'],
                            new Column('`mycolumn`', Type::getType('string'), [
                                'length' => 255,
                                'default' => 'foo',
                            ])
                        ),
                    ],
                    [
                        'removecolumn' => new Column('`removecolumn`', Type::getType('string'), [
                            'length' => 255,
                            'default' => 'foo',
                        ]),
                    ]
                ),
                [
                    'ALTER TABLE [mytable] ADD [addcolumn] NVARCHAR(255) NOT NULL',
                    "ALTER TABLE [mytable] ADD CONSTRAINT DF_6B2BD609_4AD86123 DEFAULT 'foo' FOR [addcolumn]",
                    'ALTER TABLE [mytable] DROP COLUMN [removecolumn]',
                    'ALTER TABLE [mytable] DROP CONSTRAINT DF_6B2BD609_9BADD926',
                    'ALTER TABLE [mytable] ALTER COLUMN [mycolumn] NVARCHAR(255) NOT NULL',
                    "ALTER TABLE [mytable] ADD CONSTRAINT DF_6B2BD609_9BADD926 DEFAULT 'bar' FOR [mycolumn]",
                ],
            ],
            // Unquoted identifiers reserved keywords.
            [
                new TableDiff(
                    'table',
                    [
                        'add' => new Column('add', Type::getType('string'), [
                            'length' => 255,
                            'default' => 'foo',
                        ]),
                    ],
                    [
                        'select' => new ColumnDiff(
                            'select',
                            new Column('select', Type::getType('string'), [
                                'length' => 255,
                                'default' => 'bar',
                            ]),
                            ['default'],
                            new Column('select', Type::getType('string'), [
                                'length' => 255,
                                'default' => 'foo',
                            ])
                        ),
                    ],
                    [
                        'drop' => new Column('drop', Type::getType('string'), [
                            'length' => 255,
                            'default' => 'foo',
                        ]),
                    ]
                ),
                [
                    'ALTER TABLE [table] ADD [add] NVARCHAR(255) NOT NULL',
                    "ALTER TABLE [table] ADD CONSTRAINT DF_F6298F46_FD1A73E7 DEFAULT 'foo' FOR [add]",
                    'ALTER TABLE [table] DROP COLUMN [drop]',
                    'ALTER TABLE [table] DROP CONSTRAINT DF_F6298F46_4BF2EAC0',
                    'ALTER TABLE [table] ALTER COLUMN [select] NVARCHAR(255) NOT NULL',
                    "ALTER TABLE [table] ADD CONSTRAINT DF_F6298F46_4BF2EAC0 DEFAULT 'bar' FOR [select]",
                ],
            ],
            // Quoted identifiers reserved keywords.
            [
                new TableDiff(
                    '`table`',
                    [
                        'add' => new Column('`add`', Type::getType('string'), [
                            'length' => 255,
                            'default' => 'foo',
                        ]),
                    ],
                    [
                        'select' => new ColumnDiff(
                            '`select`',
                            new Column('`select`', Type::getType('string'), [
                                'length' => 255,
                                'default' => 'bar',
                            ]),
                            ['default'],
                            new Column('`select`', Type::getType('string'), [
                                'length' => 255,
                                'default' => 'foo',
                            ])
                        ),
                    ],
                    [
                        'drop' => new Column('`drop`', Type::getType('string'), [
                            'length' => 255,
                            'default' => 'foo',
                        ]),
                    ]
                ),
                [
                    'ALTER TABLE [table] ADD [add] NVARCHAR(255) NOT NULL',
                    "ALTER TABLE [table] ADD CONSTRAINT DF_F6298F46_FD1A73E7 DEFAULT 'foo' FOR [add]",
                    'ALTER TABLE [table] DROP COLUMN [drop]',
                    'ALTER TABLE [table] DROP CONSTRAINT DF_F6298F46_4BF2EAC0',
                    'ALTER TABLE [table] ALTER COLUMN [select] NVARCHAR(255) NOT NULL',
                    "ALTER TABLE [table] ADD CONSTRAINT DF_F6298F46_4BF2EAC0 DEFAULT 'bar' FOR [select]",
                ],
            ],
        ];
    }

    /**
     * @group DBAL-423
     */
    public function testReturnsGuidTypeDeclarationSQL(): void
    {
        self::assertSame('UNIQUEIDENTIFIER', $this->platform->getGuidTypeDeclarationSQL([]));
    }

    /**
     * {@inheritdoc}
     */
    public function getAlterTableRenameColumnSQL(): array
    {
        return [
            "sp_RENAME 'foo.bar', 'baz', 'COLUMN'",
            'ALTER TABLE foo DROP CONSTRAINT DF_8C736521_76FF8CAA',
            'ALTER TABLE foo ADD CONSTRAINT DF_8C736521_78240498 DEFAULT 666 FOR baz',
        ];
    }

    /**
     * {@inheritdoc}
     */
    protected function getQuotesTableIdentifiersInAlterTableSQL(): array
    {
        return [
            'ALTER TABLE [foo] DROP CONSTRAINT fk1',
            'ALTER TABLE [foo] DROP CONSTRAINT fk2',
            "sp_RENAME '[foo].id', 'war', 'COLUMN'",
            'ALTER TABLE [foo] ADD bloo INT NOT NULL',
            'ALTER TABLE [foo] DROP COLUMN baz',
            'ALTER TABLE [foo] ALTER COLUMN bar INT',
            "sp_RENAME '[foo]', 'table'",
            "DECLARE @sql NVARCHAR(MAX) = N''; " .
            "SELECT @sql += N'EXEC sp_rename N''' + dc.name + ''', N''' + REPLACE(dc.name, '8C736521', 'F6298F46') + ''', " .
            "''OBJECT'';' FROM sys.default_constraints dc JOIN sys.tables tbl ON dc.parent_object_id = tbl.object_id " .
            "WHERE tbl.name = 'table';EXEC sp_executesql @sql",
            'ALTER TABLE [table] ADD CONSTRAINT fk_add FOREIGN KEY (fk3) REFERENCES fk_table (id)',
            'ALTER TABLE [table] ADD CONSTRAINT fk2 FOREIGN KEY (fk2) REFERENCES fk_table2 (id)',
        ];
    }

    /**
     * {@inheritdoc}
     */
    protected function getCommentOnColumnSQL(): array
    {
        return [
            "COMMENT ON COLUMN foo.bar IS 'comment'",
            "COMMENT ON COLUMN [Foo].[BAR] IS 'comment'",
            "COMMENT ON COLUMN [select].[from] IS 'comment'",
        ];
    }

    /**
     * {@inheritdoc}
     */
    public static function getReturnsForeignKeyReferentialActionSQL(): iterable
    {
        return [
            ['CASCADE', 'CASCADE'],
            ['SET NULL', 'SET NULL'],
            ['NO ACTION', 'NO ACTION'],
            ['RESTRICT', 'NO ACTION'],
            ['SET DEFAULT', 'SET DEFAULT'],
            ['CaScAdE', 'CASCADE'],
        ];
    }

    protected function getQuotesReservedKeywordInUniqueConstraintDeclarationSQL(): string
    {
        return 'CONSTRAINT [select] UNIQUE (foo)';
    }

    protected function getQuotesReservedKeywordInIndexDeclarationSQL(): string
    {
        return 'INDEX [select] (foo)';
    }

    protected function getQuotesReservedKeywordInTruncateTableSQL(): string
    {
        return 'TRUNCATE TABLE [select]';
    }

    /**
     * {@inheritdoc}
     */
    protected function getAlterStringToFixedStringSQL(): array
    {
        return ['ALTER TABLE mytable ALTER COLUMN name NCHAR(2) NOT NULL'];
    }

    /**
     * {@inheritdoc}
     */
    protected function getGeneratesAlterTableRenameIndexUsedByForeignKeySQL(): array
    {
        return ["EXEC sp_RENAME N'mytable.idx_foo', N'idx_foo_renamed', N'INDEX'"];
    }

    public function testModifyLimitQueryWithTopNSubQueryWithOrderBy(): void
    {
        $querySql    = 'SELECT * FROM test t WHERE t.id = (SELECT TOP 1 t2.id FROM test t2 ORDER BY t2.data DESC)';
        $expectedSql = 'SELECT * FROM test t WHERE t.id = (SELECT TOP 1 t2.id FROM test t2 ORDER BY t2.data DESC) ORDER BY (SELECT 0) OFFSET 0 ROWS FETCH NEXT 10 ROWS ONLY';
        $sql         = $this->platform->modifyLimitQuery($querySql, 10);
        self::assertEquals($expectedSql, $sql);

        $querySql    = 'SELECT * FROM test t WHERE t.id = (SELECT TOP 1 t2.id FROM test t2 ORDER BY t2.data DESC) ORDER BY t.data2 DESC';
        $expectedSql = 'SELECT * FROM test t WHERE t.id = (SELECT TOP 1 t2.id FROM test t2 ORDER BY t2.data DESC) ORDER BY t.data2 DESC OFFSET 0 ROWS FETCH NEXT 10 ROWS ONLY';
        $sql         = $this->platform->modifyLimitQuery($querySql, 10);
        self::assertEquals($expectedSql, $sql);
    }

    public function testModifyLimitQueryWithFromSubquery(): void
    {
        $sql = $this->platform->modifyLimitQuery('SELECT DISTINCT id_0 FROM (SELECT k0_.id AS id_0 FROM key_measure k0_ WHERE (k0_.id_zone in(2))) dctrn_result', 10);

        $expected = 'SELECT DISTINCT id_0 FROM (SELECT k0_.id AS id_0 FROM key_measure k0_ WHERE (k0_.id_zone in(2))) dctrn_result ORDER BY 1 OFFSET 0 ROWS FETCH NEXT 10 ROWS ONLY';

        self::assertEquals($sql, $expected);
    }

    public function testModifyLimitQueryWithFromSubqueryAndOrder(): void
    {
        $sql = $this->platform->modifyLimitQuery('SELECT DISTINCT id_0, value_1 FROM (SELECT k0_.id AS id_0, k0_.value AS value_1 FROM key_measure k0_ WHERE (k0_.id_zone in(2))) dctrn_result ORDER BY value_1 DESC', 10);

        $expected = 'SELECT DISTINCT id_0, value_1 FROM (SELECT k0_.id AS id_0, k0_.value AS value_1 FROM key_measure k0_ WHERE (k0_.id_zone in(2))) dctrn_result ORDER BY value_1 DESC OFFSET 0 ROWS FETCH NEXT 10 ROWS ONLY';

        self::assertEquals($sql, $expected);
    }

    public function testModifyLimitQueryWithComplexOrderByExpression(): void
    {
        $sql = $this->platform->modifyLimitQuery('SELECT * FROM table ORDER BY (table.x * table.y) DESC', 10);

        $expected = 'SELECT * FROM table ORDER BY (table.x * table.y) DESC OFFSET 0 ROWS FETCH NEXT 10 ROWS ONLY';

        self::assertEquals($sql, $expected);
    }

    public function testModifyLimitQueryWithNewlineBeforeOrderBy(): void
    {
        $querySql    = "SELECT * FROM test\nORDER BY col DESC";
        $expectedSql = "SELECT * FROM test\nORDER BY col DESC OFFSET 0 ROWS FETCH NEXT 10 ROWS ONLY";
        $sql         = $this->platform->modifyLimitQuery($querySql, 10);
        self::assertEquals($expectedSql, $sql);
    }

    /**
     * @group DBAL-2436
     */
    public function testQuotesTableNameInListTableColumnsSQL(): void
    {
        self::assertStringContainsStringIgnoringCase(
            "'Foo''Bar\\'",
            $this->platform->getListTableColumnsSQL("Foo'Bar\\")
        );
    }

    /**
     * @group DBAL-2436
     */
    public function testQuotesSchemaNameInListTableColumnsSQL(): void
    {
        self::assertStringContainsStringIgnoringCase(
            "'Foo''Bar\\'",
            $this->platform->getListTableColumnsSQL("Foo'Bar\\.baz_table")
        );
    }

    /**
     * @group DBAL-2436
     */
    public function testQuotesTableNameInListTableForeignKeysSQL(): void
    {
        self::assertStringContainsStringIgnoringCase(
            "'Foo''Bar\\'",
            $this->platform->getListTableForeignKeysSQL("Foo'Bar\\")
        );
    }

    /**
     * @group DBAL-2436
     */
    public function testQuotesSchemaNameInListTableForeignKeysSQL(): void
    {
        self::assertStringContainsStringIgnoringCase(
            "'Foo''Bar\\'",
            $this->platform->getListTableForeignKeysSQL("Foo'Bar\\.baz_table")
        );
    }

    /**
     * @group DBAL-2436
     */
    public function testQuotesTableNameInListTableIndexesSQL(): void
    {
        self::assertStringContainsStringIgnoringCase(
            "'Foo''Bar\\'",
            $this->platform->getListTableIndexesSQL("Foo'Bar\\")
        );
    }

    /**
     * @group DBAL-2436
     */
    public function testQuotesSchemaNameInListTableIndexesSQL(): void
    {
        self::assertStringContainsStringIgnoringCase(
            "'Foo''Bar\\'",
            $this->platform->getListTableIndexesSQL("Foo'Bar\\.baz_table")
        );
    }

    /**
     * @group 2859
     */
    public function testGetDefaultValueDeclarationSQLForDateType(): void
    {
        $currentDateSql = $this->platform->getCurrentDateSQL();
        foreach (['date', 'date_immutable'] as $type) {
            $field = [
                'type' => Type::getType($type),
                'default' => $currentDateSql,
            ];

            self::assertSame(
                ' DEFAULT CONVERT(date, GETDATE())',
                $this->platform->getDefaultValueDeclarationSQL($field)
            );
        }
    }

    public function testSupportsColumnCollation(): void
    {
        self::assertTrue($this->platform->supportsColumnCollation());
    }

    public function testColumnCollationDeclarationSQL(): void
    {
        self::assertSame(
            'COLLATE Latin1_General_CS_AS_KS_WS',
            $this->platform->getColumnCollationDeclarationSQL('Latin1_General_CS_AS_KS_WS')
        );
    }

    public function testGetCreateTableSQLWithColumnCollation(): void
    {
        $table = new Table('foo');
        $table->addColumn('no_collation', 'string', ['length' => 255]);
        $table->addColumn('column_collation', 'string', ['length' => 255])->setPlatformOption('collation', 'Latin1_General_CS_AS_KS_WS');

        self::assertSame(
            ['CREATE TABLE foo (no_collation NVARCHAR(255) NOT NULL, column_collation NVARCHAR(255) COLLATE Latin1_General_CS_AS_KS_WS NOT NULL)'],
            $this->platform->getCreateTableSQL($table),
            'Column "no_collation" will use the default collation from the table/database and "column_collation" overwrites the collation on this column'
        );
    }

    public function testSupportsSequences(): void
    {
        self::assertTrue($this->platform->supportsSequences());
    }

    public function testDoesNotPreferSequences(): void
    {
        self::assertFalse($this->platform->prefersSequences());
    }

    public function testGeneratesSequenceSqlCommands(): void
    {
        $sequence = new Sequence('myseq', 20, 1);
        self::assertEquals(
            'CREATE SEQUENCE myseq START WITH 1 INCREMENT BY 20 MINVALUE 1',
            $this->platform->getCreateSequenceSQL($sequence)
        );
        self::assertEquals(
            'ALTER SEQUENCE myseq INCREMENT BY 20',
            $this->platform->getAlterSequenceSQL($sequence)
        );
        self::assertEquals(
            'DROP SEQUENCE myseq',
            $this->platform->getDropSequenceSQL('myseq')
        );
        self::assertEquals(
            'SELECT NEXT VALUE FOR myseq',
            $this->platform->getSequenceNextValSQL('myseq')
        );
    }
}<|MERGE_RESOLUTION|>--- conflicted
+++ resolved
@@ -922,45 +922,29 @@
         self::assertSame('guid', $this->platform->getDoctrineTypeMapping('uniqueidentifier'));
     }
 
-<<<<<<< HEAD
-    protected function getExpectedFixedLengthStringTypeDeclarationSQLNoLength() : string
-=======
-    protected function getBinaryMaxLength(): int
->>>>>>> 66b1f3d2
+    protected function getExpectedFixedLengthStringTypeDeclarationSQLNoLength(): string
     {
         return 'NCHAR';
     }
 
-<<<<<<< HEAD
-    protected function getExpectedFixedLengthStringTypeDeclarationSQLWithLength() : string
-=======
-    public function testReturnsBinaryTypeDeclarationSQL(): void
->>>>>>> 66b1f3d2
+    protected function getExpectedFixedLengthStringTypeDeclarationSQLWithLength(): string
     {
         return 'NCHAR(16)';
     }
 
-    public function testGetVariableLengthStringTypeDeclarationSQLNoLength() : void
+    public function testGetVariableLengthStringTypeDeclarationSQLNoLength(): void
     {
         $this->expectException(ColumnLengthRequired::class);
 
         parent::testGetVariableLengthStringTypeDeclarationSQLNoLength();
     }
 
-<<<<<<< HEAD
-    protected function getExpectedVariableLengthStringTypeDeclarationSQLWithLength() : string
-=======
-    /**
-     * @group legacy
-     * @expectedDeprecation Binary field length 8001 is greater than supported by the platform (8000). Reduce the field length or use a BLOB field instead.
-     */
-    public function testReturnsBinaryTypeLongerThanMaxDeclarationSQL(): void
->>>>>>> 66b1f3d2
+    protected function getExpectedVariableLengthStringTypeDeclarationSQLWithLength(): string
     {
         return 'NVARCHAR(16)';
     }
 
-    public function testGetVariableLengthBinaryTypeDeclarationSQLNoLength() : void
+    public function testGetVariableLengthBinaryTypeDeclarationSQLNoLength(): void
     {
         $this->expectException(ColumnLengthRequired::class);
 
