<?php

declare(strict_types=1);

namespace Doctrine\DBAL\Tests\Platforms;

use Doctrine\Common\EventManager;
use Doctrine\DBAL\Events;
use Doctrine\DBAL\Exception;
use Doctrine\DBAL\Exception\InvalidColumnDeclaration;
use Doctrine\DBAL\Platforms\AbstractPlatform;
use Doctrine\DBAL\Schema\Column;
use Doctrine\DBAL\Schema\ColumnDiff;
use Doctrine\DBAL\Schema\Comparator;
use Doctrine\DBAL\Schema\ForeignKeyConstraint;
use Doctrine\DBAL\Schema\Index;
use Doctrine\DBAL\Schema\Table;
use Doctrine\DBAL\Schema\TableDiff;
use Doctrine\DBAL\Schema\UniqueConstraint;
use Doctrine\DBAL\Types\Type;
use InvalidArgumentException;
use PHPUnit\Framework\TestCase;

use function implode;
use function sprintf;

/** @template T of AbstractPlatform */
abstract class AbstractPlatformTestCase extends TestCase
{
    /** @var T */
    protected AbstractPlatform $platform;

    /** @return T */
    abstract public function createPlatform(): AbstractPlatform;

    protected function setUp(): void
    {
        $this->platform = $this->createPlatform();
    }

    protected function createComparator(): Comparator
    {
        return new Comparator($this->platform);
    }

    public function testQuoteIdentifier(): void
    {
        self::assertEquals('"test"."test"', $this->platform->quoteIdentifier('test.test'));
    }

    /** @dataProvider getReturnsForeignKeyReferentialActionSQL */
    public function testReturnsForeignKeyReferentialActionSQL(string $action, string $expectedSQL): void
    {
        self::assertSame($expectedSQL, $this->platform->getForeignKeyReferentialActionSQL($action));
    }

    /** @return mixed[][] */
    public static function getReturnsForeignKeyReferentialActionSQL(): iterable
    {
        return [
            ['CASCADE', 'CASCADE'],
            ['SET NULL', 'SET NULL'],
            ['NO ACTION', 'NO ACTION'],
            ['RESTRICT', 'RESTRICT'],
            ['SET DEFAULT', 'SET DEFAULT'],
            ['CaScAdE', 'CASCADE'],
        ];
    }

    public function testGetInvalidForeignKeyReferentialActionSQL(): void
    {
        $this->expectException(InvalidArgumentException::class);
        $this->platform->getForeignKeyReferentialActionSQL('unknown');
    }

    public function testGetUnknownDoctrineMappingType(): void
    {
        $this->expectException(Exception::class);
        $this->platform->getDoctrineTypeMapping('foobar');
    }

    public function testRegisterDoctrineMappingType(): void
    {
        $this->platform->registerDoctrineTypeMapping('foo', 'integer');
        self::assertEquals('integer', $this->platform->getDoctrineTypeMapping('foo'));
    }

    public function testRegisterUnknownDoctrineMappingType(): void
    {
        $this->expectException(Exception::class);
        $this->platform->registerDoctrineTypeMapping('foo', 'bar');
    }

    public function testCreateWithNoColumns(): void
    {
        $table = new Table('test');

        $this->expectException(Exception::class);
        $this->platform->getCreateTableSQL($table);
    }

    public function testGeneratesTableCreationSql(): void
    {
        $table = new Table('test');
        $table->addColumn('id', 'integer', ['notnull' => true, 'autoincrement' => true]);
        $table->addColumn('test', 'string', ['notnull' => false, 'length' => 255]);
        $table->setPrimaryKey(['id']);

        $sql = $this->platform->getCreateTableSQL($table);
        self::assertEquals($this->getGenerateTableSql(), $sql[0]);
    }

    abstract public function getGenerateTableSql(): string;

    public function testGenerateTableWithMultiColumnUniqueIndex(): void
    {
        $table = new Table('test');
        $table->addColumn('foo', 'string', ['notnull' => false, 'length' => 255]);
        $table->addColumn('bar', 'string', ['notnull' => false, 'length' => 255]);
        $table->addUniqueIndex(['foo', 'bar']);

        $sql = $this->platform->getCreateTableSQL($table);
        self::assertEquals($this->getGenerateTableWithMultiColumnUniqueIndexSql(), $sql);
    }

    /** @return string[] */
    abstract public function getGenerateTableWithMultiColumnUniqueIndexSql(): array;

    public function testGeneratesIndexCreationSql(): void
    {
        $indexDef = new Index('my_idx', ['user_name', 'last_login']);

        self::assertEquals(
            $this->getGenerateIndexSql(),
            $this->platform->getCreateIndexSQL($indexDef, 'mytable'),
        );
    }

    abstract public function getGenerateIndexSql(): string;

    public function testGeneratesUniqueIndexCreationSql(): void
    {
        $indexDef = new Index('index_name', ['test', 'test2'], true);

        $sql = $this->platform->getCreateIndexSQL($indexDef, 'test');
        self::assertEquals($this->getGenerateUniqueIndexSql(), $sql);
    }

    abstract public function getGenerateUniqueIndexSql(): string;

    public function testGeneratesPartialIndexesSqlOnlyWhenSupportingPartialIndexes(): void
    {
        $where            = 'test IS NULL AND test2 IS NOT NULL';
        $indexDef         = new Index('name', ['test', 'test2'], false, false, [], ['where' => $where]);
        $uniqueConstraint = new UniqueConstraint('name', ['test', 'test2'], [], []);

        $expected = ' WHERE ' . $where;

        $indexes = [];

        if ($this->supportsInlineIndexDeclaration()) {
            $indexes[] = $this->platform->getIndexDeclarationSQL($indexDef);
        }

        $uniqueConstraintSQL = $this->platform->getUniqueConstraintDeclarationSQL($uniqueConstraint);
        self::assertStringEndsNotWith($expected, $uniqueConstraintSQL, 'WHERE clause should NOT be present');

        $indexes[] = $this->platform->getCreateIndexSQL($indexDef, 'table');

        foreach ($indexes as $index) {
            if ($this->platform->supportsPartialIndexes()) {
                self::assertStringEndsWith($expected, $index, 'WHERE clause should be present');
            } else {
                self::assertStringEndsNotWith($expected, $index, 'WHERE clause should NOT be present');
            }
        }
    }

    public function testGeneratesForeignKeyCreationSql(): void
    {
        $fk = new ForeignKeyConstraint(['fk_name_id'], 'other_table', ['id']);

        $sql = $this->platform->getCreateForeignKeySQL($fk, 'test');
        self::assertEquals($this->getGenerateForeignKeySql(), $sql);
    }

    abstract protected function getGenerateForeignKeySql(): string;

    protected function getBitAndComparisonExpressionSql(string $value1, string $value2): string
    {
        return '(' . $value1 . ' & ' . $value2 . ')';
    }

    public function testGeneratesBitAndComparisonExpressionSql(): void
    {
        $sql = $this->platform->getBitAndComparisonExpression('2', '4');
        self::assertEquals($this->getBitAndComparisonExpressionSql('2', '4'), $sql);
    }

    protected function getBitOrComparisonExpressionSql(string $value1, string $value2): string
    {
        return '(' . $value1 . ' | ' . $value2 . ')';
    }

    public function testGeneratesBitOrComparisonExpressionSql(): void
    {
        $sql = $this->platform->getBitOrComparisonExpression('2', '4');
        self::assertEquals($this->getBitOrComparisonExpressionSql('2', '4'), $sql);
    }

    public function getGenerateConstraintUniqueIndexSql(): string
    {
        return 'ALTER TABLE test ADD CONSTRAINT constraint_name UNIQUE (test)';
    }

    public function getGenerateConstraintPrimaryIndexSql(): string
    {
        return 'ALTER TABLE test ADD CONSTRAINT constraint_name PRIMARY KEY (test)';
    }

    public function getGenerateConstraintForeignKeySql(ForeignKeyConstraint $fk): string
    {
        $quotedForeignTable = $fk->getQuotedForeignTableName($this->platform);

        return sprintf(
            'ALTER TABLE test ADD CONSTRAINT constraint_fk FOREIGN KEY (fk_name) REFERENCES %s (id)',
            $quotedForeignTable,
        );
    }

    public function testGetCustomColumnDeclarationSql(): void
    {
        self::assertEquals(
            'foo MEDIUMINT(6) UNSIGNED',
            $this->platform->getColumnDeclarationSQL('foo', ['columnDefinition' => 'MEDIUMINT(6) UNSIGNED']),
        );
    }

    public function testGetCreateTableSqlDispatchEvent(): void
    {
        $listenerMock = $this->createMock(GetCreateTableSqlDispatchEventListener::class);
        $listenerMock
            ->expects(self::once())
            ->method('onSchemaCreateTable');
        $listenerMock
            ->expects(self::exactly(2))
            ->method('onSchemaCreateTableColumn');

        $eventManager = new EventManager();
        $eventManager->addEventListener([
            Events::onSchemaCreateTable,
            Events::onSchemaCreateTableColumn,
        ], $listenerMock);

        $this->platform->setEventManager($eventManager);

        $table = new Table('test');
        $table->addColumn('foo', 'string', ['notnull' => false, 'length' => 255]);
        $table->addColumn('bar', 'string', ['notnull' => false, 'length' => 255]);

        $this->platform->getCreateTableSQL($table);
    }

    public function testGetDropTableSqlDispatchEvent(): void
    {
        $listenerMock = $this->createMock(GetDropTableSqlDispatchEventListener::class);
        $listenerMock
            ->expects(self::once())
            ->method('onSchemaDropTable');

        $eventManager = new EventManager();
        $eventManager->addEventListener([Events::onSchemaDropTable], $listenerMock);

        $this->platform->setEventManager($eventManager);

        $this->platform->getDropTableSQL('TABLE');
    }

    public function testGetAlterTableSqlDispatchEvent(): void
    {
        $listenerMock = $this->createMock(GetAlterTableSqlDispatchEventListener::class);
        $listenerMock
            ->expects(self::once())
            ->method('onSchemaAlterTable');
        $listenerMock
            ->expects(self::once())
            ->method('onSchemaAlterTableAddColumn');
        $listenerMock
            ->expects(self::once())
            ->method('onSchemaAlterTableRemoveColumn');
        $listenerMock
            ->expects(self::once())
            ->method('onSchemaAlterTableChangeColumn');
        $listenerMock
            ->expects(self::once())
            ->method('onSchemaAlterTableRenameColumn');

        $eventManager = new EventManager();
        $events       = [
            Events::onSchemaAlterTable,
            Events::onSchemaAlterTableAddColumn,
            Events::onSchemaAlterTableRemoveColumn,
            Events::onSchemaAlterTableChangeColumn,
            Events::onSchemaAlterTableRenameColumn,
        ];
        $eventManager->addEventListener($events, $listenerMock);

        $this->platform->setEventManager($eventManager);

        $table = new Table('mytable');
        $table->addColumn('removed', 'integer');
        $table->addColumn('changed', 'integer');
        $table->addColumn('renamed', 'integer');

        $tableDiff = new TableDiff($table, [
            new Column('added', Type::getType('integer')),
        ], [
            new ColumnDiff(
                $table->getColumn('changed'),
                new Column('changed2', Type::getType('string'), ['length' => 255]),
            ),
        ], [
            new Column('removed', Type::getType('integer')),
        ], [
            'renamed' => new Column('renamed2', Type::getType('integer')),
        ], [], [], [], [], [], [], []);

        $this->platform->getAlterTableSQL($tableDiff);
    }

    public function testGetDefaultValueDeclarationSQL(): void
    {
        // non-timestamp value will get single quotes
        self::assertEquals(" DEFAULT 'non_timestamp'", $this->platform->getDefaultValueDeclarationSQL([
            'type' => Type::getType('string'),
            'default' => 'non_timestamp',
        ]));
    }

    public function testGetDefaultValueDeclarationSQLDateTime(): void
    {
        // timestamps on datetime types should not be quoted
        foreach (['datetime', 'datetimetz', 'datetime_immutable', 'datetimetz_immutable'] as $type) {
            self::assertSame(
                ' DEFAULT ' . $this->platform->getCurrentTimestampSQL(),
                $this->platform->getDefaultValueDeclarationSQL([
                    'type'    => Type::getType($type),
                    'default' => $this->platform->getCurrentTimestampSQL(),
                ]),
            );
        }
    }

    public function testGetDefaultValueDeclarationSQLForIntegerTypes(): void
    {
        foreach (['bigint', 'integer', 'smallint'] as $type) {
            self::assertEquals(
                ' DEFAULT 1',
                $this->platform->getDefaultValueDeclarationSQL([
                    'type'    => Type::getType($type),
                    'default' => 1,
                ]),
            );
        }
    }

    public function testGetDefaultValueDeclarationSQLForDateType(): void
    {
        $currentDateSql = $this->platform->getCurrentDateSQL();
        foreach (['date', 'date_immutable'] as $type) {
            self::assertSame(
                ' DEFAULT ' . $currentDateSql,
                $this->platform->getDefaultValueDeclarationSQL([
                    'type'    => Type::getType($type),
                    'default' => $currentDateSql,
                ]),
            );
        }
    }

    public function testKeywordList(): void
    {
        $keywordList = $this->platform->getReservedKeywordsList();

        self::assertTrue($keywordList->isKeyword('table'));
    }

    public function testQuotedColumnInPrimaryKeyPropagation(): void
    {
        $table = new Table('`quoted`');
        $table->addColumn('create', 'string', ['length' => 255]);
        $table->setPrimaryKey(['create']);

        $sql = $this->platform->getCreateTableSQL($table);
        self::assertEquals($this->getQuotedColumnInPrimaryKeySQL(), $sql);
    }

    /** @return string[] */
    abstract protected function getQuotedColumnInPrimaryKeySQL(): array;

    /** @return string[] */
    abstract protected function getQuotedColumnInIndexSQL(): array;

    /** @return string[] */
    abstract protected function getQuotedNameInIndexSQL(): array;

    /** @return string[] */
    abstract protected function getQuotedColumnInForeignKeySQL(): array;

    public function testQuotedColumnInIndexPropagation(): void
    {
        $table = new Table('`quoted`');
        $table->addColumn('create', 'string', ['length' => 255]);
        $table->addIndex(['create']);

        $sql = $this->platform->getCreateTableSQL($table);
        self::assertEquals($this->getQuotedColumnInIndexSQL(), $sql);
    }

    public function testQuotedNameInIndexSQL(): void
    {
        $table = new Table('test');
        $table->addColumn('column1', 'string', ['length' => 255]);
        $table->addIndex(['column1'], '`key`');

        $sql = $this->platform->getCreateTableSQL($table);
        self::assertEquals($this->getQuotedNameInIndexSQL(), $sql);
    }

    public function testQuotedColumnInForeignKeyPropagation(): void
    {
        $table = new Table('`quoted`');
        $table->addColumn('create', 'string', ['length' => 255]);
        $table->addColumn('foo', 'string', ['length' => 255]);
        $table->addColumn('`bar`', 'string', ['length' => 255]);

        // Foreign table with reserved keyword as name (needs quotation).
        $foreignTable = new Table('foreign');

        // Foreign column with reserved keyword as name (needs quotation).
        $foreignTable->addColumn('create', 'string');

        // Foreign column with non-reserved keyword as name (does not need quotation).
        $foreignTable->addColumn('bar', 'string');

        // Foreign table with special character in name (needs quotation on some platforms, e.g. Sqlite).
        $foreignTable->addColumn('`foo-bar`', 'string');

        $table->addForeignKeyConstraint(
            $foreignTable->getQuotedName($this->platform),
            ['create', 'foo', '`bar`'],
            ['create', 'bar', '`foo-bar`'],
            [],
            'FK_WITH_RESERVED_KEYWORD',
        );

        // Foreign table with non-reserved keyword as name (does not need quotation).
        $foreignTable = new Table('foo');

        // Foreign column with reserved keyword as name (needs quotation).
        $foreignTable->addColumn('create', 'string');

        // Foreign column with non-reserved keyword as name (does not need quotation).
        $foreignTable->addColumn('bar', 'string');

        // Foreign table with special character in name (needs quotation on some platforms, e.g. Sqlite).
        $foreignTable->addColumn('`foo-bar`', 'string');

        $table->addForeignKeyConstraint(
            $foreignTable->getQuotedName($this->platform),
            ['create', 'foo', '`bar`'],
            ['create', 'bar', '`foo-bar`'],
            [],
            'FK_WITH_NON_RESERVED_KEYWORD',
        );

        // Foreign table with special character in name (needs quotation on some platforms, e.g. Sqlite).
        $foreignTable = new Table('`foo-bar`');

        // Foreign column with reserved keyword as name (needs quotation).
        $foreignTable->addColumn('create', 'string');

        // Foreign column with non-reserved keyword as name (does not need quotation).
        $foreignTable->addColumn('bar', 'string');

        // Foreign table with special character in name (needs quotation on some platforms, e.g. Sqlite).
        $foreignTable->addColumn('`foo-bar`', 'string');

        $table->addForeignKeyConstraint(
            $foreignTable->getQuotedName($this->platform),
            ['create', 'foo', '`bar`'],
            ['create', 'bar', '`foo-bar`'],
            [],
            'FK_WITH_INTENDED_QUOTATION',
        );

        $sql = $this->platform->getCreateTableSQL($table);
        self::assertEquals($this->getQuotedColumnInForeignKeySQL(), $sql);
    }

    public function testQuotesReservedKeywordInUniqueConstraintDeclarationSQL(): void
    {
        $constraint = new UniqueConstraint('select', ['foo'], [], []);

        self::assertSame(
            $this->getQuotesReservedKeywordInUniqueConstraintDeclarationSQL(),
            $this->platform->getUniqueConstraintDeclarationSQL($constraint),
        );
    }

    abstract protected function getQuotesReservedKeywordInUniqueConstraintDeclarationSQL(): string;

    public function testQuotesReservedKeywordInTruncateTableSQL(): void
    {
        self::assertSame(
            $this->getQuotesReservedKeywordInTruncateTableSQL(),
            $this->platform->getTruncateTableSQL('select'),
        );
    }

    abstract protected function getQuotesReservedKeywordInTruncateTableSQL(): string;

    public function testQuotesReservedKeywordInIndexDeclarationSQL(): void
    {
        $index = new Index('select', ['foo']);

        if (! $this->supportsInlineIndexDeclaration()) {
            $this->expectException(Exception::class);
        }

        self::assertSame(
            $this->getQuotesReservedKeywordInIndexDeclarationSQL(),
            $this->platform->getIndexDeclarationSQL($index),
        );
    }

    abstract protected function getQuotesReservedKeywordInIndexDeclarationSQL(): string;

    protected function supportsInlineIndexDeclaration(): bool
    {
        return true;
    }

    public function testSupportsCommentOnStatement(): void
    {
        self::assertSame($this->supportsCommentOnStatement(), $this->platform->supportsCommentOnStatement());
    }

    protected function supportsCommentOnStatement(): bool
    {
        return false;
    }

    public function testGetCreateSchemaSQL(): void
    {
        $this->expectException(Exception::class);

        $this->platform->getCreateSchemaSQL('schema');
    }

    public function testAlterTableChangeQuotedColumn(): void
    {
        $table = new Table('mytable');
        $table->addColumn('select', 'integer');

        $tableDiff = new TableDiff($table, [], [
            new ColumnDiff(
                $table->getColumn('select'),
                new Column(
                    'select',
                    Type::getType('string'),
                    ['length' => 255],
                ),
            ),
        ], [], [], [], [], [], [], [], [], []);

        self::assertStringContainsString(
            $this->platform->quoteIdentifier('select'),
            implode(';', $this->platform->getAlterTableSQL($tableDiff)),
        );
    }

    public function testGetFixedLengthStringTypeDeclarationSQLNoLength(): void
    {
        self::assertSame(
            $this->getExpectedFixedLengthStringTypeDeclarationSQLNoLength(),
            $this->platform->getStringTypeDeclarationSQL(['fixed' => true]),
        );
    }

    protected function getExpectedFixedLengthStringTypeDeclarationSQLNoLength(): string
    {
        return 'CHAR';
    }

    public function testGetFixedLengthStringTypeDeclarationSQLWithLength(): void
    {
        self::assertSame(
            $this->getExpectedFixedLengthStringTypeDeclarationSQLWithLength(),
            $this->platform->getStringTypeDeclarationSQL([
                'fixed' => true,
                'length' => 16,
            ]),
        );
    }

    protected function getExpectedFixedLengthStringTypeDeclarationSQLWithLength(): string
    {
        return 'CHAR(16)';
    }

    public function testGetVariableLengthStringTypeDeclarationSQLNoLength(): void
    {
        self::assertSame(
            $this->getExpectedVariableLengthStringTypeDeclarationSQLNoLength(),
            $this->platform->getStringTypeDeclarationSQL(['name' => 'email']),
        );
    }

    protected function getExpectedVariableLengthStringTypeDeclarationSQLNoLength(): string
    {
        return 'VARCHAR';
    }

    public function testGetVariableLengthStringTypeDeclarationSQLWithLength(): void
    {
        self::assertSame(
            $this->getExpectedVariableLengthStringTypeDeclarationSQLWithLength(),
            $this->platform->getStringTypeDeclarationSQL(['length' => 16]),
        );
    }

    protected function getExpectedVariableLengthStringTypeDeclarationSQLWithLength(): string
    {
        return 'VARCHAR(16)';
    }

    public function testGetFixedLengthBinaryTypeDeclarationSQLNoLength(): void
    {
        self::assertSame(
            $this->getExpectedFixedLengthBinaryTypeDeclarationSQLNoLength(),
            $this->platform->getBinaryTypeDeclarationSQL(['name' => 'checksum', 'fixed' => true]),
        );
    }

    public function getExpectedFixedLengthBinaryTypeDeclarationSQLNoLength(): string
    {
        return 'BINARY';
    }

    public function testGetFixedLengthBinaryTypeDeclarationSQLWithLength(): void
    {
        self::assertSame(
            $this->getExpectedFixedLengthBinaryTypeDeclarationSQLWithLength(),
            $this->platform->getBinaryTypeDeclarationSQL([
                'fixed' => true,
                'length' => 16,
            ]),
        );
    }

    public function getExpectedFixedLengthBinaryTypeDeclarationSQLWithLength(): string
    {
        return 'BINARY(16)';
    }

    public function testGetVariableLengthBinaryTypeDeclarationSQLNoLength(): void
    {
        self::assertSame(
            $this->getExpectedVariableLengthBinaryTypeDeclarationSQLNoLength(),
            $this->platform->getBinaryTypeDeclarationSQL(['name' => 'attachment']),
        );
    }

    public function getExpectedVariableLengthBinaryTypeDeclarationSQLNoLength(): string
    {
        return 'VARBINARY';
    }

    public function testGetVariableLengthBinaryTypeDeclarationSQLWithLength(): void
    {
        self::assertSame(
            $this->getExpectedVariableLengthBinaryTypeDeclarationSQLWithLength(),
            $this->platform->getBinaryTypeDeclarationSQL(['length' => 16]),
        );
    }

    public function getExpectedVariableLengthBinaryTypeDeclarationSQLWithLength(): string
    {
        return 'VARBINARY(16)';
    }

    public function testGetDecimalTypeDeclarationSQLNoPrecision(): void
    {
        $this->expectException(InvalidColumnDeclaration::class);
        $this->platform->getDecimalTypeDeclarationSQL(['name' => 'price', 'scale' => 2]);
    }

    public function testGetDecimalTypeDeclarationSQLNoScale(): void
    {
        $this->expectException(InvalidColumnDeclaration::class);
        $this->platform->getDecimalTypeDeclarationSQL(['name' => 'price', 'precision' => 10]);
    }

    public function testReturnsJsonTypeDeclarationSQL(): void
    {
        $column = [
            'length'  => 666,
            'notnull' => true,
            'type'    => Type::getType('json'),
        ];

        self::assertSame(
            $this->platform->getClobTypeDeclarationSQL($column),
            $this->platform->getJsonTypeDeclarationSQL($column),
        );
    }

    public function testAlterTableRenameIndex(): void
    {
        $table = new Table('mytable');
        $table->addColumn('id', 'integer');
        $table->setPrimaryKey(['id']);

        $tableDiff = new TableDiff($table, [], [], [], [], [], [], [], [
            'idx_foo' => new Index('idx_bar', ['id']),
        ], [], [], []);

        self::assertSame(
            $this->getAlterTableRenameIndexSQL(),
            $this->platform->getAlterTableSQL($tableDiff),
        );
    }

    /** @return string[] */
    protected function getAlterTableRenameIndexSQL(): array
    {
        return [
            'DROP INDEX idx_foo',
            'CREATE INDEX idx_bar ON mytable (id)',
        ];
    }

    public function testQuotesAlterTableRenameIndex(): void
    {
        $table = new Table('table');
        $table->addColumn('id', 'integer');
        $table->setPrimaryKey(['id']);

        $tableDiff = new TableDiff($table, [], [], [], [], [], [], [], [
            'create' => new Index('select', ['id']),
            '`foo`' => new Index('`bar`', ['id']),
        ], [], [], []);

        self::assertSame(
            $this->getQuotedAlterTableRenameIndexSQL(),
            $this->platform->getAlterTableSQL($tableDiff),
        );
    }

    /** @return string[] */
    protected function getQuotedAlterTableRenameIndexSQL(): array
    {
        return [
            'DROP INDEX "create"',
            'CREATE INDEX "select" ON "table" (id)',
            'DROP INDEX "foo"',
            'CREATE INDEX "bar" ON "table" (id)',
        ];
    }

    public function testQuotesAlterTableRenameColumn(): void
    {
        $fromTable = new Table('mytable');

        $fromTable->addColumn('unquoted1', 'integer', ['comment' => 'Unquoted 1']);
        $fromTable->addColumn('unquoted2', 'integer', ['comment' => 'Unquoted 2']);
        $fromTable->addColumn('unquoted3', 'integer', ['comment' => 'Unquoted 3']);

        $fromTable->addColumn('create', 'integer', ['comment' => 'Reserved keyword 1']);
        $fromTable->addColumn('table', 'integer', ['comment' => 'Reserved keyword 2']);
        $fromTable->addColumn('select', 'integer', ['comment' => 'Reserved keyword 3']);

        $fromTable->addColumn('`quoted1`', 'integer', ['comment' => 'Quoted 1']);
        $fromTable->addColumn('`quoted2`', 'integer', ['comment' => 'Quoted 2']);
        $fromTable->addColumn('`quoted3`', 'integer', ['comment' => 'Quoted 3']);

        $toTable = new Table('mytable');

        // unquoted -> unquoted
        $toTable->addColumn('unquoted', 'integer', ['comment' => 'Unquoted 1']);

        // unquoted -> reserved keyword
        $toTable->addColumn('where', 'integer', ['comment' => 'Unquoted 2']);

        // unquoted -> quoted
        $toTable->addColumn('`foo`', 'integer', ['comment' => 'Unquoted 3']);

        // reserved keyword -> unquoted
        $toTable->addColumn('reserved_keyword', 'integer', ['comment' => 'Reserved keyword 1']);

        // reserved keyword -> reserved keyword
        $toTable->addColumn('from', 'integer', ['comment' => 'Reserved keyword 2']);

        // reserved keyword -> quoted
        $toTable->addColumn('`bar`', 'integer', ['comment' => 'Reserved keyword 3']);

        // quoted -> unquoted
        $toTable->addColumn('quoted', 'integer', ['comment' => 'Quoted 1']);

        // quoted -> reserved keyword
        $toTable->addColumn('and', 'integer', ['comment' => 'Quoted 2']);

        // quoted -> quoted
        $toTable->addColumn('`baz`', 'integer', ['comment' => 'Quoted 3']);

        $diff = $this->createComparator()
            ->diffTable($fromTable, $toTable);
        self::assertNotNull($diff);

        self::assertEquals(
            $this->getQuotedAlterTableRenameColumnSQL(),
            $this->platform->getAlterTableSQL($diff),
        );
    }

    /**
     * Returns SQL statements for {@link testQuotesAlterTableRenameColumn}.
     *
     * @return string[]
     */
    abstract protected function getQuotedAlterTableRenameColumnSQL(): array;

    public function testQuotesAlterTableChangeColumnLength(): void
    {
        $fromTable = new Table('mytable');

        $fromTable->addColumn('unquoted1', 'string', ['comment' => 'Unquoted 1', 'length' => 10]);
        $fromTable->addColumn('unquoted2', 'string', ['comment' => 'Unquoted 2', 'length' => 10]);
        $fromTable->addColumn('unquoted3', 'string', ['comment' => 'Unquoted 3', 'length' => 10]);

        $fromTable->addColumn('create', 'string', ['comment' => 'Reserved keyword 1', 'length' => 10]);
        $fromTable->addColumn('table', 'string', ['comment' => 'Reserved keyword 2', 'length' => 10]);
        $fromTable->addColumn('select', 'string', ['comment' => 'Reserved keyword 3', 'length' => 10]);

        $toTable = new Table('mytable');

        $toTable->addColumn('unquoted1', 'string', ['comment' => 'Unquoted 1', 'length' => 255]);
        $toTable->addColumn('unquoted2', 'string', ['comment' => 'Unquoted 2', 'length' => 255]);
        $toTable->addColumn('unquoted3', 'string', ['comment' => 'Unquoted 3', 'length' => 255]);

        $toTable->addColumn('create', 'string', ['comment' => 'Reserved keyword 1', 'length' => 255]);
        $toTable->addColumn('table', 'string', ['comment' => 'Reserved keyword 2', 'length' => 255]);
        $toTable->addColumn('select', 'string', ['comment' => 'Reserved keyword 3', 'length' => 255]);

        $diff = $this->createComparator()
            ->diffTable($fromTable, $toTable);
        self::assertNotNull($diff);

        self::assertEquals(
            $this->getQuotedAlterTableChangeColumnLengthSQL(),
            $this->platform->getAlterTableSQL($diff),
        );
    }

    /**
     * Returns SQL statements for {@link testQuotesAlterTableChangeColumnLength}.
     *
     * @return string[]
     */
    abstract protected function getQuotedAlterTableChangeColumnLengthSQL(): array;

    public function testAlterTableRenameIndexInSchema(): void
    {
        $table = new Table('myschema.mytable');
        $table->addColumn('id', 'integer');
        $table->setPrimaryKey(['id']);

        $tableDiff = new TableDiff($table, [], [], [], [], [], [], [], [
            'idx_foo' => new Index('idx_bar', ['id']),
        ], [], [], []);

        self::assertSame(
            $this->getAlterTableRenameIndexInSchemaSQL(),
            $this->platform->getAlterTableSQL($tableDiff),
        );
    }

    /** @return string[] */
    protected function getAlterTableRenameIndexInSchemaSQL(): array
    {
        return [
            'DROP INDEX idx_foo',
            'CREATE INDEX idx_bar ON myschema.mytable (id)',
        ];
    }

    public function testQuotesAlterTableRenameIndexInSchema(): void
    {
        $table = new Table('`schema`.table');
        $table->addColumn('id', 'integer');
        $table->setPrimaryKey(['id']);

        $tableDiff = new TableDiff($table, [], [], [], [], [], [], [], [
            'create' => new Index('select', ['id']),
            '`foo`' => new Index('`bar`', ['id']),
        ], [], [], []);

        self::assertSame(
            $this->getQuotedAlterTableRenameIndexInSchemaSQL(),
            $this->platform->getAlterTableSQL($tableDiff),
        );
    }

    /** @return string[] */
    protected function getQuotedAlterTableRenameIndexInSchemaSQL(): array
    {
        return [
            'DROP INDEX "schema"."create"',
            'CREATE INDEX "select" ON "schema"."table" (id)',
            'DROP INDEX "schema"."foo"',
            'CREATE INDEX "bar" ON "schema"."table" (id)',
        ];
    }

    protected function getQuotedCommentOnColumnSQLWithoutQuoteCharacter(): string
    {
        return "COMMENT ON COLUMN mytable.id IS 'This is a comment'";
    }

    public function testGetCommentOnColumnSQLWithoutQuoteCharacter(): void
    {
        self::assertEquals(
            $this->getQuotedCommentOnColumnSQLWithoutQuoteCharacter(),
            $this->platform->getCommentOnColumnSQL('mytable', 'id', 'This is a comment'),
        );
    }

    protected function getQuotedCommentOnColumnSQLWithQuoteCharacter(): string
    {
        return "COMMENT ON COLUMN mytable.id IS 'It''s a quote !'";
    }

    public function testGetCommentOnColumnSQLWithQuoteCharacter(): void
    {
        self::assertEquals(
            $this->getQuotedCommentOnColumnSQLWithQuoteCharacter(),
            $this->platform->getCommentOnColumnSQL('mytable', 'id', "It's a quote !"),
        );
    }

    /**
     * @see testGetCommentOnColumnSQL
     *
     * @return string[]
     */
    abstract protected function getCommentOnColumnSQL(): array;

    public function testGetCommentOnColumnSQL(): void
    {
        self::assertSame(
            $this->getCommentOnColumnSQL(),
            [
                $this->platform->getCommentOnColumnSQL('foo', 'bar', 'comment'), // regular identifiers
                $this->platform->getCommentOnColumnSQL('`Foo`', '`BAR`', 'comment'), // explicitly quoted identifiers
                $this->platform->getCommentOnColumnSQL('select', 'from', 'comment'), // reserved keyword identifiers
            ],
        );
    }

    /** @dataProvider getGeneratesInlineColumnCommentSQL */
    public function testGeneratesInlineColumnCommentSQL(string $comment, string $expectedSql): void
    {
        if (! $this->platform->supportsInlineColumnComments()) {
            self::markTestSkipped(sprintf('%s does not support inline column comments.', $this->platform::class));
        }

        self::assertSame($expectedSql, $this->platform->getInlineColumnCommentSQL($comment));
    }

    /** @return mixed[][] */
    public static function getGeneratesInlineColumnCommentSQL(): iterable
    {
        return [
            'regular comment' => ['Regular comment', static::getInlineColumnRegularCommentSQL()],
            'comment requiring escaping' => [
                sprintf(
                    'Using inline comment delimiter %s works',
                    static::getInlineColumnCommentDelimiter(),
                ),
                static::getInlineColumnCommentRequiringEscapingSQL(),
            ],
            'empty comment' => ['', static::getInlineColumnEmptyCommentSQL()],
        ];
    }

    protected static function getInlineColumnCommentDelimiter(): string
    {
        return "'";
    }

    protected static function getInlineColumnRegularCommentSQL(): string
    {
        return "COMMENT 'Regular comment'";
    }

    protected static function getInlineColumnCommentRequiringEscapingSQL(): string
    {
        return "COMMENT 'Using inline comment delimiter '' works'";
    }

    protected static function getInlineColumnEmptyCommentSQL(): string
    {
        return "COMMENT ''";
    }

    public function testThrowsExceptionOnGeneratingInlineColumnCommentSQLIfUnsupported(): void
    {
        if ($this->platform->supportsInlineColumnComments()) {
            self::markTestSkipped(sprintf('%s supports inline column comments.', $this->platform::class));
        }

        $this->expectException(Exception::class);
        $this->expectExceptionMessage(
            'Operation "' . AbstractPlatform::class . '::getInlineColumnCommentSQL" is not supported by platform.',
        );
        $this->expectExceptionCode(0);

        $this->platform->getInlineColumnCommentSQL('unsupported');
    }

    public function testQuoteStringLiteral(): void
    {
        self::assertEquals("'No quote'", $this->platform->quoteStringLiteral('No quote'));
        self::assertEquals("'It''s a quote'", $this->platform->quoteStringLiteral("It's a quote"));
        self::assertEquals("''''", $this->platform->quoteStringLiteral("'"));
    }

    public function testReturnsGuidTypeDeclarationSQL(): void
    {
        $this->expectException(Exception::class);

        $this->platform->getGuidTypeDeclarationSQL([]);
    }

    public function testGeneratesAlterTableRenameColumnSQL(): void
    {
        $table = new Table('foo');
        $table->addColumn(
            'bar',
            'integer',
            ['notnull' => true, 'default' => 666, 'comment' => 'rename test'],
        );

        $tableDiff = new TableDiff($table, [], [], [], [
            'bar' => new Column('baz', Type::getType('integer'), [
                'notnull' => true,
                'default' => 666,
                'comment' => 'rename test',
            ]),
        ], [], [], [], [], [], [], []);

        self::assertSame($this->getAlterTableRenameColumnSQL(), $this->platform->getAlterTableSQL($tableDiff));
    }

    /** @return string[] */
    abstract public function getAlterTableRenameColumnSQL(): array;

<<<<<<< HEAD
    public function testQuotesTableIdentifiersInAlterTableSQL(): void
    {
        $table = new Table('"foo"');
        $table->addColumn('id', 'integer');
        $table->addColumn('fk', 'integer');
        $table->addColumn('fk2', 'integer');
        $table->addColumn('fk3', 'integer');
        $table->addColumn('bar', 'integer');
        $table->addColumn('baz', 'integer');
        $table->addForeignKeyConstraint('fk_table', ['fk'], ['id'], [], 'fk1');
        $table->addForeignKeyConstraint('fk_table', ['fk2'], ['id'], [], 'fk2');

        $tableDiff = new TableDiff($table, [
            new Column('bloo', Type::getType('integer')),
        ], [
            new ColumnDiff(
                $table->getColumn('bar'),
                new Column('bar', Type::getType('integer'), ['notnull' => false]),
            ),
        ], [
            new Column('baz', Type::getType('integer')),
        ], [
            'id' => new Column('war', Type::getType('integer')),
        ], [], [], [], [], [
            new ForeignKeyConstraint(['fk3'], 'fk_table', ['id'], 'fk_add'),
        ], [
            new ForeignKeyConstraint(['fk2'], 'fk_table2', ['id'], 'fk2'),
        ], [
            new ForeignKeyConstraint(['fk'], 'fk_table', ['id'], 'fk1'),
        ]);

        self::assertSame(
            $this->getQuotesTableIdentifiersInAlterTableSQL(),
            $this->platform->getAlterTableSQL($tableDiff),
        );
    }

    /** @return string[] */
    abstract protected function getQuotesTableIdentifiersInAlterTableSQL(): array;

=======
>>>>>>> 8afb812c
    public function testAlterStringToFixedString(): void
    {
        $table = new Table('mytable');
        $table->addColumn('name', 'string', ['length' => 2]);

        $tableDiff = new TableDiff($table, [], [
            new ColumnDiff(
                $table->getColumn('name'),
                new Column(
                    'name',
                    Type::getType('string'),
                    ['fixed' => true, 'length' => 2],
                ),
            ),
        ], [], [], [], [], [], [], [], [], []);

        $sql = $this->platform->getAlterTableSQL($tableDiff);

        $expectedSql = $this->getAlterStringToFixedStringSQL();

        self::assertEquals($expectedSql, $sql);
    }

    /** @return string[] */
    abstract protected function getAlterStringToFixedStringSQL(): array;

    public function testGeneratesAlterTableRenameIndexUsedByForeignKeySQL(): void
    {
        $foreignTable = new Table('foreign_table');
        $foreignTable->addColumn('id', 'integer');
        $foreignTable->setPrimaryKey(['id']);

        $primaryTable = new Table('mytable');
        $primaryTable->addColumn('foo', 'integer');
        $primaryTable->addColumn('bar', 'integer');
        $primaryTable->addColumn('baz', 'integer');
        $primaryTable->addIndex(['foo'], 'idx_foo');
        $primaryTable->addIndex(['bar'], 'idx_bar');
        $primaryTable->addForeignKeyConstraint($foreignTable->getName(), ['foo'], ['id'], [], 'fk_foo');
        $primaryTable->addForeignKeyConstraint($foreignTable->getName(), ['bar'], ['id'], [], 'fk_bar');

        $tableDiff = new TableDiff($primaryTable, [], [], [], [], [], [], [], [
            'idx_foo' => new Index('idx_foo_renamed', ['foo']),
        ], [], [], []);

        self::assertSame(
            $this->getGeneratesAlterTableRenameIndexUsedByForeignKeySQL(),
            $this->platform->getAlterTableSQL($tableDiff),
        );
    }

    /** @return string[] */
    abstract protected function getGeneratesAlterTableRenameIndexUsedByForeignKeySQL(): array;

    /**
     * @param mixed[] $column
     *
     * @dataProvider getGeneratesDecimalTypeDeclarationSQL
     */
    public function testGeneratesDecimalTypeDeclarationSQL(array $column, string $expectedSql): void
    {
        self::assertSame($expectedSql, $this->platform->getDecimalTypeDeclarationSQL($column));
    }

    /** @return iterable<array{array<string,mixed>,string}> */
    public static function getGeneratesDecimalTypeDeclarationSQL(): iterable
    {
        yield [['precision' => 10, 'scale' => 0], 'NUMERIC(10, 0)'];
        yield [['precision' => 8, 'scale' => 2], 'NUMERIC(8, 2)'];
    }

    /**
     * @param mixed[] $column
     *
     * @dataProvider getGeneratesFloatDeclarationSQL
     */
    public function testGeneratesFloatDeclarationSQL(array $column, string $expectedSql): void
    {
        self::assertSame($expectedSql, $this->platform->getFloatDeclarationSQL($column));
    }

    /** @return mixed[][] */
    public static function getGeneratesFloatDeclarationSQL(): iterable
    {
        return [
            [[], 'DOUBLE PRECISION'],
            [['unsigned' => true], 'DOUBLE PRECISION'],
            [['unsigned' => false], 'DOUBLE PRECISION'],
            [['precision' => 5], 'DOUBLE PRECISION'],
            [['scale' => 5], 'DOUBLE PRECISION'],
            [['precision' => 8, 'scale' => 2], 'DOUBLE PRECISION'],
        ];
    }

    public function testItEscapesStringsForLike(): void
    {
        self::assertSame(
            '\_25\% off\_ your next purchase \\\\o/',
            $this->platform->escapeStringForLike('_25% off_ your next purchase \o/', '\\'),
        );
    }

    public function testZeroOffsetWithoutLimitIsIgnored(): void
    {
        $query = 'SELECT * FROM user';

        self::assertSame(
            $query,
            $this->platform->modifyLimitQuery($query, null, 0),
        );
    }

    /**
     * @param array<string, mixed> $column
     *
     * @dataProvider asciiStringSqlDeclarationDataProvider
     */
    public function testAsciiSQLDeclaration(string $expectedSql, array $column): void
    {
        $declarationSql = $this->platform->getAsciiStringTypeDeclarationSQL($column);
        self::assertEquals($expectedSql, $declarationSql);
    }

    /** @return array<int, array{string, array<string, mixed>}> */
    public function asciiStringSqlDeclarationDataProvider(): array
    {
        return [
            ['VARCHAR(12)', ['length' => 12]],
            ['CHAR(12)', ['length' => 12, 'fixed' => true]],
        ];
    }
}

interface GetCreateTableSqlDispatchEventListener
{
    public function onSchemaCreateTable(): void;

    public function onSchemaCreateTableColumn(): void;
}

interface GetAlterTableSqlDispatchEventListener
{
    public function onSchemaAlterTable(): void;

    public function onSchemaAlterTableAddColumn(): void;

    public function onSchemaAlterTableRemoveColumn(): void;

    public function onSchemaAlterTableChangeColumn(): void;

    public function onSchemaAlterTableRenameColumn(): void;
}

interface GetDropTableSqlDispatchEventListener
{
    public function onSchemaDropTable(): void;
}<|MERGE_RESOLUTION|>--- conflicted
+++ resolved
@@ -1066,49 +1066,6 @@
     /** @return string[] */
     abstract public function getAlterTableRenameColumnSQL(): array;
 
-<<<<<<< HEAD
-    public function testQuotesTableIdentifiersInAlterTableSQL(): void
-    {
-        $table = new Table('"foo"');
-        $table->addColumn('id', 'integer');
-        $table->addColumn('fk', 'integer');
-        $table->addColumn('fk2', 'integer');
-        $table->addColumn('fk3', 'integer');
-        $table->addColumn('bar', 'integer');
-        $table->addColumn('baz', 'integer');
-        $table->addForeignKeyConstraint('fk_table', ['fk'], ['id'], [], 'fk1');
-        $table->addForeignKeyConstraint('fk_table', ['fk2'], ['id'], [], 'fk2');
-
-        $tableDiff = new TableDiff($table, [
-            new Column('bloo', Type::getType('integer')),
-        ], [
-            new ColumnDiff(
-                $table->getColumn('bar'),
-                new Column('bar', Type::getType('integer'), ['notnull' => false]),
-            ),
-        ], [
-            new Column('baz', Type::getType('integer')),
-        ], [
-            'id' => new Column('war', Type::getType('integer')),
-        ], [], [], [], [], [
-            new ForeignKeyConstraint(['fk3'], 'fk_table', ['id'], 'fk_add'),
-        ], [
-            new ForeignKeyConstraint(['fk2'], 'fk_table2', ['id'], 'fk2'),
-        ], [
-            new ForeignKeyConstraint(['fk'], 'fk_table', ['id'], 'fk1'),
-        ]);
-
-        self::assertSame(
-            $this->getQuotesTableIdentifiersInAlterTableSQL(),
-            $this->platform->getAlterTableSQL($tableDiff),
-        );
-    }
-
-    /** @return string[] */
-    abstract protected function getQuotesTableIdentifiersInAlterTableSQL(): array;
-
-=======
->>>>>>> 8afb812c
     public function testAlterStringToFixedString(): void
     {
         $table = new Table('mytable');
