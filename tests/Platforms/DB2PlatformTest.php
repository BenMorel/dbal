<?php

declare(strict_types=1);

namespace Doctrine\DBAL\Tests\Platforms;

use Doctrine\DBAL\Exception\InvalidColumnDeclaration;
use Doctrine\DBAL\Platforms\AbstractPlatform;
use Doctrine\DBAL\Platforms\DB2Platform;
use Doctrine\DBAL\Schema\Column;
use Doctrine\DBAL\Schema\ColumnDiff;
use Doctrine\DBAL\Schema\Index;
use Doctrine\DBAL\Schema\Table;
use Doctrine\DBAL\Schema\TableDiff;
use Doctrine\DBAL\Types\Type;
use Doctrine\DBAL\Types\Types;

/** @extends AbstractPlatformTestCase<DB2Platform> */
class DB2PlatformTest extends AbstractPlatformTestCase
{
    public function createPlatform(): AbstractPlatform
    {
        return new DB2Platform();
    }

    protected function getGenerateForeignKeySql(): string
    {
        return 'ALTER TABLE test ADD FOREIGN KEY (fk_name_id) REFERENCES other_table (id)';
    }

    public function getGenerateIndexSql(): string
    {
        return 'CREATE INDEX my_idx ON mytable (user_name, last_login)';
    }

    public function getGenerateTableSql(): string
    {
        return 'CREATE TABLE test (id INTEGER GENERATED BY DEFAULT AS IDENTITY NOT NULL, '
            . 'test VARCHAR(255) DEFAULT NULL, PRIMARY KEY(id))';
    }

    /**
     * {@inheritDoc}
     */
    public function getGenerateTableWithMultiColumnUniqueIndexSql(): array
    {
        return [
            'CREATE TABLE test (foo VARCHAR(255) DEFAULT NULL, bar VARCHAR(255) DEFAULT NULL)',
            'CREATE UNIQUE INDEX UNIQ_D87F7E0C8C73652176FF8CAA ON test (foo, bar)',
        ];
    }

    public function getGenerateUniqueIndexSql(): string
    {
        return 'CREATE UNIQUE INDEX index_name ON test (test, test2)';
    }

    /**
     * {@inheritDoc}
     */
    protected function getQuotedColumnInForeignKeySQL(): array
    {
        return [
            'CREATE TABLE "quoted" ("create" VARCHAR(255) NOT NULL, foo VARCHAR(255) NOT NULL, '
                . '"bar" VARCHAR(255) NOT NULL)',
            'ALTER TABLE "quoted" ADD CONSTRAINT FK_WITH_RESERVED_KEYWORD FOREIGN KEY ("create", foo, "bar")'
                . ' REFERENCES "foreign" ("create", bar, "foo-bar")',
            'ALTER TABLE "quoted" ADD CONSTRAINT FK_WITH_NON_RESERVED_KEYWORD FOREIGN KEY ("create", foo, "bar")'
                . ' REFERENCES foo ("create", bar, "foo-bar")',
            'ALTER TABLE "quoted" ADD CONSTRAINT FK_WITH_INTENDED_QUOTATION FOREIGN KEY ("create", foo, "bar")'
                . ' REFERENCES "foo-bar" ("create", bar, "foo-bar")',
            'CREATE INDEX IDX_22660D028FD6E0FB8C736521D79164E3 ON "quoted" ("create", foo, "bar")',
        ];
    }

    /**
     * {@inheritDoc}
     */
    protected function getQuotedColumnInIndexSQL(): array
    {
        return [
            'CREATE TABLE "quoted" ("create" VARCHAR(255) NOT NULL)',
            'CREATE INDEX IDX_22660D028FD6E0FB ON "quoted" ("create")',
        ];
    }

    /**
     * {@inheritDoc}
     */
    protected function getQuotedNameInIndexSQL(): array
    {
        return [
            'CREATE TABLE test (column1 VARCHAR(255) NOT NULL)',
            'CREATE INDEX "key" ON test (column1)',
        ];
    }

    /**
     * {@inheritDoc}
     */
    protected function getQuotedColumnInPrimaryKeySQL(): array
    {
        return ['CREATE TABLE "quoted" ("create" VARCHAR(255) NOT NULL, PRIMARY KEY("create"))'];
    }

    protected function getBitAndComparisonExpressionSql(string $value1, string $value2): string
    {
        return 'BITAND(' . $value1 . ', ' . $value2 . ')';
    }

    protected function getBitOrComparisonExpressionSql(string $value1, string $value2): string
    {
        return 'BITOR(' . $value1 . ', ' . $value2 . ')';
    }

    public function testGeneratesCreateTableSQLWithCommonIndexes(): void
    {
        $table = new Table('test');
        $table->addColumn('id', Types::INTEGER);
        $table->addColumn('name', Types::STRING, ['length' => 50]);
        $table->setPrimaryKey(['id']);
        $table->addIndex(['name']);
        $table->addIndex(['id', 'name'], 'composite_idx');

        self::assertEquals(
            [
                'CREATE TABLE test (id INTEGER NOT NULL, name VARCHAR(50) NOT NULL, PRIMARY KEY(id))',
                'CREATE INDEX IDX_D87F7E0C5E237E06 ON test (name)',
                'CREATE INDEX composite_idx ON test (id, name)',
            ],
            $this->platform->getCreateTableSQL($table),
        );
    }

    public function testGeneratesCreateTableSQLWithForeignKeyConstraints(): void
    {
        $table = new Table('test');
        $table->addColumn('id', Types::INTEGER);
        $table->addColumn('fk_1', Types::INTEGER);
        $table->addColumn('fk_2', Types::INTEGER);
        $table->setPrimaryKey(['id']);
        $table->addForeignKeyConstraint('foreign_table', ['fk_1', 'fk_2'], ['pk_1', 'pk_2']);
        $table->addForeignKeyConstraint(
            'foreign_table2',
            ['fk_1', 'fk_2'],
            ['pk_1', 'pk_2'],
            [],
            'named_fk',
        );

        self::assertEquals(
            [
                'CREATE TABLE test (id INTEGER NOT NULL, fk_1 INTEGER NOT NULL, fk_2 INTEGER NOT NULL'
                    . ', PRIMARY KEY(id))',
                'ALTER TABLE test ADD CONSTRAINT FK_D87F7E0C177612A38E7F4319 FOREIGN KEY (fk_1, fk_2)'
                    . ' REFERENCES foreign_table (pk_1, pk_2)',
                'ALTER TABLE test ADD CONSTRAINT named_fk FOREIGN KEY (fk_1, fk_2)'
                    . ' REFERENCES foreign_table2 (pk_1, pk_2)',
                'CREATE INDEX IDX_D87F7E0C177612A38E7F4319 ON test (fk_1, fk_2)',
            ],
            $this->platform->getCreateTableSQL($table),
        );
    }

    public function testGeneratesCreateTableSQLWithCheckConstraints(): void
    {
        $table = new Table('test');
        $table->addColumn('id', Types::INTEGER);
        $table->addColumn('check_max', Types::INTEGER, ['platformOptions' => ['max' => 10]]);
        $table->addColumn('check_min', Types::INTEGER, ['platformOptions' => ['min' => 10]]);
        $table->setPrimaryKey(['id']);

        self::assertEquals(
            [
                'CREATE TABLE test (id INTEGER NOT NULL, check_max INTEGER NOT NULL, '
                    . 'check_min INTEGER NOT NULL, PRIMARY KEY(id), CHECK (check_max <= 10), CHECK (check_min >= 10))',
            ],
            $this->platform->getCreateTableSQL($table),
        );
    }

    public function testGeneratesColumnTypesDeclarationSQL(): void
    {
        $fullColumnDef = [
            'length' => 10,
            'fixed' => true,
            'unsigned' => true,
            'autoincrement' => true,
        ];

        self::assertEquals('SMALLINT', $this->platform->getSmallIntTypeDeclarationSQL([]));
        self::assertEquals('SMALLINT', $this->platform->getSmallIntTypeDeclarationSQL(['unsigned' => true]));

        self::assertEquals(
            'SMALLINT GENERATED BY DEFAULT AS IDENTITY',
            $this->platform->getSmallIntTypeDeclarationSQL($fullColumnDef),
        );

        self::assertEquals('INTEGER', $this->platform->getIntegerTypeDeclarationSQL([]));
        self::assertEquals('INTEGER', $this->platform->getIntegerTypeDeclarationSQL(['unsigned' => true]));

        self::assertEquals(
            'INTEGER GENERATED BY DEFAULT AS IDENTITY',
            $this->platform->getIntegerTypeDeclarationSQL($fullColumnDef),
        );

        self::assertEquals('BIGINT', $this->platform->getBigIntTypeDeclarationSQL([]));
        self::assertEquals('BIGINT', $this->platform->getBigIntTypeDeclarationSQL(['unsigned' => true]));

        self::assertEquals(
            'BIGINT GENERATED BY DEFAULT AS IDENTITY',
            $this->platform->getBigIntTypeDeclarationSQL($fullColumnDef),
        );

        self::assertEquals('BLOB(1M)', $this->platform->getBlobTypeDeclarationSQL($fullColumnDef));
        self::assertEquals('SMALLINT', $this->platform->getBooleanTypeDeclarationSQL($fullColumnDef));
        self::assertEquals('CLOB(1M)', $this->platform->getClobTypeDeclarationSQL($fullColumnDef));
        self::assertEquals('DATE', $this->platform->getDateTypeDeclarationSQL($fullColumnDef));

        self::assertEquals(
            'TIMESTAMP(0) WITH DEFAULT',
            $this->platform->getDateTimeTypeDeclarationSQL(['version' => true]),
        );

        self::assertEquals('TIMESTAMP(0)', $this->platform->getDateTimeTypeDeclarationSQL($fullColumnDef));
        self::assertEquals('TIME', $this->platform->getTimeTypeDeclarationSQL($fullColumnDef));
    }

    public function testGeneratesDDLSnippets(): void
    {
        self::assertEquals('DECLARE GLOBAL TEMPORARY TABLE', $this->platform->getCreateTemporaryTableSnippetSQL());
        self::assertEquals('TRUNCATE foobar IMMEDIATE', $this->platform->getTruncateTableSQL('foobar'));

        $viewSql = 'SELECT * FROM footable';

        self::assertEquals(
            'CREATE VIEW fooview AS ' . $viewSql,
            $this->platform->getCreateViewSQL('fooview', $viewSql),
        );

        self::assertEquals('DROP VIEW fooview', $this->platform->getDropViewSQL('fooview'));
    }

    public function testGeneratesCreateUnnamedPrimaryKeySQL(): void
    {
        self::assertEquals(
            'ALTER TABLE foo ADD PRIMARY KEY (a, b)',
            $this->platform->getCreatePrimaryKeySQL(
                new Index('any_pk_name', ['a', 'b'], true, true),
                'foo',
            ),
        );
    }

    public function testGeneratesSQLSnippets(): void
    {
        self::assertEquals('CURRENT DATE', $this->platform->getCurrentDateSQL());
        self::assertEquals('CURRENT TIME', $this->platform->getCurrentTimeSQL());
        self::assertEquals('CURRENT TIMESTAMP', $this->platform->getCurrentTimestampSQL());
        self::assertEquals("'1987/05/02' + 4 DAY", $this->platform->getDateAddDaysExpression("'1987/05/02'", '4'));
        self::assertEquals("'1987/05/02' + 12 HOUR", $this->platform->getDateAddHourExpression("'1987/05/02'", '12'));

        self::assertEquals(
            "'1987/05/02' + 2 MINUTE",
            $this->platform->getDateAddMinutesExpression("'1987/05/02'", '2'),
        );

        self::assertEquals(
            "'1987/05/02' + 102 MONTH",
            $this->platform->getDateAddMonthExpression("'1987/05/02'", '102'),
        );

        self::assertEquals(
            "'1987/05/02' + (5 * 3) MONTH",
            $this->platform->getDateAddQuartersExpression("'1987/05/02'", '5'),
        );

        self::assertEquals(
            "'1987/05/02' + 1 SECOND",
            $this->platform->getDateAddSecondsExpression("'1987/05/02'", '1'),
        );

        self::assertEquals(
            "'1987/05/02' + (3 * 7) DAY",
            $this->platform->getDateAddWeeksExpression("'1987/05/02'", '3'),
        );

        self::assertEquals("'1987/05/02' + 10 YEAR", $this->platform->getDateAddYearsExpression("'1987/05/02'", '10'));

        self::assertEquals(
            "DAYS('1987/05/02') - DAYS('1987/04/01')",
            $this->platform->getDateDiffExpression("'1987/05/02'", "'1987/04/01'"),
        );

        self::assertEquals("'1987/05/02' - 4 DAY", $this->platform->getDateSubDaysExpression("'1987/05/02'", '4'));
        self::assertEquals("'1987/05/02' - 12 HOUR", $this->platform->getDateSubHourExpression("'1987/05/02'", '12'));

        self::assertEquals(
            "'1987/05/02' - 2 MINUTE",
            $this->platform->getDateSubMinutesExpression("'1987/05/02'", '2'),
        );

        self::assertEquals(
            "'1987/05/02' - 102 MONTH",
            $this->platform->getDateSubMonthExpression("'1987/05/02'", '102'),
        );

        self::assertEquals(
            "'1987/05/02' - (5 * 3) MONTH",
            $this->platform->getDateSubQuartersExpression("'1987/05/02'", '5'),
        );

        self::assertEquals(
            "'1987/05/02' - 1 SECOND",
            $this->platform->getDateSubSecondsExpression("'1987/05/02'", '1'),
        );

        self::assertEquals(
            "'1987/05/02' - (3 * 7) DAY",
            $this->platform->getDateSubWeeksExpression("'1987/05/02'", '3'),
        );

        self::assertEquals("'1987/05/02' - 10 YEAR", $this->platform->getDateSubYearsExpression("'1987/05/02'", '10'));
        self::assertEquals(' WITH RR USE AND KEEP UPDATE LOCKS', $this->platform->getForUpdateSQL());

        self::assertEquals(
            'LOCATE(substring_column, string_column)',
            $this->platform->getLocateExpression('string_column', 'substring_column'),
        );

        self::assertEquals(
            'LOCATE(substring_column, string_column, 1)',
            $this->platform->getLocateExpression('string_column', 'substring_column', '1'),
        );

        self::assertEquals('SUBSTR(column, 5)', $this->platform->getSubstringExpression('column', '5'));
        self::assertEquals('SUBSTR(column, 5, 2)', $this->platform->getSubstringExpression('column', '5', '2'));
    }

    public function testSupportsIdentityColumns(): void
    {
        self::assertTrue($this->platform->supportsIdentityColumns());
    }

    public function testDoesNotSupportSavePoints(): void
    {
        self::assertFalse($this->platform->supportsSavepoints());
    }

    public function testDoesNotSupportReleasePoints(): void
    {
        self::assertFalse($this->platform->supportsReleaseSavepoints());
    }

    public function testGetVariableLengthStringTypeDeclarationSQLNoLength(): void
    {
        $this->expectException(InvalidColumnDeclaration::class);

        parent::testGetVariableLengthStringTypeDeclarationSQLNoLength();
    }

    public function getExpectedFixedLengthBinaryTypeDeclarationSQLNoLength(): string
    {
        return 'CHAR FOR BIT DATA';
    }

    public function getExpectedFixedLengthBinaryTypeDeclarationSQLWithLength(): string
    {
        return 'CHAR(16) FOR BIT DATA';
    }

    public function getExpectedVariableLengthBinaryTypeDeclarationSQLNoLength(): string
    {
        return 'CHAR(16) FOR BIT DATA';
    }

    public function testGetVariableLengthBinaryTypeDeclarationSQLNoLength(): void
    {
        $this->expectException(InvalidColumnDeclaration::class);

        parent::testGetVariableLengthBinaryTypeDeclarationSQLNoLength();
    }

    public function getExpectedVariableLengthBinaryTypeDeclarationSQLWithLength(): string
    {
        return 'VARCHAR(16) FOR BIT DATA';
    }

    /**
     * {@inheritDoc}
     */
    protected function getAlterTableRenameIndexSQL(): array
    {
        return ['RENAME INDEX idx_foo TO idx_bar'];
    }

    /**
     * {@inheritDoc}
     */
    protected function getQuotedAlterTableRenameIndexSQL(): array
    {
        return [
            'RENAME INDEX "create" TO "select"',
            'RENAME INDEX "foo" TO "bar"',
        ];
    }

    /**
<<<<<<< HEAD
=======
     * {@inheritDoc}
     */
    protected function getQuotedAlterTableRenameColumnSQL(): array
    {
        return ['ALTER TABLE mytable ' .
            'RENAME COLUMN unquoted1 TO unquoted ' .
            'RENAME COLUMN unquoted2 TO "where" ' .
            'RENAME COLUMN unquoted3 TO "foo" ' .
            'RENAME COLUMN "create" TO reserved_keyword ' .
            'RENAME COLUMN "table" TO "from" ' .
            'RENAME COLUMN "select" TO "bar" ' .
            'RENAME COLUMN quoted1 TO quoted ' .
            'RENAME COLUMN quoted2 TO "and" ' .
            'RENAME COLUMN quoted3 TO "baz"',
        ];
    }

    /**
     * {@inheritDoc}
     */
    protected function getQuotedAlterTableChangeColumnLengthSQL(): array
    {
        self::markTestIncomplete('Not implemented yet');
    }

    /**
>>>>>>> fd47abd3
     * {@inheritDoc}
     */
    protected function getAlterTableRenameIndexInSchemaSQL(): array
    {
        return ['RENAME INDEX myschema.idx_foo TO idx_bar'];
    }

    /**
     * {@inheritDoc}
     */
    protected function getQuotedAlterTableRenameIndexInSchemaSQL(): array
    {
        return [
            'RENAME INDEX "schema"."create" TO "select"',
            'RENAME INDEX "schema"."foo" TO "bar"',
        ];
    }

    public function testReturnsGuidTypeDeclarationSQL(): void
    {
        self::assertSame('CHAR(36)', $this->platform->getGuidTypeDeclarationSQL([]));
    }

    /**
     * {@inheritDoc}
     */
<<<<<<< HEAD
=======
    public function getAlterTableRenameColumnSQL(): array
    {
        return ['ALTER TABLE foo RENAME COLUMN bar TO baz'];
    }

    /**
     * {@inheritDoc}
     */
>>>>>>> fd47abd3
    protected function getCommentOnColumnSQL(): array
    {
        return [
            'COMMENT ON COLUMN foo.bar IS \'comment\'',
            'COMMENT ON COLUMN "Foo"."BAR" IS \'comment\'',
            'COMMENT ON COLUMN "select"."from" IS \'comment\'',
        ];
    }

    /** @dataProvider getGeneratesAlterColumnSQL */
    public function testGeneratesAlterColumnSQL(
        Column $oldColumn,
        Column $newColumn,
        ?string $expectedSQLClause,
    ): void {
        $tableDiff = new TableDiff(new Table('foo'), [], [
            new ColumnDiff($oldColumn, $newColumn),
        ], [], [], [], [], [], [], [], [], []);

        $expectedSQL = [];

        if ($expectedSQLClause !== null) {
            $expectedSQL[] = 'ALTER TABLE foo ALTER COLUMN bar ' . $expectedSQLClause;
        }

        $expectedSQL[] = "CALL SYSPROC.ADMIN_CMD ('REORG TABLE foo')";

        self::assertSame($expectedSQL, $this->platform->getAlterTableSQL($tableDiff));
    }

    /** @return mixed[][] */
    public static function getGeneratesAlterColumnSQL(): iterable
    {
        return [
            [
<<<<<<< HEAD
                new Column('bar', Type::getType(Types::DECIMAL), ['columnDefinition' => 'MONEY NULL']),
=======
                'columnDefinition',
>>>>>>> fd47abd3
                new Column('bar', Type::getType(Types::DECIMAL), ['columnDefinition' => 'MONEY NOT NULL']),
                'MONEY NOT NULL',
            ],
            [
<<<<<<< HEAD
                new Column('bar', Type::getType(Types::STRING)),
=======
                'type',
>>>>>>> fd47abd3
                new Column('bar', Type::getType(Types::INTEGER)),
                'SET DATA TYPE INTEGER',
            ],
            [
<<<<<<< HEAD
                new Column('bar', Type::getType(Types::STRING), ['length' => 50]),
=======
                'length',
>>>>>>> fd47abd3
                new Column('bar', Type::getType(Types::STRING), ['length' => 100]),
                'SET DATA TYPE VARCHAR(100)',
            ],
            [
<<<<<<< HEAD
                new Column('bar', Type::getType(Types::DECIMAL), ['precision' => 8, 'scale' => 2]),
=======
                'precision',
>>>>>>> fd47abd3
                new Column('bar', Type::getType(Types::DECIMAL), ['precision' => 10, 'scale' => 2]),
                'SET DATA TYPE NUMERIC(10, 2)',
            ],
            [
<<<<<<< HEAD
                new Column('bar', Type::getType(Types::DECIMAL), ['precision' => 5, 'scale' => 3]),
=======
                'scale',
>>>>>>> fd47abd3
                new Column('bar', Type::getType(Types::DECIMAL), ['precision' => 5, 'scale' => 4]),
                'SET DATA TYPE NUMERIC(5, 4)',
            ],
            [
<<<<<<< HEAD
                new Column('bar', Type::getType(Types::STRING), ['length' => 10, 'fixed' => true]),
=======
                'fixed',
>>>>>>> fd47abd3
                new Column('bar', Type::getType(Types::STRING), ['length' => 20, 'fixed' => true]),
                'SET DATA TYPE CHAR(20)',
            ],
            [
<<<<<<< HEAD
                new Column('bar', Type::getType(Types::STRING), ['notnull' => false]),
=======
                'notnull',
>>>>>>> fd47abd3
                new Column('bar', Type::getType(Types::STRING), ['notnull' => true]),
                'SET NOT NULL',
            ],
            [
<<<<<<< HEAD
                new Column('bar', Type::getType(Types::STRING), ['notnull' => true]),
=======
                'notnull',
>>>>>>> fd47abd3
                new Column('bar', Type::getType(Types::STRING), ['notnull' => false]),
                'DROP NOT NULL',
            ],
            [
<<<<<<< HEAD
                new Column('bar', Type::getType(Types::STRING)),
=======
                'default',
>>>>>>> fd47abd3
                new Column('bar', Type::getType(Types::STRING), ['default' => 'foo']),
                "SET DEFAULT 'foo'",
            ],
            [
<<<<<<< HEAD
                new Column('bar', Type::getType(Types::INTEGER)),
=======
                'default',
>>>>>>> fd47abd3
                new Column('bar', Type::getType(Types::INTEGER), ['autoincrement' => true, 'default' => 666]),
                null,
            ],
            [
<<<<<<< HEAD
                new Column('bar', Type::getType(Types::STRING), ['default' => 'foo']),
=======
                'default',
>>>>>>> fd47abd3
                new Column('bar', Type::getType(Types::STRING)),
                'DROP DEFAULT',
            ],
        ];
    }

    protected function getQuotesReservedKeywordInUniqueConstraintDeclarationSQL(): string
    {
        return 'CONSTRAINT "select" UNIQUE (foo)';
    }

    protected function getQuotesReservedKeywordInIndexDeclarationSQL(): string
    {
        return ''; // not supported by this platform
    }

    protected function getQuotesReservedKeywordInTruncateTableSQL(): string
    {
        return 'TRUNCATE "select" IMMEDIATE';
    }

    protected function supportsInlineIndexDeclaration(): bool
    {
        return false;
    }

    protected function supportsCommentOnStatement(): bool
    {
        return true;
    }

    /**
     * {@inheritDoc}
     */
    protected function getAlterStringToFixedStringSQL(): array
    {
        return [
            'ALTER TABLE mytable ALTER COLUMN name SET DATA TYPE CHAR(2)',
            'CALL SYSPROC.ADMIN_CMD (\'REORG TABLE mytable\')',
        ];
    }

    /**
     * {@inheritDoc}
     */
    protected function getGeneratesAlterTableRenameIndexUsedByForeignKeySQL(): array
    {
        return ['RENAME INDEX idx_foo TO idx_foo_renamed'];
    }
}<|MERGE_RESOLUTION|>--- conflicted
+++ resolved
@@ -406,35 +406,6 @@
     }
 
     /**
-<<<<<<< HEAD
-=======
-     * {@inheritDoc}
-     */
-    protected function getQuotedAlterTableRenameColumnSQL(): array
-    {
-        return ['ALTER TABLE mytable ' .
-            'RENAME COLUMN unquoted1 TO unquoted ' .
-            'RENAME COLUMN unquoted2 TO "where" ' .
-            'RENAME COLUMN unquoted3 TO "foo" ' .
-            'RENAME COLUMN "create" TO reserved_keyword ' .
-            'RENAME COLUMN "table" TO "from" ' .
-            'RENAME COLUMN "select" TO "bar" ' .
-            'RENAME COLUMN quoted1 TO quoted ' .
-            'RENAME COLUMN quoted2 TO "and" ' .
-            'RENAME COLUMN quoted3 TO "baz"',
-        ];
-    }
-
-    /**
-     * {@inheritDoc}
-     */
-    protected function getQuotedAlterTableChangeColumnLengthSQL(): array
-    {
-        self::markTestIncomplete('Not implemented yet');
-    }
-
-    /**
->>>>>>> fd47abd3
      * {@inheritDoc}
      */
     protected function getAlterTableRenameIndexInSchemaSQL(): array
@@ -461,17 +432,6 @@
     /**
      * {@inheritDoc}
      */
-<<<<<<< HEAD
-=======
-    public function getAlterTableRenameColumnSQL(): array
-    {
-        return ['ALTER TABLE foo RENAME COLUMN bar TO baz'];
-    }
-
-    /**
-     * {@inheritDoc}
-     */
->>>>>>> fd47abd3
     protected function getCommentOnColumnSQL(): array
     {
         return [
@@ -507,101 +467,57 @@
     {
         return [
             [
-<<<<<<< HEAD
                 new Column('bar', Type::getType(Types::DECIMAL), ['columnDefinition' => 'MONEY NULL']),
-=======
-                'columnDefinition',
->>>>>>> fd47abd3
                 new Column('bar', Type::getType(Types::DECIMAL), ['columnDefinition' => 'MONEY NOT NULL']),
                 'MONEY NOT NULL',
             ],
             [
-<<<<<<< HEAD
                 new Column('bar', Type::getType(Types::STRING)),
-=======
-                'type',
->>>>>>> fd47abd3
                 new Column('bar', Type::getType(Types::INTEGER)),
                 'SET DATA TYPE INTEGER',
             ],
             [
-<<<<<<< HEAD
                 new Column('bar', Type::getType(Types::STRING), ['length' => 50]),
-=======
-                'length',
->>>>>>> fd47abd3
                 new Column('bar', Type::getType(Types::STRING), ['length' => 100]),
                 'SET DATA TYPE VARCHAR(100)',
             ],
             [
-<<<<<<< HEAD
                 new Column('bar', Type::getType(Types::DECIMAL), ['precision' => 8, 'scale' => 2]),
-=======
-                'precision',
->>>>>>> fd47abd3
                 new Column('bar', Type::getType(Types::DECIMAL), ['precision' => 10, 'scale' => 2]),
                 'SET DATA TYPE NUMERIC(10, 2)',
             ],
             [
-<<<<<<< HEAD
                 new Column('bar', Type::getType(Types::DECIMAL), ['precision' => 5, 'scale' => 3]),
-=======
-                'scale',
->>>>>>> fd47abd3
                 new Column('bar', Type::getType(Types::DECIMAL), ['precision' => 5, 'scale' => 4]),
                 'SET DATA TYPE NUMERIC(5, 4)',
             ],
             [
-<<<<<<< HEAD
                 new Column('bar', Type::getType(Types::STRING), ['length' => 10, 'fixed' => true]),
-=======
-                'fixed',
->>>>>>> fd47abd3
                 new Column('bar', Type::getType(Types::STRING), ['length' => 20, 'fixed' => true]),
                 'SET DATA TYPE CHAR(20)',
             ],
             [
-<<<<<<< HEAD
                 new Column('bar', Type::getType(Types::STRING), ['notnull' => false]),
-=======
-                'notnull',
->>>>>>> fd47abd3
                 new Column('bar', Type::getType(Types::STRING), ['notnull' => true]),
                 'SET NOT NULL',
             ],
             [
-<<<<<<< HEAD
                 new Column('bar', Type::getType(Types::STRING), ['notnull' => true]),
-=======
-                'notnull',
->>>>>>> fd47abd3
                 new Column('bar', Type::getType(Types::STRING), ['notnull' => false]),
                 'DROP NOT NULL',
             ],
             [
-<<<<<<< HEAD
                 new Column('bar', Type::getType(Types::STRING)),
-=======
-                'default',
->>>>>>> fd47abd3
                 new Column('bar', Type::getType(Types::STRING), ['default' => 'foo']),
                 "SET DEFAULT 'foo'",
             ],
             [
-<<<<<<< HEAD
                 new Column('bar', Type::getType(Types::INTEGER)),
-=======
-                'default',
->>>>>>> fd47abd3
                 new Column('bar', Type::getType(Types::INTEGER), ['autoincrement' => true, 'default' => 666]),
                 null,
             ],
             [
-<<<<<<< HEAD
                 new Column('bar', Type::getType(Types::STRING), ['default' => 'foo']),
-=======
-                'default',
->>>>>>> fd47abd3
                 new Column('bar', Type::getType(Types::STRING)),
                 'DROP DEFAULT',
             ],
