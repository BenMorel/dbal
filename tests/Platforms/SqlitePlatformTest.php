--- conflicted
+++ resolved
@@ -574,11 +574,7 @@
     public function testAlterTableRenameIndexInSchema(): void
     {
         self::markTestIncomplete(
-<<<<<<< HEAD
-            'Test currently produces broken SQL due to SQLitePlatform::getAlterTable being broken ' .
-=======
-            'Test currently produces broken SQL due to SQLLitePlatform::getAlterTable() being broken ' .
->>>>>>> 8bfd0ba3
+            'Test currently produces broken SQL due to SQLitePlatform::getAlterTable() being broken ' .
             'when used with schemas.'
         );
     }
@@ -586,11 +582,7 @@
     public function testQuotesAlterTableRenameIndexInSchema(): void
     {
         self::markTestIncomplete(
-<<<<<<< HEAD
-            'Test currently produces broken SQL due to SQLitePlatform::getAlterTable being broken ' .
-=======
-            'Test currently produces broken SQL due to SQLLitePlatform::getAlterTable() being broken ' .
->>>>>>> 8bfd0ba3
+            'Test currently produces broken SQL due to SQLitePlatform::getAlterTable() being broken ' .
             'when used with schemas.'
         );
     }
