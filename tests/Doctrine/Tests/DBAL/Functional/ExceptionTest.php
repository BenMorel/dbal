<?php

declare(strict_types=1);

namespace Doctrine\Tests\DBAL\Functional;

use Doctrine\DBAL\Driver\ExceptionConverterDriver;
use Doctrine\DBAL\Driver\ServerInfoAwareConnection;
use Doctrine\DBAL\DriverManager;
use Doctrine\DBAL\Exception;
use Doctrine\DBAL\Platforms\MySqlPlatform;
use Doctrine\DBAL\Platforms\PostgreSQL94Platform;
use Doctrine\DBAL\Platforms\SqlitePlatform;
use Doctrine\DBAL\Schema\Schema;
use Doctrine\DBAL\Schema\Table;
use Doctrine\Tests\DbalFunctionalTestCase;
use function array_merge;
use function assert;
use function chmod;
use function exec;
use function file_exists;
use function posix_geteuid;
use function posix_getpwuid;
use function sprintf;
use function sys_get_temp_dir;
use function touch;
use function unlink;
use function version_compare;
use const PHP_OS;

class ExceptionTest extends DbalFunctionalTestCase
{
    protected function setUp() : void
    {
        parent::setUp();

        if ($this->connection->getDriver() instanceof ExceptionConverterDriver) {
            return;
        }

        $this->markTestSkipped('Driver does not support special exception handling.');
    }

    public function testPrimaryConstraintViolationException() : void
    {
        $table = new Table('duplicatekey_table');
        $table->addColumn('id', 'integer', []);
        $table->setPrimaryKey(['id']);

        $this->connection->getSchemaManager()->createTable($table);

        $this->connection->insert('duplicatekey_table', ['id' => 1]);

        $this->expectException(Exception\UniqueConstraintViolationException::class);
        $this->connection->insert('duplicatekey_table', ['id' => 1]);
    }

    public function testTableNotFoundException() : void
    {
        $sql = 'SELECT * FROM unknown_table';

        $this->expectException(Exception\TableNotFoundException::class);
        $this->connection->executeQuery($sql);
    }

    public function testTableExistsException() : void
    {
        $schemaManager = $this->connection->getSchemaManager();
        $table         = new Table('alreadyexist_table');
        $table->addColumn('id', 'integer', []);
        $table->setPrimaryKey(['id']);

        $this->expectException(Exception\TableExistsException::class);
        $schemaManager->createTable($table);
        $schemaManager->createTable($table);
    }

    public function testNotNullConstraintViolationException() : void
    {
        $schema = new Schema();

        $table = $schema->createTable('notnull_table');
        $table->addColumn('id', 'integer', []);
        $table->addColumn('value', 'integer', ['notnull' => true]);
        $table->setPrimaryKey(['id']);

        foreach ($schema->toSql($this->connection->getDatabasePlatform()) as $sql) {
            $this->connection->exec($sql);
        }

        $this->expectException(Exception\NotNullConstraintViolationException::class);
        $this->connection->insert('notnull_table', ['id' => 1, 'value' => null]);
    }

    public function testInvalidFieldNameException() : void
    {
        $schema = new Schema();

        $table = $schema->createTable('bad_fieldname_table');
        $table->addColumn('id', 'integer', []);

        foreach ($schema->toSql($this->connection->getDatabasePlatform()) as $sql) {
            $this->connection->exec($sql);
        }

        $this->expectException(Exception\InvalidFieldNameException::class);
        $this->connection->insert('bad_fieldname_table', ['name' => 5]);
    }

    public function testNonUniqueFieldNameException() : void
    {
        $schema = new Schema();

        $table = $schema->createTable('ambiguous_list_table');
        $table->addColumn('id', 'integer');

        $table2 = $schema->createTable('ambiguous_list_table_2');
        $table2->addColumn('id', 'integer');

        foreach ($schema->toSql($this->connection->getDatabasePlatform()) as $sql) {
            $this->connection->exec($sql);
        }

        $sql = 'SELECT id FROM ambiguous_list_table, ambiguous_list_table_2';
        $this->expectException(Exception\NonUniqueFieldNameException::class);
        $this->connection->executeQuery($sql);
    }

    public function testUniqueConstraintViolationException() : void
    {
        $schema = new Schema();

        $table = $schema->createTable('unique_field_table');
        $table->addColumn('id', 'integer');
        $table->addUniqueIndex(['id']);

        foreach ($schema->toSql($this->connection->getDatabasePlatform()) as $sql) {
            $this->connection->exec($sql);
        }

        $this->connection->insert('unique_field_table', ['id' => 5]);
        $this->expectException(Exception\UniqueConstraintViolationException::class);
        $this->connection->insert('unique_field_table', ['id' => 5]);
    }

    public function testSyntaxErrorException() : void
    {
        $table = new Table('syntax_error_table');
        $table->addColumn('id', 'integer', []);
        $table->setPrimaryKey(['id']);

        $this->connection->getSchemaManager()->createTable($table);

        $sql = 'SELECT id FRO syntax_error_table';
        $this->expectException(Exception\SyntaxErrorException::class);
        $this->connection->executeQuery($sql);
    }

    public function testConnectionExceptionSqLite() : void
    {
        if (! ($this->connection->getDatabasePlatform() instanceof SqlitePlatform)) {
            $this->markTestSkipped('Only fails this way on sqlite');
        }

        // mode 0 is considered read-only on Windows
        $mode = PHP_OS === 'Linux' ? 0444 : 0000;

        $filename = sprintf('%s/%s', sys_get_temp_dir(), 'doctrine_failed_connection_' . $mode . '.db');

        if (file_exists($filename)) {
            $this->cleanupReadOnlyFile($filename);
        }

        touch($filename);
        chmod($filename, $mode);

        if ($this->isLinuxRoot()) {
            exec(sprintf('chattr +i %s', $filename));
        }

        $params = [
            'driver' => 'pdo_sqlite',
            'path'   => $filename,
        ];
        $conn   = DriverManager::getConnection($params);

        $schema = new Schema();
        $table  = $schema->createTable('no_connection');
        $table->addColumn('id', 'integer');

        $this->expectException(Exception\ReadOnlyException::class);
        $this->expectExceptionMessage(
            <<<EOT
An exception occurred while executing "CREATE TABLE no_connection (id INTEGER NOT NULL)":

SQLSTATE[HY000]: General error: 8 attempt to write a readonly database
EOT
        );

        try {
            foreach ($schema->toSql($conn->getDatabasePlatform()) as $sql) {
                $conn->exec($sql);
            }
        } finally {
            $this->cleanupReadOnlyFile($filename);
        }
    }

    /**
     * @param array<string, mixed> $params
     *
     * @dataProvider getConnectionParams
     */
    public function testConnectionException(array $params) : void
    {
        $platform = $this->connection->getDatabasePlatform();

        if ($platform instanceof SqlitePlatform) {
            $this->markTestSkipped('Only skipped if platform is not sqlite');
        }

<<<<<<< HEAD
        if ($platform instanceof PostgreSqlPlatform && isset($params['password'])) {
=======
        if ($platform instanceof PostgreSQL94Platform && isset($params['password'])) {
>>>>>>> 40cc9bd5
            $this->markTestSkipped('Does not work on Travis');
        }

        if ($platform instanceof MySqlPlatform && isset($params['user'])) {
            $wrappedConnection = $this->connection->getWrappedConnection();
            assert($wrappedConnection instanceof ServerInfoAwareConnection);

            if (version_compare($wrappedConnection->getServerVersion(), '8', '>=')) {
                $this->markTestIncomplete('PHP currently does not completely support MySQL 8');
            }
        }

        $defaultParams = $this->connection->getParams();
        $params        = array_merge($defaultParams, $params);

        $conn = DriverManager::getConnection($params);

        $schema = new Schema();
        $table  = $schema->createTable('no_connection');
        $table->addColumn('id', 'integer');

        $this->expectException(Exception\ConnectionException::class);

        foreach ($schema->toSql($conn->getDatabasePlatform()) as $sql) {
            $conn->exec($sql);
        }
    }

    /**
     * @return array<int, array<int, mixed>>
     */
    public static function getConnectionParams() : iterable
    {
        return [
            [['user' => 'not_existing']],
            [['password' => 'really_not']],
            [['host' => 'localnope']],
        ];
    }

    private function isLinuxRoot() : bool
    {
        return PHP_OS === 'Linux' && posix_getpwuid(posix_geteuid())['name'] === 'root';
    }

    private function cleanupReadOnlyFile(string $filename) : void
    {
        if ($this->isLinuxRoot()) {
            exec(sprintf('chattr -i %s', $filename));
        }

        chmod($filename, 0200); // make the file writable again, so it can be removed on Windows
        unlink($filename);
    }
}<|MERGE_RESOLUTION|>--- conflicted
+++ resolved
@@ -219,11 +219,7 @@
             $this->markTestSkipped('Only skipped if platform is not sqlite');
         }
 
-<<<<<<< HEAD
-        if ($platform instanceof PostgreSqlPlatform && isset($params['password'])) {
-=======
         if ($platform instanceof PostgreSQL94Platform && isset($params['password'])) {
->>>>>>> 40cc9bd5
             $this->markTestSkipped('Does not work on Travis');
         }
 
