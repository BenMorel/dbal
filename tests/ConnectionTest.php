<?php

declare(strict_types=1);

namespace Doctrine\DBAL\Tests;

use Doctrine\DBAL\Cache\QueryCacheProfile;
use Doctrine\DBAL\Configuration;
use Doctrine\DBAL\Connection;
use Doctrine\DBAL\ConnectionException;
use Doctrine\DBAL\Driver;
use Doctrine\DBAL\Driver\Connection as DriverConnection;
use Doctrine\DBAL\DriverManager;
use Doctrine\DBAL\Exception;
use Doctrine\DBAL\ParameterType;
use Doctrine\DBAL\Platforms\AbstractPlatform;
use Doctrine\DBAL\Result;
use Doctrine\DBAL\Schema\AbstractSchemaManager;
use Doctrine\DBAL\Schema\SchemaManagerFactory;
use Doctrine\DBAL\Schema\SQLiteSchemaManager;
use Doctrine\DBAL\ServerVersionProvider;
use PHPUnit\Framework\Attributes\DataProvider;
use PHPUnit\Framework\Attributes\RequiresPhpExtension;
use PHPUnit\Framework\MockObject\MockObject;
use PHPUnit\Framework\TestCase;
use Psr\Cache\CacheItemInterface;
use Psr\Cache\CacheItemPoolInterface;
<<<<<<< HEAD
=======
use RuntimeException;
use stdClass;
>>>>>>> 53bde79a

/** @psalm-import-type Params from DriverManager */
#[RequiresPhpExtension('pdo_mysql')]
class ConnectionTest extends TestCase
{
    private Connection $connection;

    private const CONNECTION_PARAMS = [
        'driver' => 'pdo_mysql',
        'host' => 'localhost',
        'user' => 'root',
        'password' => 'password',
        'port' => 1234,
    ];

    protected function setUp(): void
    {
        $this->connection = DriverManager::getConnection(self::CONNECTION_PARAMS);
    }

    private function getExecuteStatementMockConnection(): Connection&MockObject
    {
        $driver = self::createStub(Driver::class);

        return $this->getMockBuilder(Connection::class)
            ->onlyMethods(['executeStatement'])
            ->setConstructorArgs([[], $driver])
            ->getMock();
    }

    public function testIsConnected(): void
    {
        self::assertFalse($this->connection->isConnected());
    }

    public function testNoTransactionActiveByDefault(): void
    {
        self::assertFalse($this->connection->isTransactionActive());
    }

    public function testCommitWithNoActiveTransactionThrowsException(): void
    {
        $this->expectException(ConnectionException::class);
        $this->connection->commit();
    }

    public function testRollbackWithNoActiveTransactionThrowsException(): void
    {
        $this->expectException(ConnectionException::class);
        $this->connection->rollBack();
    }

    public function testSetRollbackOnlyNoActiveTransactionThrowsException(): void
    {
        $this->expectException(ConnectionException::class);
        $this->connection->setRollbackOnly();
    }

    public function testIsRollbackOnlyNoActiveTransactionThrowsException(): void
    {
        $this->expectException(ConnectionException::class);
        $this->connection->isRollbackOnly();
    }

    public function testGetDriver(): void
    {
        self::assertInstanceOf(Driver\PDO\MySQL\Driver::class, $this->connection->getDriver());
    }

    #[RequiresPhpExtension('pdo_sqlite')]
    #[DataProvider('getQueryMethods')]
    public function testDriverExceptionIsWrapped(callable $callback): void
    {
        $this->expectException(Exception::class);
        $this->expectExceptionMessage(
            'An exception occurred while executing a query: SQLSTATE[HY000]: General error: 1 near "MUUHAAAAHAAAA"',
        );

        $connection = DriverManager::getConnection([
            'driver' => 'pdo_sqlite',
            'memory' => true,
        ]);

        $callback($connection, 'MUUHAAAAHAAAA');
    }

    /** @return iterable<string, array<int, callable>> */
    public static function getQueryMethods(): iterable
    {
        yield 'executeQuery' => [
            static function (Connection $connection, string $statement): void {
                $connection->executeQuery($statement);
            },
        ];

        yield 'executeStatement' => [
            static function (Connection $connection, string $statement): void {
                $connection->executeStatement($statement);
            },
        ];

        yield 'prepare' => [
            static function (Connection $connection, string $statement): void {
                $connection->prepare($statement);
            },
        ];
    }

    public function testIsAutoCommit(): void
    {
        self::assertTrue($this->connection->isAutoCommit());
    }

    public function testSetAutoCommit(): void
    {
        $this->connection->setAutoCommit(false);
        self::assertFalse($this->connection->isAutoCommit());
    }

    public function testConnectStartsTransactionInNoAutoCommitMode(): void
    {
        $driver = self::createStub(Driver::class);

        $conn = new Connection([], $driver);

        $conn->setAutoCommit(false);

        self::assertFalse($conn->isTransactionActive());

        $conn->executeQuery('SELECT 1');

        self::assertTrue($conn->isTransactionActive());
    }

    public function testCommitStartsTransactionInNoAutoCommitMode(): void
    {
        $driver = self::createStub(Driver::class);

        $conn = new Connection([], $driver);

        $conn->setAutoCommit(false);
        $conn->executeQuery('SELECT 1');
        $conn->commit();

        self::assertTrue($conn->isTransactionActive());
    }

<<<<<<< HEAD
=======
    public function testBeginTransactionFailureAfterCommitInNoAutoCommitMode(): void
    {
        $driverConnectionMock = $this->createMock(DriverConnection::class);
        $driverConnectionMock->expects(self::exactly(2))
            ->method('beginTransaction')
            ->willReturnOnConsecutiveCalls(
                true,
                self::throwException(new RuntimeException()),
            );

        $driver = $this->createStub(Driver::class);
        $driver
            ->method('connect')
            ->willReturn(
                $driverConnectionMock,
            );
        $conn = new Connection([], $driver);

        $conn->setAutoCommit(false);

        $conn->connect();
        try {
            $conn->commit();
        } catch (RuntimeException $e) {
        }

        self::assertTrue($conn->isTransactionActive());
    }

    /** @dataProvider resultProvider */
    public function testCommitReturn(bool $expectedResult): void
    {
        $driverConnection = $this->createMock(DriverConnection::class);
        $driverConnection->expects(self::once())
            ->method('commit')->willReturn($expectedResult);

        $driver = $this->createStub(Driver::class);
        $driver
            ->method('connect')
            ->willReturn($driverConnection);

        $conn = new Connection([], $driver);

        $conn->connect();
        $conn->beginTransaction();

        self::assertSame($expectedResult, $conn->commit());
    }

>>>>>>> 53bde79a
    /** @return bool[][] */
    public static function resultProvider(): array
    {
        return [[true], [false]];
    }

    public function testRollBackStartsTransactionInNoAutoCommitMode(): void
    {
        $driver = self::createStub(Driver::class);

        $conn = new Connection([], $driver);

        $conn->setAutoCommit(false);
        $conn->executeQuery('SELECT 1');
        $conn->rollBack();

        self::assertTrue($conn->isTransactionActive());
    }

    public function testSwitchingAutoCommitModeCommitsAllCurrentTransactions(): void
    {
        $platform = self::createStub(AbstractPlatform::class);
        $platform
            ->method('supportsSavepoints')
            ->willReturn(true);

        $driver = self::createStub(Driver::class);
        $driver
            ->method('getDatabasePlatform')
            ->willReturn($platform);

        $conn = new Connection([], $driver);

        $conn->beginTransaction();
        $conn->beginTransaction();
        $conn->setAutoCommit(false);

        self::assertSame(1, $conn->getTransactionNestingLevel());

        $conn->beginTransaction();
        $conn->beginTransaction();
        $conn->setAutoCommit(true);

        self::assertFalse($conn->isTransactionActive());
    }

    public function testEmptyInsert(): void
    {
        $conn = $this->getExecuteStatementMockConnection();

        $conn->expects(self::once())
            ->method('executeStatement')
            ->with('INSERT INTO footable () VALUES ()');

        $conn->insert('footable', []);
    }

    public function testUpdateWithDifferentColumnsInDataAndIdentifiers(): void
    {
        $conn = $this->getExecuteStatementMockConnection();

        $conn->expects(self::once())
            ->method('executeStatement')
            ->with(
                'UPDATE TestTable SET text = ?, is_edited = ? WHERE id = ? AND name = ?',
                [
                    'some text',
                    true,
                    1,
                    'foo',
                ],
                [
                    'string',
                    'boolean',
                    'integer',
                    'string',
                ],
            );

        $conn->update(
            'TestTable',
            [
                'text' => 'some text',
                'is_edited' => true,
            ],
            [
                'id' => 1,
                'name' => 'foo',
            ],
            [
                'text' => 'string',
                'is_edited' => 'boolean',
                'id' => 'integer',
                'name' => 'string',
            ],
        );
    }

    public function testUpdateWithSameColumnInDataAndIdentifiers(): void
    {
        $conn = $this->getExecuteStatementMockConnection();

        $conn->expects(self::once())
            ->method('executeStatement')
            ->with(
                'UPDATE TestTable SET text = ?, is_edited = ? WHERE id = ? AND is_edited = ?',
                [
                    'some text',
                    true,
                    1,
                    false,
                ],
                [
                    'string',
                    'boolean',
                    'integer',
                    'boolean',
                ],
            );

        $conn->update(
            'TestTable',
            [
                'text' => 'some text',
                'is_edited' => true,
            ],
            [
                'id' => 1,
                'is_edited' => false,
            ],
            [
                'text' => 'string',
                'is_edited' => 'boolean',
                'id' => 'integer',
            ],
        );
    }

    public function testUpdateWithIsNull(): void
    {
        $conn = $this->getExecuteStatementMockConnection();

        $conn->expects(self::once())
            ->method('executeStatement')
            ->with(
                'UPDATE TestTable SET text = ?, is_edited = ? WHERE id IS NULL AND name = ?',
                [
                    'some text',
                    null,
                    'foo',
                ],
                [
                    'string',
                    'boolean',
                    'string',
                ],
            );

        $conn->update(
            'TestTable',
            [
                'text' => 'some text',
                'is_edited' => null,
            ],
            [
                'id' => null,
                'name' => 'foo',
            ],
            [
                'text' => 'string',
                'is_edited' => 'boolean',
                'id' => 'integer',
                'name' => 'string',
            ],
        );
    }

    public function testDeleteWithIsNull(): void
    {
        $conn = $this->getExecuteStatementMockConnection();

        $conn->expects(self::once())
            ->method('executeStatement')
            ->with(
                'DELETE FROM TestTable WHERE id IS NULL AND name = ?',
                ['foo'],
                ['string'],
            );

        $conn->delete(
            'TestTable',
            [
                'id' => null,
                'name' => 'foo',
            ],
            [
                'id' => 'integer',
                'name' => 'string',
            ],
        );
    }

    #[DataProvider('fetchModeProvider')]
    public function testFetch(string $method, callable $invoke, mixed $expected): void
    {
        $query  = 'SELECT * FROM foo WHERE bar = ?';
        $params = [666];
        $types  = [ParameterType::INTEGER];

        $result = $this->createMock(Result::class);
        $result->expects(self::once())
            ->method($method)
            ->willReturn($expected);

        $driver = $this->createConfiguredMock(Driver::class, [
            'connect' => $this->createMock(DriverConnection::class),
        ]);

        $conn = $this->getMockBuilder(Connection::class)
            ->onlyMethods(['executeQuery'])
            ->setConstructorArgs([[], $driver])
            ->getMock();

        $conn->expects(self::once())
            ->method('executeQuery')
            ->with($query, $params, $types)
            ->willReturn($result);

        self::assertSame($expected, $invoke($conn, $query, $params, $types));
    }

    /** @return iterable<string,array<int,mixed>> */
    public static function fetchModeProvider(): iterable
    {
        yield 'numeric' => [
            'fetchNumeric',
            static function (Connection $connection, string $query, array $params, array $types) {
                return $connection->fetchNumeric($query, $params, $types);
            },
            ['bar'],
        ];

        yield 'associative' => [
            'fetchAssociative',
            static function (Connection $connection, string $query, array $params, array $types) {
                return $connection->fetchAssociative($query, $params, $types);
            },
            ['foo' => 'bar'],
        ];

        yield 'one' => [
            'fetchOne',
            static function (Connection $connection, string $query, array $params, array $types) {
                return $connection->fetchOne($query, $params, $types);
            },
            'bar',
        ];

        yield 'all-numeric' => [
            'fetchAllNumeric',
            static function (Connection $connection, string $query, array $params, array $types): array {
                return $connection->fetchAllNumeric($query, $params, $types);
            },
            [
                ['bar'],
                ['baz'],
            ],
        ];

        yield 'all-associative' => [
            'fetchAllAssociative',
            static function (Connection $connection, string $query, array $params, array $types): array {
                return $connection->fetchAllAssociative($query, $params, $types);
            },
            [
                ['foo' => 'bar'],
                ['foo' => 'baz'],
            ],
        ];

        yield 'first-column' => [
            'fetchFirstColumn',
            static function (Connection $connection, string $query, array $params, array $types): array {
                return $connection->fetchFirstColumn($query, $params, $types);
            },
            [
                'bar',
                'baz',
            ],
        ];
    }

    public function testCallConnectOnce(): void
    {
        $driver = $this->createMock(Driver::class);
        $driver->expects(self::once())
            ->method('connect');

        $conn = new Connection([], $driver);
        $conn->executeQuery('SELECT 1');
        $conn->executeQuery('SELECT 2');
    }

    public function testPlatformDetectionTriggersConnectionIfRequiredByTheDriver(): void
    {
        $driverConnection = $this->createMock(DriverConnection::class);
        $driverConnection->expects(self::once())
            ->method('getServerVersion')
            ->willReturn('6.6.6');

        $platform = $this->createMock(AbstractPlatform::class);

        $driver = $this->createMock(Driver::class);
        $driver->expects(self::once())
            ->method('connect')
            ->willReturn($driverConnection);
        $driver->expects(self::once())
            ->method('getDatabasePlatform')
            ->willReturnCallback(static function (ServerVersionProvider $versionProvider) use ($platform) {
                self::assertSame('6.6.6', $versionProvider->getServerVersion());

                return $platform;
            });

        $connection = new Connection([], $driver);

        self::assertSame($platform, $connection->getDatabasePlatform());
    }

    public function testPlatformDetectionDoesNotTriggerConnectionIfNotRequiredByTheDriver(): void
    {
        $driverConnection = $this->createMock(DriverConnection::class);
        $driverConnection->expects(self::never())
            ->method('getServerVersion');

        $platform = $this->createMock(AbstractPlatform::class);

        $driver = $this->createMock(Driver::class);
        $driver->expects(self::never())
            ->method('connect');
        $driver->expects(self::once())
            ->method('getDatabasePlatform')
            ->willReturn($platform);

        $connection = new Connection([], $driver);

        self::assertSame($platform, $connection->getDatabasePlatform());
    }

    public function testPlatformDetectionFetchedFromParameters(): void
    {
        $driverMock = $this->createMock(Driver::class);

        $driverConnectionMock = $this->createMock(Driver\Connection::class);

        $platformMock = $this->createMock(AbstractPlatform::class);

        $connection = new Connection(['serverVersion' => '8.0'], $driverMock);

        $driverMock->expects(self::never())
            ->method('connect')
            ->willReturn($driverConnectionMock);

        $driverMock->expects(self::once())
            ->method('getDatabasePlatform')
            ->with(new Connection\StaticServerVersionProvider('8.0'))
            ->willReturn($platformMock);

        self::assertSame($platformMock, $connection->getDatabasePlatform());
    }

    public function testPlatformDetectionFetchedFromPrimaryReplicaParameters(): void
    {
        $driverMock = $this->createMock(Driver::class);

        $driverConnectionMock = $this->createMock(Driver\Connection::class);

        $platformMock = $this->createMock(AbstractPlatform::class);

        $connection = new Connection(['primary' => ['serverVersion' => '8.0']], $driverMock);

        $driverMock->expects(self::never())
            ->method('connect')
            ->willReturn($driverConnectionMock);

        $driverMock->expects(self::once())
            ->method('getDatabasePlatform')
            ->with(new Connection\StaticServerVersionProvider('8.0'))
            ->willReturn($platformMock);

        self::assertSame($platformMock, $connection->getDatabasePlatform());
    }

    public function testConnectionParamsArePassedToTheQueryCacheProfileInExecuteCacheQuery(): void
    {
        $cacheItemMock = $this->createMock(CacheItemInterface::class);
        $cacheItemMock->method('isHit')->willReturn(true);
        $cacheItemMock->method('get')->willReturn(['realKey' => [[], []]]);

        $resultCacheMock = $this->createMock(CacheItemPoolInterface::class);

        $resultCacheMock
            ->expects(self::atLeastOnce())
            ->method('getItem')
            ->with('cacheKey')
            ->willReturn($cacheItemMock);

        $query  = 'SELECT * FROM foo WHERE bar = ?';
        $params = [666];
        $types  = [ParameterType::INTEGER];

        $queryCacheProfileMock = $this->createMock(QueryCacheProfile::class);

        $queryCacheProfileMock
            ->method('getResultCache')
            ->willReturn($resultCacheMock);

        $expectedConnectionParams = self::CONNECTION_PARAMS;
        unset($expectedConnectionParams['password']);

        // This is our main expectation
        $queryCacheProfileMock
            ->expects(self::once())
            ->method('generateCacheKeys')
            ->with($query, $params, $types, $expectedConnectionParams)
            ->willReturn(['cacheKey', 'realKey']);

        $driver = $this->createMock(Driver::class);

        (new Connection(self::CONNECTION_PARAMS, $driver))
            ->executeCacheQuery($query, $params, $types, $queryCacheProfileMock);
    }

    public function testCustomSchemaManagerFactory(): void
    {
        $schemaManager = self::createStub(AbstractSchemaManager::class);
        $factory       = $this->createMock(SchemaManagerFactory::class);
        $factory->expects(self::once())->method('createSchemaManager')->willReturn($schemaManager);

        $configuration = new Configuration();
        $configuration->setSchemaManagerFactory($factory);

        $connection = DriverManager::getConnection(['driver' => 'sqlite3', 'memory' => true], $configuration);
        self::assertSame($schemaManager, $connection->createSchemaManager());
    }

    public function testDefaultSchemaManagerFactory(): void
    {
        $connection = DriverManager::getConnection(['driver' => 'sqlite3', 'memory' => true]);
        self::assertInstanceOf(SQLiteSchemaManager::class, $connection->createSchemaManager());
    }

    public function testItPreservesTheOriginalExceptionOnRollbackFailure(): void
    {
        $connection = new class (['memory' => true], new Driver\SQLite3\Driver()) extends Connection {
            public function rollBack(): void
            {
                throw new ConnectionException('Rollback exception');
            }
        };

        try {
            $connection->transactional(static function (): void {
                throw new ConnectionException('Original exception');
            });
            self::fail('Exception expected'); // @phpstan-ignore deadCode.unreachable
        } catch (ConnectionException $e) {
            self::assertSame('Rollback exception', $e->getMessage());
            self::assertNotNull($e->getPrevious());
            self::assertSame('Original exception', $e->getPrevious()->getMessage());
        }
    }
}<|MERGE_RESOLUTION|>--- conflicted
+++ resolved
@@ -25,11 +25,7 @@
 use PHPUnit\Framework\TestCase;
 use Psr\Cache\CacheItemInterface;
 use Psr\Cache\CacheItemPoolInterface;
-<<<<<<< HEAD
-=======
 use RuntimeException;
-use stdClass;
->>>>>>> 53bde79a
 
 /** @psalm-import-type Params from DriverManager */
 #[RequiresPhpExtension('pdo_mysql')]
@@ -177,8 +173,6 @@
         self::assertTrue($conn->isTransactionActive());
     }
 
-<<<<<<< HEAD
-=======
     public function testBeginTransactionFailureAfterCommitInNoAutoCommitMode(): void
     {
         $driverConnectionMock = $this->createMock(DriverConnection::class);
@@ -189,7 +183,7 @@
                 self::throwException(new RuntimeException()),
             );
 
-        $driver = $this->createStub(Driver::class);
+        $driver = self::createStub(Driver::class);
         $driver
             ->method('connect')
             ->willReturn(
@@ -199,36 +193,16 @@
 
         $conn->setAutoCommit(false);
 
-        $conn->connect();
+        /** Invoke protected {@see Connection::connect()} */
+        $conn->getServerVersion();
         try {
             $conn->commit();
-        } catch (RuntimeException $e) {
+        } catch (RuntimeException) {
         }
 
         self::assertTrue($conn->isTransactionActive());
     }
 
-    /** @dataProvider resultProvider */
-    public function testCommitReturn(bool $expectedResult): void
-    {
-        $driverConnection = $this->createMock(DriverConnection::class);
-        $driverConnection->expects(self::once())
-            ->method('commit')->willReturn($expectedResult);
-
-        $driver = $this->createStub(Driver::class);
-        $driver
-            ->method('connect')
-            ->willReturn($driverConnection);
-
-        $conn = new Connection([], $driver);
-
-        $conn->connect();
-        $conn->beginTransaction();
-
-        self::assertSame($expectedResult, $conn->commit());
-    }
-
->>>>>>> 53bde79a
     /** @return bool[][] */
     public static function resultProvider(): array
     {
