--- conflicted
+++ resolved
@@ -21,19 +21,6 @@
         <exclude name="SlevomatCodingStandard.Classes.SuperfluousExceptionNaming"/>
         <exclude name="SlevomatCodingStandard.Classes.DisallowLateStaticBindingForConstants.DisallowedLateStaticBindingForConstant"/>
         <exclude name="SlevomatCodingStandard.ControlStructures.ControlStructureSpacing.IncorrectLinesCountAfterLastControlStructure"/>
-<<<<<<< HEAD
-
-        <!-- https://github.com/slevomat/coding-standard/issues/867 -->
-        <exclude name="SlevomatCodingStandard.ControlStructures.JumpStatementsSpacing.IncorrectLinesCountAfterLastControlStructure"/>
-        <exclude name="Squiz.NamingConventions.ValidVariableName.PublicHasUnderscore"/>
-    </rule>
-
-    <!-- Disable the rules that will require PHP 7.4 -->
-    <rule ref="SlevomatCodingStandard.TypeHints.PropertyTypeHint">
-        <properties>
-            <property name="enableNativeTypeHint" value="false"/>
-        </properties>
-=======
 
         <!-- https://github.com/slevomat/coding-standard/issues/867 -->
         <exclude name="SlevomatCodingStandard.ControlStructures.JumpStatementsSpacing.IncorrectLinesCountAfterLastControlStructure"/>
@@ -59,7 +46,6 @@
 
     <rule ref="SlevomatCodingStandard.TypeHints.ReturnTypeHint.MissingNativeTypeHint">
         <exclude-pattern>*/src/*</exclude-pattern>
->>>>>>> 430dce61
     </rule>
 
     <rule ref="PSR1.Classes.ClassDeclaration.MultipleClasses">
@@ -100,19 +86,11 @@
     </rule>
 
     <rule ref="Squiz.NamingConventions.ValidVariableName.MemberNotCamelCaps">
-<<<<<<< HEAD
         <exclude-pattern>tests/Functional/DataAccess/FetchClass.php</exclude-pattern>
-=======
-        <!-- This test contains a fixture class that should use snake case  -->
-        <exclude-pattern>tests/Functional/DataAccessTest.php</exclude-pattern>
->>>>>>> 430dce61
     </rule>
 
     <!-- https://github.com/squizlabs/PHP_CodeSniffer/issues/2837 -->
     <rule ref="Squiz.NamingConventions.ValidVariableName.NotCamelCaps">
-<<<<<<< HEAD
-        <exclude-pattern>src/Driver/IBMDB2/DB2Connection.php</exclude-pattern>
-=======
         <!--
             This file uses the return value db2_server_info(), which does not follow conventions
             phpcs wrongly complains about it, and that has been reported here:
@@ -120,7 +98,6 @@
         -->
         <exclude-pattern>src/Driver/IBMDB2/DB2Connection.php</exclude-pattern>
         <!-- See https://github.com/squizlabs/PHP_CodeSniffer/issues/2837 -->
->>>>>>> 430dce61
         <exclude-pattern>src/SQLParserUtils.php</exclude-pattern>
         <exclude-pattern>src/Tools/Dumper.php</exclude-pattern>
         <exclude-pattern>tests/Driver/StatementIteratorTest.php</exclude-pattern>
