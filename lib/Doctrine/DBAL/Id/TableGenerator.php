<?php

namespace Doctrine\DBAL\Id;

use Doctrine\DBAL\Connection;
use Doctrine\DBAL\DBALException;
use Doctrine\DBAL\Driver;
use Doctrine\DBAL\DriverManager;
use Doctrine\DBAL\LockMode;
use Throwable;

use function array_change_key_case;
use function assert;
use function is_int;

use const CASE_LOWER;

/**
 * Table ID Generator for those poor languages that are missing sequences.
 *
 * WARNING: The Table Id Generator clones a second independent database
 * connection to work correctly. This means using the generator requests that
 * generate IDs will have two open database connections. This is necessary to
 * be safe from transaction failures in the main connection. Make sure to only
 * ever use one TableGenerator otherwise you end up with many connections.
 *
 * TableID Generator does not work with SQLite.
 *
 * The TableGenerator does not take care of creating the SQL Table itself. You
 * should look at the `TableGeneratorSchemaVisitor` to do this for you.
 * Otherwise the schema for a table looks like:
 *
 * CREATE sequences (
 *   sequence_name VARCHAR(255) NOT NULL,
 *   sequence_value INT NOT NULL DEFAULT 1,
 *   sequence_increment_by INT NOT NULL DEFAULT 1,
 *   PRIMARY KEY (sequence_name)
 * );
 *
 * Technically this generator works as follows:
 *
 * 1. Use a robust transaction serialization level.
 * 2. Open transaction
 * 3. Acquire a read lock on the table row (SELECT .. FOR UPDATE)
 * 4. Increment current value by one and write back to database
 * 5. Commit transaction
 *
 * If you are using a sequence_increment_by value that is larger than one the
 * ID Generator will keep incrementing values until it hits the incrementation
 * gap before issuing another query.
 *
 * If no row is present for a given sequence a new one will be created with the
 * default values 'value' = 1 and 'increment_by' = 1
 */
class TableGenerator
{
    /** @var Connection */
    private $conn;

    /** @var string */
    private $generatorTableName;

    /** @var mixed[][] */
    private $sequences = [];

    /**
     * @param string $generatorTableName
     *
     * @throws DBALException
     */
    public function __construct(Connection $conn, $generatorTableName = 'sequences')
    {
        if ($conn->getDriver() instanceof Driver\PDOSqlite\Driver) {
            throw new DBALException('Cannot use TableGenerator with SQLite.');
        }

        $this->conn = DriverManager::getConnection(
            $conn->getParams(),
            $conn->getConfiguration(),
            $conn->getEventManager()
        );

        $this->generatorTableName = $generatorTableName;
    }

    /**
     * Generates the next unused value for the given sequence name.
     *
     * @param string $sequence
     *
     * @return int
     *
     * @throws DBALException
     */
    public function nextValue($sequence)
    {
        if (isset($this->sequences[$sequence])) {
            $value = $this->sequences[$sequence]['value'];
            $this->sequences[$sequence]['value']++;
            if ($this->sequences[$sequence]['value'] >= $this->sequences[$sequence]['max']) {
                unset($this->sequences[$sequence]);
            }

            return $value;
        }

        $this->conn->beginTransaction();

        try {
            $platform = $this->conn->getDatabasePlatform();
            $sql      = 'SELECT sequence_value, sequence_increment_by'
                . ' FROM ' . $platform->appendLockHint($this->generatorTableName, LockMode::PESSIMISTIC_WRITE)
                . ' WHERE sequence_name = ? ' . $platform->getWriteLockSQL();
<<<<<<< HEAD
            $row      = $this->conn->fetchAssociative($sql, [$sequenceName]);
=======
            $stmt     = $this->conn->executeQuery($sql, [$sequence]);
            $row      = $stmt->fetch(FetchMode::ASSOCIATIVE);
>>>>>>> 0b482cdf

            if ($row !== false) {
                $row = array_change_key_case($row, CASE_LOWER);

                $value = $row['sequence_value'];
                $value++;

                assert(is_int($value));

                if ($row['sequence_increment_by'] > 1) {
                    $this->sequences[$sequence] = [
                        'value' => $value,
                        'max' => $row['sequence_value'] + $row['sequence_increment_by'],
                    ];
                }

                $sql  = 'UPDATE ' . $this->generatorTableName . ' ' .
                       'SET sequence_value = sequence_value + sequence_increment_by ' .
                       'WHERE sequence_name = ? AND sequence_value = ?';
<<<<<<< HEAD
                $rows = $this->conn->executeStatement($sql, [$sequenceName, $row['sequence_value']]);
=======
                $rows = $this->conn->executeUpdate($sql, [$sequence, $row['sequence_value']]);
>>>>>>> 0b482cdf

                if ($rows !== 1) {
                    throw new DBALException('Race-condition detected while updating sequence. Aborting generation');
                }
            } else {
                $this->conn->insert(
                    $this->generatorTableName,
                    ['sequence_name' => $sequence, 'sequence_value' => 1, 'sequence_increment_by' => 1]
                );
                $value = 1;
            }

            $this->conn->commit();
        } catch (Throwable $e) {
            $this->conn->rollBack();

            throw new DBALException('Error occurred while generating ID with TableGenerator, aborted generation: ' . $e->getMessage(), 0, $e);
        }

        return $value;
    }
}<|MERGE_RESOLUTION|>--- conflicted
+++ resolved
@@ -111,12 +111,7 @@
             $sql      = 'SELECT sequence_value, sequence_increment_by'
                 . ' FROM ' . $platform->appendLockHint($this->generatorTableName, LockMode::PESSIMISTIC_WRITE)
                 . ' WHERE sequence_name = ? ' . $platform->getWriteLockSQL();
-<<<<<<< HEAD
-            $row      = $this->conn->fetchAssociative($sql, [$sequenceName]);
-=======
-            $stmt     = $this->conn->executeQuery($sql, [$sequence]);
-            $row      = $stmt->fetch(FetchMode::ASSOCIATIVE);
->>>>>>> 0b482cdf
+            $row      = $this->conn->fetchAssociative($sql, [$sequence]);
 
             if ($row !== false) {
                 $row = array_change_key_case($row, CASE_LOWER);
@@ -136,11 +131,7 @@
                 $sql  = 'UPDATE ' . $this->generatorTableName . ' ' .
                        'SET sequence_value = sequence_value + sequence_increment_by ' .
                        'WHERE sequence_name = ? AND sequence_value = ?';
-<<<<<<< HEAD
-                $rows = $this->conn->executeStatement($sql, [$sequenceName, $row['sequence_value']]);
-=======
-                $rows = $this->conn->executeUpdate($sql, [$sequence, $row['sequence_value']]);
->>>>>>> 0b482cdf
+                $rows = $this->conn->executeStatement($sql, [$sequence, $row['sequence_value']]);
 
                 if ($rows !== 1) {
                     throw new DBALException('Race-condition detected while updating sequence. Aborting generation');
