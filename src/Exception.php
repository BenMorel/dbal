<?php

declare(strict_types=1);

namespace Doctrine\DBAL;

use Throwable;

<<<<<<< HEAD
/** @psalm-immutable */
interface Exception extends Throwable
=======
class Exception extends \Exception
>>>>>>> 9f28deeb
{
}<|MERGE_RESOLUTION|>--- conflicted
+++ resolved
@@ -6,11 +6,6 @@
 
 use Throwable;
 
-<<<<<<< HEAD
-/** @psalm-immutable */
 interface Exception extends Throwable
-=======
-class Exception extends \Exception
->>>>>>> 9f28deeb
 {
 }