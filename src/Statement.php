--- conflicted
+++ resolved
@@ -139,13 +139,7 @@
      * @param int|null   $length   Must be specified when using an OUT bind
      *                             so that PHP allocates enough memory to hold the returned value.
      *
-<<<<<<< HEAD
-     * @throws DBALException
-=======
-     * @return bool TRUE on success, FALSE on failure.
-     *
      * @throws Exception
->>>>>>> 6b57e8b5
      */
     public function bindParam($param, &$variable, int $type = ParameterType::STRING, ?int $length = null): void
     {
