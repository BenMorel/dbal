<?php

declare(strict_types=1);

namespace Doctrine\DBAL;

use Doctrine\DBAL\Platforms\AbstractPlatform;
use Doctrine\DBAL\Types\Type;

use function func_num_args;
use function is_string;

/**
 * A database abstraction-level statement that implements support for logging, DBAL mapping types, etc.
 */
class Statement
{
    /**
     * The bound parameters.
     *
     * @var mixed[]
     */
    protected array $params = [];

    /**
     * The parameter types.
     *
     * @var ParameterType[]|string[]|Type[]
     */
    protected array $types = [];

    /**
     * The underlying database platform.
     */
    protected AbstractPlatform $platform;

    /**
     * Creates a new <tt>Statement</tt> for the given SQL and <tt>Connection</tt>.
     *
     * @internal The statement can be only instantiated by {@see Connection}.
     *
     * @param Connection       $conn The connection for handling statement errors.
     * @param Driver\Statement $stmt The underlying driver-level statement.
     * @param string           $sql  The SQL of the statement.
     *
     * @throws Exception
     */
    public function __construct(
        protected Connection $conn,
        protected Driver\Statement $stmt,
        protected string $sql
    ) {
        $this->platform = $conn->getDatabasePlatform();
    }

    /**
     * Binds a parameter value to the statement.
     *
     * The value can optionally be bound with a DBAL mapping type.
     * If bound with a DBAL mapping type, the binding type is derived from the mapping
     * type and the value undergoes the conversion routines of the mapping type before
     * being bound.
     *
     * @param string|int                $param Parameter identifier. For a prepared statement using named placeholders,
     *                                         this will be a parameter name of the form :name. For a prepared statement
     *                                         using question mark placeholders, this will be the 1-indexed position
     *                                         of the parameter.
     * @param mixed                     $value The value to bind to the parameter.
     * @param ParameterType|string|Type $type  Either a {@see \Doctrine\DBAL\ParameterType} or a DBAL mapping type name
     *                                or instance.
     *
     * @throws Exception
     */
    public function bindValue(
        string|int $param,
        mixed $value,
        string|ParameterType|Type $type = ParameterType::STRING
    ): void {
        $this->params[$param] = $value;
        $this->types[$param]  = $type;

        if (is_string($type)) {
            $type = Type::getType($type);
        }

        if ($type instanceof Type) {
            $value       = $type->convertToDatabaseValue($value, $this->platform);
            $bindingType = $type->getBindingType();
        } else {
            $bindingType = $type;
        }

        try {
            $this->stmt->bindValue($param, $value, $bindingType);
        } catch (Driver\Exception $e) {
            throw $this->conn->convertException($e);
        }
    }

    /**
     * Binds a parameter to a value by reference.
     *
     * Binding a parameter by reference does not support DBAL mapping types.
     *
<<<<<<< HEAD
     * @param string|int    $param    Parameter identifier. For a prepared statement using named placeholders,
     *                                this will be a parameter name of the form :name. For a prepared statement
     *                                using question mark placeholders, this will be the 1-indexed position
     *                                of the parameter.
     * @param mixed         $variable The variable to bind to the parameter.
     * @param ParameterType $type     The binding type.
     * @param int|null      $length   Must be specified when using an OUT bind
     *                                so that PHP allocates enough memory to hold the returned value.
     *
     * @throws Exception
     */
    public function bindParam(
        string|int $param,
        mixed &$variable,
        ParameterType $type = ParameterType::STRING,
        ?int $length = null
    ): void {
=======
     * @deprecated Use {@see bindValue()} instead.
     *
     * @param string|int $param    The name or position of the parameter.
     * @param mixed      $variable The reference to the variable to bind.
     * @param int        $type     The binding type.
     * @param int|null   $length   Must be specified when using an OUT bind
     *                             so that PHP allocates enough memory to hold the returned value.
     *
     * @return bool TRUE on success, FALSE on failure.
     *
     * @throws Exception
     */
    public function bindParam($param, &$variable, $type = ParameterType::STRING, $length = null)
    {
        Deprecation::trigger(
            'doctrine/dbal',
            'https://github.com/doctrine/dbal/pull/5563',
            '%s is deprecated. Use bindValue() instead.',
            __METHOD__
        );

>>>>>>> eb78575c
        $this->params[$param] = $variable;
        $this->types[$param]  = $type;

        try {
            if (func_num_args() > 3) {
                $this->stmt->bindParam($param, $variable, $type, $length);
            } else {
                $this->stmt->bindParam($param, $variable, $type);
            }
        } catch (Driver\Exception $e) {
            throw $this->conn->convertException($e);
        }
    }

    /**
     * @throws Exception
     */
    private function execute(): Result
    {
        try {
            return new Result(
                $this->stmt->execute(),
                $this->conn
            );
        } catch (Driver\Exception $ex) {
            throw $this->conn->convertExceptionDuringQuery($ex, $this->sql, $this->params, $this->types);
        }
    }

    /**
     * Executes the statement with the currently bound parameters and return result.
     *
     * @throws Exception
     */
    public function executeQuery(): Result
    {
        return $this->execute();
    }

    /**
     * Executes the statement with the currently bound parameters and return affected rows.
     *
     * @throws Exception
     */
    public function executeStatement(): int
    {
        return $this->execute()->rowCount();
    }

    /**
     * Gets the wrapped driver statement.
     */
    public function getWrappedStatement(): Driver\Statement
    {
        return $this->stmt;
    }
}<|MERGE_RESOLUTION|>--- conflicted
+++ resolved
@@ -6,6 +6,7 @@
 
 use Doctrine\DBAL\Platforms\AbstractPlatform;
 use Doctrine\DBAL\Types\Type;
+use Doctrine\Deprecations\Deprecation;
 
 use function func_num_args;
 use function is_string;
@@ -102,7 +103,8 @@
      *
      * Binding a parameter by reference does not support DBAL mapping types.
      *
-<<<<<<< HEAD
+     * @deprecated Use {@see bindValue()} instead.
+     *
      * @param string|int    $param    Parameter identifier. For a prepared statement using named placeholders,
      *                                this will be a parameter name of the form :name. For a prepared statement
      *                                using question mark placeholders, this will be the 1-indexed position
@@ -120,21 +122,6 @@
         ParameterType $type = ParameterType::STRING,
         ?int $length = null
     ): void {
-=======
-     * @deprecated Use {@see bindValue()} instead.
-     *
-     * @param string|int $param    The name or position of the parameter.
-     * @param mixed      $variable The reference to the variable to bind.
-     * @param int        $type     The binding type.
-     * @param int|null   $length   Must be specified when using an OUT bind
-     *                             so that PHP allocates enough memory to hold the returned value.
-     *
-     * @return bool TRUE on success, FALSE on failure.
-     *
-     * @throws Exception
-     */
-    public function bindParam($param, &$variable, $type = ParameterType::STRING, $length = null)
-    {
         Deprecation::trigger(
             'doctrine/dbal',
             'https://github.com/doctrine/dbal/pull/5563',
@@ -142,7 +129,6 @@
             __METHOD__
         );
 
->>>>>>> eb78575c
         $this->params[$param] = $variable;
         $this->types[$param]  = $type;
 
