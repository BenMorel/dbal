--- conflicted
+++ resolved
@@ -4,11 +4,7 @@
 
 namespace Doctrine\DBAL\Platforms;
 
-<<<<<<< HEAD
-=======
 use Doctrine\DBAL\Connection;
-use Doctrine\DBAL\Driver\API\SQLite\UserDefinedFunctions;
->>>>>>> b5b9caf6
 use Doctrine\DBAL\Exception;
 use Doctrine\DBAL\Platforms\Keywords\KeywordList;
 use Doctrine\DBAL\Platforms\Keywords\SQLiteKeywords;
@@ -17,11 +13,7 @@
 use Doctrine\DBAL\Schema\ForeignKeyConstraint;
 use Doctrine\DBAL\Schema\Identifier;
 use Doctrine\DBAL\Schema\Index;
-<<<<<<< HEAD
-=======
-use Doctrine\DBAL\Schema\SchemaException;
 use Doctrine\DBAL\Schema\SqliteSchemaManager;
->>>>>>> b5b9caf6
 use Doctrine\DBAL\Schema\Table;
 use Doctrine\DBAL\Schema\TableDiff;
 use Doctrine\DBAL\TransactionIsolationLevel;
@@ -860,12 +852,6 @@
             }
 
             $definition['name'] = $column->getQuotedName($this);
-<<<<<<< HEAD
-=======
-            if ($type instanceof Types\StringType) {
-                $definition['length'] ??= 255;
-            }
->>>>>>> b5b9caf6
 
             $sql[] = 'ALTER TABLE ' . $table->getQuotedName($this) . ' ADD COLUMN '
                 . $this->getColumnDeclarationSQL($definition['name'], $definition);
