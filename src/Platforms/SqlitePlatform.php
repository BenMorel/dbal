<?php

declare(strict_types=1);

namespace Doctrine\DBAL\Platforms;

use Doctrine\DBAL\Driver\API\SQLite\UserDefinedFunctions;
use Doctrine\DBAL\Exception;
use Doctrine\DBAL\Platforms\Keywords\KeywordList;
use Doctrine\DBAL\Platforms\Keywords\SQLiteKeywords;
use Doctrine\DBAL\Schema\Column;
use Doctrine\DBAL\Schema\Constraint;
use Doctrine\DBAL\Schema\Exception\ColumnDoesNotExist;
use Doctrine\DBAL\Schema\ForeignKeyConstraint;
use Doctrine\DBAL\Schema\Identifier;
use Doctrine\DBAL\Schema\Index;
use Doctrine\DBAL\Schema\Table;
use Doctrine\DBAL\Schema\TableDiff;
use Doctrine\DBAL\TransactionIsolationLevel;
use Doctrine\DBAL\Types;
use InvalidArgumentException;

use function array_combine;
use function array_keys;
use function array_merge;
use function array_search;
use function array_unique;
use function array_values;
use function implode;
use function sprintf;
use function sqrt;
use function str_replace;
<<<<<<< HEAD
use function strpos;
=======
use function strlen;
>>>>>>> 06d20af1
use function strtolower;
use function trim;

/**
 * The SqlitePlatform class describes the specifics and dialects of the SQLite
 * database platform.
 *
 * @todo   Rename: SQLitePlatform
 */
class SqlitePlatform extends AbstractPlatform
{
    public function getRegexpExpression(): string
    {
        return 'REGEXP';
    }

    public function getTrimExpression(string $str, int $mode = TrimMode::UNSPECIFIED, ?string $char = null): string
    {
        switch ($mode) {
            case TrimMode::UNSPECIFIED:
            case TrimMode::BOTH:
                $trimFn = 'TRIM';
                break;

            case TrimMode::LEADING:
                $trimFn = 'LTRIM';
                break;

            case TrimMode::TRAILING:
                $trimFn = 'RTRIM';
                break;

            default:
                throw new InvalidArgumentException(
                    sprintf(
                        'The value of $mode is expected to be one of the TrimMode constants, %d given.',
                        $mode
                    )
                );
        }

        $arguments = [$str];

        if ($char !== null) {
            $arguments[] = $char;
        }

        return sprintf('%s(%s)', $trimFn, implode(', ', $arguments));
    }

    public function getSubstringExpression(string $string, string $start, ?string $length = null): string
    {
        if ($length === null) {
            return sprintf('SUBSTR(%s, %s)', $string, $start);
        }

        return sprintf('SUBSTR(%s, %s, %s)', $string, $start, $length);
    }

    public function getLocateExpression(string $string, string $substring, ?string $start = null): string
    {
        if ($start === null) {
            return sprintf('LOCATE(%s, %s)', $string, $substring);
        }

        return sprintf('LOCATE(%s, %s, %s)', $string, $substring, $start);
    }

    protected function getDateArithmeticIntervalExpression(
        string $date,
        string $operator,
        string $interval,
        string $unit
    ): string {
        switch ($unit) {
            case DateIntervalUnit::WEEK:
                $interval = $this->multiplyInterval($interval, 7);
                $unit     = DateIntervalUnit::DAY;
                break;

            case DateIntervalUnit::QUARTER:
                $interval = $this->multiplyInterval($interval, 3);
                $unit     = DateIntervalUnit::MONTH;
                break;
        }

        return 'DATETIME(' . $date . ',' . $this->getConcatExpression(
            $this->quoteStringLiteral($operator),
            $interval,
            $this->quoteStringLiteral(' ' . $unit)
        ) . ')';
    }

    public function getDateDiffExpression(string $date1, string $date2): string
    {
        return sprintf("JULIANDAY(%s, 'start of day') - JULIANDAY(%s, 'start of day')", $date1, $date2);
    }

    /**
     * {@inheritDoc}
     *
     * The SQLite platform doesn't support the concept of a database, therefore, it always returns an empty string
     * as an indicator of an implicitly selected database.
     *
     * @see \Doctrine\DBAL\Connection::getDatabase()
     */
    public function getCurrentDatabaseExpression(): string
    {
        return "''";
    }

    protected function _getTransactionIsolationLevelSQL(int $level): string
    {
        switch ($level) {
            case TransactionIsolationLevel::READ_UNCOMMITTED:
                return '0';

            case TransactionIsolationLevel::READ_COMMITTED:
            case TransactionIsolationLevel::REPEATABLE_READ:
            case TransactionIsolationLevel::SERIALIZABLE:
                return '1';

            default:
                return parent::_getTransactionIsolationLevelSQL($level);
        }
    }

    public function getSetTransactionIsolationSQL(int $level): string
    {
        return 'PRAGMA read_uncommitted = ' . $this->_getTransactionIsolationLevelSQL($level);
    }

    public function prefersIdentityColumns(): bool
    {
        return true;
    }

    /**
     * {@inheritDoc}
     */
    public function getBooleanTypeDeclarationSQL(array $column): string
    {
        return 'BOOLEAN';
    }

    /**
     * {@inheritDoc}
     */
    public function getIntegerTypeDeclarationSQL(array $column): string
    {
        return 'INTEGER' . $this->_getCommonIntegerTypeDeclarationSQL($column);
    }

    /**
     * {@inheritDoc}
     */
    public function getBigIntTypeDeclarationSQL(array $column): string
    {
        //  SQLite autoincrement is implicit for INTEGER PKs, but not for BIGINT fields.
        if (! empty($column['autoincrement'])) {
            return $this->getIntegerTypeDeclarationSQL($column);
        }

        return 'BIGINT' . $this->_getCommonIntegerTypeDeclarationSQL($column);
    }

    /**
     * @param array<string, mixed> $column
     */
    public function getTinyIntTypeDeclarationSQL(array $column): string
    {
        // SQLite autoincrement is implicit for INTEGER PKs, but not for TINYINT columns
        if (! empty($column['autoincrement'])) {
            return $this->getIntegerTypeDeclarationSQL($column);
        }

        return 'TINYINT' . $this->_getCommonIntegerTypeDeclarationSQL($column);
    }

    /**
     * {@inheritDoc}
     */
    public function getSmallIntTypeDeclarationSQL(array $column): string
    {
        // SQLite autoincrement is implicit for INTEGER PKs, but not for SMALLINT fields.
        if (! empty($column['autoincrement'])) {
            return $this->getIntegerTypeDeclarationSQL($column);
        }

        return 'SMALLINT' . $this->_getCommonIntegerTypeDeclarationSQL($column);
    }

    /**
     * @param array<string, mixed> $column
     */
    public function getMediumIntTypeDeclarationSQL(array $column): string
    {
        // SQLite autoincrement is implicit for INTEGER PKs, but not for MEDIUMINT columns
        if (! empty($column['autoincrement'])) {
            return $this->getIntegerTypeDeclarationSQL($column);
        }

        return 'MEDIUMINT' . $this->_getCommonIntegerTypeDeclarationSQL($column);
    }

    /**
     * {@inheritDoc}
     */
    public function getDateTimeTypeDeclarationSQL(array $column): string
    {
        return 'DATETIME';
    }

    /**
     * {@inheritDoc}
     */
    public function getDateTypeDeclarationSQL(array $column): string
    {
        return 'DATE';
    }

    /**
     * {@inheritDoc}
     */
    public function getTimeTypeDeclarationSQL(array $column): string
    {
        return 'TIME';
    }

    /**
     * {@inheritDoc}
     */
    protected function _getCommonIntegerTypeDeclarationSQL(array $column): string
    {
        // sqlite autoincrement is only possible for the primary key
        if (! empty($column['autoincrement'])) {
            return ' PRIMARY KEY AUTOINCREMENT';
        }

        return ! empty($column['unsigned']) ? ' UNSIGNED' : '';
    }

    public function getForeignKeyDeclarationSQL(ForeignKeyConstraint $foreignKey): string
    {
        return parent::getForeignKeyDeclarationSQL(new ForeignKeyConstraint(
            $foreignKey->getQuotedLocalColumns($this),
            $foreignKey->getQuotedForeignTableName($this),
            $foreignKey->getQuotedForeignColumns($this),
            $foreignKey->getName(),
            $foreignKey->getOptions()
        ));
    }

    /**
     * {@inheritDoc}
     */
    protected function _getCreateTableSQL(string $name, array $columns, array $options = []): array
    {
        $queryFields = $this->getColumnDeclarationListSQL($columns);

        if (isset($options['uniqueConstraints']) && ! empty($options['uniqueConstraints'])) {
            foreach ($options['uniqueConstraints'] as $definition) {
                $queryFields .= ', ' . $this->getUniqueConstraintDeclarationSQL($definition);
            }
        }

        $queryFields .= $this->getNonAutoincrementPrimaryKeyDefinition($columns, $options);

        if (isset($options['foreignKeys'])) {
            foreach ($options['foreignKeys'] as $foreignKey) {
                $queryFields .= ', ' . $this->getForeignKeyDeclarationSQL($foreignKey);
            }
        }

        $tableComment = '';
        if (isset($options['comment'])) {
            $comment = trim($options['comment'], " '");

            $tableComment = $this->getInlineTableCommentSQL($comment);
        }

        $query = ['CREATE TABLE ' . $name . ' ' . $tableComment . '(' . $queryFields . ')'];

        if (isset($options['alter']) && $options['alter'] === true) {
            return $query;
        }

        if (isset($options['indexes']) && ! empty($options['indexes'])) {
            foreach ($options['indexes'] as $indexDef) {
                $query[] = $this->getCreateIndexSQL($indexDef, $name);
            }
        }

        if (isset($options['unique']) && ! empty($options['unique'])) {
            foreach ($options['unique'] as $indexDef) {
                $query[] = $this->getCreateIndexSQL($indexDef, $name);
            }
        }

        return $query;
    }

    /**
     * Generate a PRIMARY KEY definition if no autoincrement value is used
     *
     * @param mixed[][] $columns
     * @param mixed[]   $options
     */
    private function getNonAutoincrementPrimaryKeyDefinition(array $columns, array $options): string
    {
        if (empty($options['primary'])) {
            return '';
        }

        $keyColumns = array_unique(array_values($options['primary']));

        foreach ($keyColumns as $keyColumn) {
            foreach ($columns as $column) {
                if ($column['name'] === $keyColumn && ! empty($column['autoincrement'])) {
                    return '';
                }
            }
        }

        return ', PRIMARY KEY(' . implode(', ', $keyColumns) . ')';
    }

    protected function getBinaryTypeDeclarationSQLSnippet(?int $length): string
    {
        return 'BLOB';
    }

    protected function getVarcharTypeDeclarationSQLSnippet(?int $length): string
    {
        $sql = 'VARCHAR';

        if ($length !== null) {
            $sql .= sprintf('(%d)', $length);
        }

        return $sql;
    }

    protected function getVarbinaryTypeDeclarationSQLSnippet(?int $length): string
    {
        return 'BLOB';
    }

    /**
     * {@inheritDoc}
     */
    public function getClobTypeDeclarationSQL(array $column): string
    {
        return 'CLOB';
    }

    public function getListTableConstraintsSQL(string $table): string
    {
        return sprintf(
            "SELECT sql FROM sqlite_master WHERE type='index' AND tbl_name = %s AND sql NOT NULL ORDER BY name",
            $this->quoteStringLiteral($table)
        );
    }

    public function getListTableColumnsSQL(string $table, ?string $database = null): string
    {
        return sprintf('PRAGMA table_info(%s)', $this->quoteStringLiteral($table));
    }

    public function getListTableIndexesSQL(string $table, ?string $database = null): string
    {
        return sprintf('PRAGMA index_list(%s)', $this->quoteStringLiteral($table));
    }

    public function getListTablesSQL(): string
    {
        return 'SELECT name FROM sqlite_master'
            . " WHERE type = 'table'"
            . " AND name != 'sqlite_sequence'"
            . " AND name != 'geometry_columns'"
            . " AND name != 'spatial_ref_sys'"
            . ' UNION ALL SELECT name FROM sqlite_temp_master'
            . " WHERE type = 'table' ORDER BY name";
    }

    public function getListViewsSQL(string $database): string
    {
        return "SELECT name, sql FROM sqlite_master WHERE type='view' AND sql NOT NULL";
    }

<<<<<<< HEAD
    public function getCreateViewSQL(string $name, string $sql): string
    {
        return 'CREATE VIEW ' . $name . ' AS ' . $sql;
    }

    public function getDropViewSQL(string $name): string
    {
        return 'DROP VIEW ' . $name;
    }

    public function getAdvancedForeignKeyOptionsSQL(ForeignKeyConstraint $foreignKey): string
=======
    /**
     * {@inheritDoc}
     */
    public function getAdvancedForeignKeyOptionsSQL(ForeignKeyConstraint $foreignKey)
>>>>>>> 06d20af1
    {
        $query = parent::getAdvancedForeignKeyOptionsSQL($foreignKey);

        if (! $foreignKey->hasOption('deferrable') || $foreignKey->getOption('deferrable') === false) {
            $query .= ' NOT';
        }

        $query .= ' DEFERRABLE';
        $query .= ' INITIALLY';

        if ($foreignKey->hasOption('deferred') && $foreignKey->getOption('deferred') !== false) {
            $query .= ' DEFERRED';
        } else {
            $query .= ' IMMEDIATE';
        }

        return $query;
    }

    public function supportsIdentityColumns(): bool
    {
        return true;
    }

    public function supportsColumnCollation(): bool
    {
        return true;
    }

    public function supportsInlineColumnComments(): bool
    {
        return true;
    }

    public function getTruncateTableSQL(string $tableName, bool $cascade = false): string
    {
        $tableIdentifier = new Identifier($tableName);

        return 'DELETE FROM ' . $tableIdentifier->getQuotedName($this);
    }

    /**
     * User-defined function for Sqlite that is used with PDO::sqliteCreateFunction().
     *
     * @deprecated The driver will use {@link sqrt()} in the next major release.
     *
     * @param int|float $value
     */
    public static function udfSqrt($value): float
    {
        return sqrt($value);
    }

    /**
     * User-defined function for Sqlite that implements MOD(a, b).
<<<<<<< HEAD
=======
     *
     * @deprecated The driver will use {@link UserDefinedFunctions::mod()} in the next major release.
     *
     * @param int $a
     * @param int $b
     *
     * @return int
>>>>>>> 06d20af1
     */
    public static function udfMod(int $a, int $b): int
    {
        return UserDefinedFunctions::mod($a, $b);
    }

<<<<<<< HEAD
    public static function udfLocate(string $str, string $substr, int $offset = 0): int
=======
    /**
     * @deprecated The driver will use {@link UserDefinedFunctions::locate()} in the next major release.
     *
     * @param string $str
     * @param string $substr
     * @param int    $offset
     *
     * @return int
     */
    public static function udfLocate($str, $substr, $offset = 0)
>>>>>>> 06d20af1
    {
        return UserDefinedFunctions::locate($str, $substr, $offset);
    }

    public function getForUpdateSQL(): string
    {
        return '';
    }

    public function getInlineColumnCommentSQL(string $comment): string
    {
        if ($comment === '') {
            return '';
        }

        return '--' . str_replace("\n", "\n--", $comment) . "\n";
    }

    private function getInlineTableCommentSQL(string $comment): string
    {
        return $this->getInlineColumnCommentSQL($comment);
    }

    protected function initializeDoctrineTypeMappings(): void
    {
        $this->doctrineTypeMapping = [
            'bigint'           => 'bigint',
            'bigserial'        => 'bigint',
            'blob'             => 'blob',
            'boolean'          => 'boolean',
            'char'             => 'string',
            'clob'             => 'text',
            'date'             => 'date',
            'datetime'         => 'datetime',
            'decimal'          => 'decimal',
            'double'           => 'float',
            'double precision' => 'float',
            'float'            => 'float',
            'image'            => 'string',
            'int'              => 'integer',
            'integer'          => 'integer',
            'longtext'         => 'text',
            'longvarchar'      => 'string',
            'mediumint'        => 'integer',
            'mediumtext'       => 'text',
            'ntext'            => 'string',
            'numeric'          => 'decimal',
            'nvarchar'         => 'string',
            'real'             => 'float',
            'serial'           => 'integer',
            'smallint'         => 'smallint',
            'string'           => 'string',
            'text'             => 'text',
            'time'             => 'time',
            'timestamp'        => 'datetime',
            'tinyint'          => 'boolean',
            'tinytext'         => 'text',
            'varchar'          => 'string',
            'varchar2'         => 'string',
        ];
    }

    protected function createReservedKeywordsList(): KeywordList
    {
        return new SQLiteKeywords();
    }

    /**
     * {@inheritDoc}
     */
    protected function getPreAlterTableIndexForeignKeySQL(TableDiff $diff): array
    {
        if (! $diff->fromTable instanceof Table) {
            throw new Exception(
                'Sqlite platform requires for alter table the table diff with reference to original table schema.'
            );
        }

        $sql = [];
        foreach ($diff->fromTable->getIndexes() as $index) {
            if ($index->isPrimary()) {
                continue;
            }

            $sql[] = $this->getDropIndexSQL($index->getQuotedName($this), $diff->name);
        }

        return $sql;
    }

    /**
     * {@inheritDoc}
     */
    protected function getPostAlterTableIndexForeignKeySQL(TableDiff $diff): array
    {
        $fromTable = $diff->fromTable;

        if ($fromTable === null) {
            throw new Exception(
                'Sqlite platform requires for alter table the table diff with reference to original table schema.'
            );
        }

        $sql       = [];
        $tableName = $diff->getNewName();

        if ($tableName === null) {
            $tableName = $diff->getName($this);
        }

        foreach ($this->getIndexesInAlteredTable($diff, $fromTable) as $index) {
            if ($index->isPrimary()) {
                continue;
            }

            $sql[] = $this->getCreateIndexSQL($index, $tableName->getQuotedName($this));
        }

        return $sql;
    }

    protected function doModifyLimitQuery(string $query, ?int $limit, int $offset): string
    {
        if ($limit === null && $offset > 0) {
            $limit = -1;
        }

        return parent::doModifyLimitQuery($query, $limit, $offset);
    }

    /**
     * {@inheritDoc}
     */
    public function getBlobTypeDeclarationSQL(array $column): string
    {
        return 'BLOB';
    }

    public function getTemporaryTableName(string $tableName): string
    {
        return $tableName;
    }

<<<<<<< HEAD
    public function supportsForeignKeyConstraints(): bool
=======
    /**
     * {@inheritDoc}
     *
     * @deprecated
     *
     * Sqlite Platform emulates schema by underscoring each dot and generating tables
     * into the default database.
     *
     * This hack is implemented to be able to use SQLite as testdriver when
     * using schema supporting databases.
     */
    public function canEmulateSchemas()
    {
        Deprecation::trigger(
            'doctrine/dbal',
            'https://github.com/doctrine/dbal/pull/4805',
            'SqlitePlatform::canEmulateSchemas() is deprecated.'
        );

        return true;
    }

    /**
     * {@inheritDoc}
     */
    public function supportsForeignKeyConstraints()
>>>>>>> 06d20af1
    {
        return false;
    }

    public function getCreatePrimaryKeySQL(Index $index, string $table): string
    {
        throw new Exception('Sqlite platform does not support alter primary key.');
    }

    public function getCreateForeignKeySQL(ForeignKeyConstraint $foreignKey, string $table): string
    {
        throw new Exception('Sqlite platform does not support alter foreign key.');
    }

    public function getDropForeignKeySQL(string $foreignKey, string $table): string
    {
        throw new Exception('Sqlite platform does not support alter foreign key.');
    }

    public function getCreateConstraintSQL(Constraint $constraint, string $table): string
    {
        throw new Exception('Sqlite platform does not support alter constraint.');
    }

    /**
     * {@inheritDoc}
     */
    public function getCreateTableSQL(
        Table $table,
        int $createFlags = self::CREATE_INDEXES | self::CREATE_FOREIGNKEYS
    ): array {
        return parent::getCreateTableSQL($table, $createFlags);
    }

    public function getListTableForeignKeysSQL(string $table, ?string $database = null): string
    {
        return sprintf('PRAGMA foreign_key_list(%s)', $this->quoteStringLiteral($table));
    }

    /**
     * {@inheritDoc}
     */
    public function getAlterTableSQL(TableDiff $diff): array
    {
        $sql = $this->getSimpleAlterTableSQL($diff);
        if ($sql !== false) {
            return $sql;
        }

        $fromTable = $diff->fromTable;
        if ($fromTable === null) {
            throw new Exception(
                'Sqlite platform requires for alter table the table diff with reference to original table schema.'
            );
        }

        $table = clone $fromTable;

        $columns        = [];
        $oldColumnNames = [];
        $newColumnNames = [];
        $columnSql      = [];

        foreach ($table->getColumns() as $column) {
            $columnName                  = strtolower($column->getName());
            $columns[$columnName]        = $column;
            $oldColumnNames[$columnName] = $newColumnNames[$columnName] = $column->getQuotedName($this);
        }

        foreach ($diff->removedColumns as $columnName => $column) {
            if ($this->onSchemaAlterTableRemoveColumn($column, $diff, $columnSql)) {
                continue;
            }

            $columnName = strtolower($columnName);
            if (! isset($columns[$columnName])) {
                continue;
            }

            unset(
                $columns[$columnName],
                $oldColumnNames[$columnName],
                $newColumnNames[$columnName]
            );
        }

        foreach ($diff->renamedColumns as $oldColumnName => $column) {
            if ($this->onSchemaAlterTableRenameColumn($oldColumnName, $column, $diff, $columnSql)) {
                continue;
            }

            $columns = $this->replaceColumn($diff->name, $columns, $oldColumnName, $column);

            if (! isset($newColumnNames[$oldColumnName])) {
                continue;
            }

            $newColumnNames[$oldColumnName] = $column->getQuotedName($this);
        }

        foreach ($diff->changedColumns as $oldColumnName => $columnDiff) {
            if ($this->onSchemaAlterTableChangeColumn($columnDiff, $diff, $columnSql)) {
                continue;
            }

            $columns = $this->replaceColumn($diff->name, $columns, $oldColumnName, $columnDiff->column);

            if (! isset($newColumnNames[$oldColumnName])) {
                continue;
            }

            $newColumnNames[$oldColumnName] = $columnDiff->column->getQuotedName($this);
        }

        foreach ($diff->addedColumns as $columnName => $column) {
            if ($this->onSchemaAlterTableAddColumn($column, $diff, $columnSql)) {
                continue;
            }

            $columns[strtolower($columnName)] = $column;
        }

        $sql      = [];
        $tableSql = [];

        if (! $this->onSchemaAlterTable($diff, $tableSql)) {
            $dataTable = new Table('__temp__' . $table->getName());

            $newTable = new Table(
                $table->getQuotedName($this),
                $columns,
                $this->getPrimaryIndexInAlteredTable($diff, $fromTable),
                [],
                $this->getForeignKeysInAlteredTable($diff, $fromTable),
                $table->getOptions()
            );

            $newTable->addOption('alter', true);

            $sql = $this->getPreAlterTableIndexForeignKeySQL($diff);

            $sql[] = sprintf(
                'CREATE TEMPORARY TABLE %s AS SELECT %s FROM %s',
                $dataTable->getQuotedName($this),
                implode(', ', $oldColumnNames),
                $table->getQuotedName($this)
            );
            $sql[] = $this->getDropTableSQL($fromTable->getQuotedName($this));

            $sql   = array_merge($sql, $this->getCreateTableSQL($newTable));
            $sql[] = sprintf(
                'INSERT INTO %s (%s) SELECT %s FROM %s',
                $newTable->getQuotedName($this),
                implode(', ', $newColumnNames),
                implode(', ', $oldColumnNames),
                $dataTable->getQuotedName($this)
            );
            $sql[] = $this->getDropTableSQL($dataTable->getQuotedName($this));

            $newName = $diff->getNewName();

            if ($newName !== null) {
                $sql[] = sprintf(
                    'ALTER TABLE %s RENAME TO %s',
                    $newTable->getQuotedName($this),
                    $newName->getQuotedName($this)
                );
            }

            $sql = array_merge($sql, $this->getPostAlterTableIndexForeignKeySQL($diff));
        }

        return array_merge($sql, $tableSql, $columnSql);
    }

    /**
     * Replace the column with the given name with the new column.
     *
     * @param array<string,Column> $columns
     *
     * @return array<string,Column>
     *
     * @throws Exception
     */
    private function replaceColumn(string $tableName, array $columns, string $columnName, Column $column): array
    {
        $keys  = array_keys($columns);
        $index = array_search(strtolower($columnName), $keys, true);

        if ($index === false) {
            throw ColumnDoesNotExist::new($columnName, $tableName);
        }

        $values = array_values($columns);

        $keys[$index]   = strtolower($column->getName());
        $values[$index] = $column;

        return array_combine($keys, $values);
    }

    /**
     * @return string[]|false
     *
     * @throws Exception
     */
    private function getSimpleAlterTableSQL(TableDiff $diff)
    {
        // Suppress changes on integer type autoincrement columns.
        foreach ($diff->changedColumns as $oldColumnName => $columnDiff) {
            if (
                ! $columnDiff->column->getAutoincrement() ||
                ! $columnDiff->column->getType() instanceof Types\IntegerType
            ) {
                continue;
            }

            if (! $columnDiff->hasChanged('type') && $columnDiff->hasChanged('unsigned')) {
                unset($diff->changedColumns[$oldColumnName]);

                continue;
            }

            $fromColumnType = $columnDiff->fromColumn->getType();

            if (! ($fromColumnType instanceof Types\SmallIntType) && ! ($fromColumnType instanceof Types\BigIntType)) {
                continue;
            }

            unset($diff->changedColumns[$oldColumnName]);
        }

        if (
            ! empty($diff->renamedColumns)
            || ! empty($diff->addedForeignKeys)
            || ! empty($diff->addedIndexes)
            || ! empty($diff->changedColumns)
            || ! empty($diff->changedForeignKeys)
            || ! empty($diff->changedIndexes)
            || ! empty($diff->removedColumns)
            || ! empty($diff->removedForeignKeys)
            || ! empty($diff->removedIndexes)
            || ! empty($diff->renamedIndexes)
        ) {
            return false;
        }

        $table = new Table($diff->name);

        $sql       = [];
        $tableSql  = [];
        $columnSql = [];

        foreach ($diff->addedColumns as $column) {
            if ($this->onSchemaAlterTableAddColumn($column, $diff, $columnSql)) {
                continue;
            }

            $definition = array_merge([
                'unique' => null,
                'autoincrement' => null,
                'default' => null,
            ], $column->toArray());

            $type = $definition['type'];

            switch (true) {
                case isset($definition['columnDefinition']) || $definition['autoincrement'] || $definition['unique']:
                case $type instanceof Types\DateTimeType && $definition['default'] === $this->getCurrentTimestampSQL():
                case $type instanceof Types\DateType && $definition['default'] === $this->getCurrentDateSQL():
                case $type instanceof Types\TimeType && $definition['default'] === $this->getCurrentTimeSQL():
                    return false;
            }

            $definition['name'] = $column->getQuotedName($this);
            if ($type instanceof Types\StringType && $definition['length'] === null) {
                $definition['length'] = 255;
            }

            $sql[] = 'ALTER TABLE ' . $table->getQuotedName($this) . ' ADD COLUMN '
                . $this->getColumnDeclarationSQL($definition['name'], $definition);
        }

        if (! $this->onSchemaAlterTable($diff, $tableSql)) {
            if ($diff->newName !== null) {
                $newTable = new Identifier($diff->newName);

                $sql[] = 'ALTER TABLE ' . $table->getQuotedName($this) . ' RENAME TO '
                    . $newTable->getQuotedName($this);
            }
        }

        return array_merge($sql, $tableSql, $columnSql);
    }

    /**
     * @return string[]
     */
    private function getColumnNamesInAlteredTable(TableDiff $diff, Table $fromTable): array
    {
        $columns = [];

        foreach ($fromTable->getColumns() as $column) {
            $columnName                       = $column->getName();
            $columns[strtolower($columnName)] = $columnName;
        }

        foreach ($diff->removedColumns as $columnName => $column) {
            $columnName = strtolower($columnName);
            if (! isset($columns[$columnName])) {
                continue;
            }

            unset($columns[$columnName]);
        }

        foreach ($diff->renamedColumns as $oldColumnName => $column) {
            $columnName                          = $column->getName();
            $columns[strtolower($oldColumnName)] = $columnName;
            $columns[strtolower($columnName)]    = $columnName;
        }

        foreach ($diff->changedColumns as $oldColumnName => $columnDiff) {
            $columnName                          = $columnDiff->column->getName();
            $columns[strtolower($oldColumnName)] = $columnName;
            $columns[strtolower($columnName)]    = $columnName;
        }

        foreach ($diff->addedColumns as $column) {
            $columnName                       = $column->getName();
            $columns[strtolower($columnName)] = $columnName;
        }

        return $columns;
    }

    /**
     * @return Index[]
     */
    private function getIndexesInAlteredTable(TableDiff $diff, Table $fromTable): array
    {
        $indexes     = $fromTable->getIndexes();
        $columnNames = $this->getColumnNamesInAlteredTable($diff, $fromTable);

        foreach ($indexes as $key => $index) {
            foreach ($diff->renamedIndexes as $oldIndexName => $renamedIndex) {
                if (strtolower($key) !== strtolower($oldIndexName)) {
                    continue;
                }

                unset($indexes[$key]);
            }

            $changed      = false;
            $indexColumns = [];
            foreach ($index->getColumns() as $columnName) {
                $normalizedColumnName = strtolower($columnName);
                if (! isset($columnNames[$normalizedColumnName])) {
                    unset($indexes[$key]);
                    continue 2;
                }

                $indexColumns[] = $columnNames[$normalizedColumnName];
                if ($columnName === $columnNames[$normalizedColumnName]) {
                    continue;
                }

                $changed = true;
            }

            if (! $changed) {
                continue;
            }

            $indexes[$key] = new Index(
                $index->getName(),
                $indexColumns,
                $index->isUnique(),
                $index->isPrimary(),
                $index->getFlags()
            );
        }

        foreach ($diff->removedIndexes as $index) {
            $indexName = $index->getName();

            if ($indexName === '') {
                continue;
            }

            unset($indexes[strtolower($indexName)]);
        }

        foreach (array_merge($diff->changedIndexes, $diff->addedIndexes, $diff->renamedIndexes) as $index) {
            $indexName = $index->getName();

            if ($indexName !== '') {
                $indexes[strtolower($indexName)] = $index;
            } else {
                $indexes[] = $index;
            }
        }

        return $indexes;
    }

    /**
     * @return ForeignKeyConstraint[]
     */
    private function getForeignKeysInAlteredTable(TableDiff $diff, Table $fromTable): array
    {
        $foreignKeys = $fromTable->getForeignKeys();
        $columnNames = $this->getColumnNamesInAlteredTable($diff, $fromTable);

        foreach ($foreignKeys as $key => $constraint) {
            $changed      = false;
            $localColumns = [];
            foreach ($constraint->getLocalColumns() as $columnName) {
                $normalizedColumnName = strtolower($columnName);
                if (! isset($columnNames[$normalizedColumnName])) {
                    unset($foreignKeys[$key]);
                    continue 2;
                }

                $localColumns[] = $columnNames[$normalizedColumnName];
                if ($columnName === $columnNames[$normalizedColumnName]) {
                    continue;
                }

                $changed = true;
            }

            if (! $changed) {
                continue;
            }

            $foreignKeys[$key] = new ForeignKeyConstraint(
                $localColumns,
                $constraint->getForeignTableName(),
                $constraint->getForeignColumns(),
                $constraint->getName(),
                $constraint->getOptions()
            );
        }

        foreach ($diff->removedForeignKeys as $constraint) {
            $constraintName = $constraint->getName();

            if ($constraintName === '') {
                continue;
            }

            unset($foreignKeys[strtolower($constraintName)]);
        }

        foreach (array_merge($diff->changedForeignKeys, $diff->addedForeignKeys) as $constraint) {
            $constraintName = $constraint->getName();

            if ($constraintName !== '') {
                $foreignKeys[strtolower($constraintName)] = $constraint;
            } else {
                $foreignKeys[] = $constraint;
            }
        }

        return $foreignKeys;
    }

    /**
     * @return Index[]
     */
    private function getPrimaryIndexInAlteredTable(TableDiff $diff, Table $fromTable): array
    {
        $primaryIndex = [];

        foreach ($this->getIndexesInAlteredTable($diff, $fromTable) as $index) {
            if (! $index->isPrimary()) {
                continue;
            }

            $primaryIndex = [$index->getName() => $index];
        }

        return $primaryIndex;
    }
}<|MERGE_RESOLUTION|>--- conflicted
+++ resolved
@@ -30,11 +30,6 @@
 use function sprintf;
 use function sqrt;
 use function str_replace;
-<<<<<<< HEAD
-use function strpos;
-=======
-use function strlen;
->>>>>>> 06d20af1
 use function strtolower;
 use function trim;
 
@@ -425,24 +420,7 @@
         return "SELECT name, sql FROM sqlite_master WHERE type='view' AND sql NOT NULL";
     }
 
-<<<<<<< HEAD
-    public function getCreateViewSQL(string $name, string $sql): string
-    {
-        return 'CREATE VIEW ' . $name . ' AS ' . $sql;
-    }
-
-    public function getDropViewSQL(string $name): string
-    {
-        return 'DROP VIEW ' . $name;
-    }
-
     public function getAdvancedForeignKeyOptionsSQL(ForeignKeyConstraint $foreignKey): string
-=======
-    /**
-     * {@inheritDoc}
-     */
-    public function getAdvancedForeignKeyOptionsSQL(ForeignKeyConstraint $foreignKey)
->>>>>>> 06d20af1
     {
         $query = parent::getAdvancedForeignKeyOptionsSQL($foreignKey);
 
@@ -498,36 +476,18 @@
 
     /**
      * User-defined function for Sqlite that implements MOD(a, b).
-<<<<<<< HEAD
-=======
      *
      * @deprecated The driver will use {@link UserDefinedFunctions::mod()} in the next major release.
-     *
-     * @param int $a
-     * @param int $b
-     *
-     * @return int
->>>>>>> 06d20af1
      */
     public static function udfMod(int $a, int $b): int
     {
         return UserDefinedFunctions::mod($a, $b);
     }
 
-<<<<<<< HEAD
+    /**
+     * @deprecated The driver will use {@link UserDefinedFunctions::locate()} in the next major release.
+     */
     public static function udfLocate(string $str, string $substr, int $offset = 0): int
-=======
-    /**
-     * @deprecated The driver will use {@link UserDefinedFunctions::locate()} in the next major release.
-     *
-     * @param string $str
-     * @param string $substr
-     * @param int    $offset
-     *
-     * @return int
-     */
-    public static function udfLocate($str, $substr, $offset = 0)
->>>>>>> 06d20af1
     {
         return UserDefinedFunctions::locate($str, $substr, $offset);
     }
@@ -671,36 +631,7 @@
         return $tableName;
     }
 
-<<<<<<< HEAD
     public function supportsForeignKeyConstraints(): bool
-=======
-    /**
-     * {@inheritDoc}
-     *
-     * @deprecated
-     *
-     * Sqlite Platform emulates schema by underscoring each dot and generating tables
-     * into the default database.
-     *
-     * This hack is implemented to be able to use SQLite as testdriver when
-     * using schema supporting databases.
-     */
-    public function canEmulateSchemas()
-    {
-        Deprecation::trigger(
-            'doctrine/dbal',
-            'https://github.com/doctrine/dbal/pull/4805',
-            'SqlitePlatform::canEmulateSchemas() is deprecated.'
-        );
-
-        return true;
-    }
-
-    /**
-     * {@inheritDoc}
-     */
-    public function supportsForeignKeyConstraints()
->>>>>>> 06d20af1
     {
         return false;
     }
