<?php

declare(strict_types=1);

namespace Doctrine\DBAL\Platforms;

use Doctrine\DBAL\Connection;
use Doctrine\DBAL\Exception\ColumnLengthRequired;
use Doctrine\DBAL\LockMode;
use Doctrine\DBAL\Platforms\Keywords\KeywordList;
use Doctrine\DBAL\Platforms\Keywords\SQLServerKeywords;
use Doctrine\DBAL\Schema\Column;
use Doctrine\DBAL\Schema\ColumnDiff;
use Doctrine\DBAL\Schema\Identifier;
use Doctrine\DBAL\Schema\Index;
use Doctrine\DBAL\Schema\Sequence;
use Doctrine\DBAL\Schema\SQLServerSchemaManager;
use Doctrine\DBAL\Schema\TableDiff;
use Doctrine\DBAL\TransactionIsolationLevel;
use InvalidArgumentException;

use function array_merge;
use function array_unique;
use function array_values;
use function crc32;
use function dechex;
use function explode;
use function implode;
use function is_array;
use function is_bool;
use function is_numeric;
use function preg_match;
use function preg_match_all;
use function sprintf;
use function str_contains;
use function str_replace;
use function strtoupper;
use function substr_count;

use const PREG_OFFSET_CAPTURE;

/**
 * Provides the behavior, features and SQL dialect of the Microsoft SQL Server database platform
 * of the oldest supported version.
 */
class SQLServerPlatform extends AbstractPlatform
{
    /** @internal Should be used only from within the {@see AbstractSchemaManager} class hierarchy. */
    public const OPTION_DEFAULT_CONSTRAINT_NAME = 'default_constraint_name';

    public function getCurrentDateSQL(): string
    {
        return $this->getConvertExpression('date', 'GETDATE()');
    }

    public function getCurrentTimeSQL(): string
    {
        return $this->getConvertExpression('time', 'GETDATE()');
    }

    /**
     * Returns an expression that converts an expression of one data type to another.
     *
     * @param string $dataType   The target native data type. Alias data types cannot be used.
     * @param string $expression The SQL expression to convert.
     */
    private function getConvertExpression(string $dataType, string $expression): string
    {
        return sprintf('CONVERT(%s, %s)', $dataType, $expression);
    }

    protected function getDateArithmeticIntervalExpression(
        string $date,
        string $operator,
        string $interval,
        DateIntervalUnit $unit,
    ): string {
        $factorClause = '';

        if ($operator === '-') {
            $factorClause = '-1 * ';
        }

        return 'DATEADD(' . $unit->value . ', ' . $factorClause . $interval . ', ' . $date . ')';
    }

    public function getDateDiffExpression(string $date1, string $date2): string
    {
        return 'DATEDIFF(day, ' . $date2 . ',' . $date1 . ')';
    }

    /**
     * {@inheritDoc}
     *
<<<<<<< HEAD
=======
     * Microsoft SQL Server prefers "autoincrement" identity columns
     * since sequences can only be emulated with a table.
     *
     * @deprecated
     */
    public function prefersIdentityColumns()
    {
        Deprecation::trigger(
            'doctrine/dbal',
            'https://github.com/doctrine/dbal/pull/1519',
            'SQLServerPlatform::prefersIdentityColumns() is deprecated.',
        );

        return true;
    }

    /**
     * {@inheritDoc}
     *
>>>>>>> 0361d33d
     * Microsoft SQL Server supports this through AUTO_INCREMENT columns.
     */
    public function supportsIdentityColumns(): bool
    {
        return true;
    }

    public function supportsReleaseSavepoints(): bool
    {
        return false;
    }

    public function supportsSchemas(): bool
    {
        return true;
    }

    /** @internal The method should be only used from within the {@see AbstractPlatform} class hierarchy. */
    public function supportsColumnCollation(): bool
    {
        return true;
    }

    public function supportsSequences(): bool
    {
        return true;
    }

    public function getAlterSequenceSQL(Sequence $sequence): string
    {
        return 'ALTER SEQUENCE ' . $sequence->getQuotedName($this) .
            ' INCREMENT BY ' . $sequence->getAllocationSize();
    }

    public function getCreateSequenceSQL(Sequence $sequence): string
    {
        return 'CREATE SEQUENCE ' . $sequence->getQuotedName($this) .
            ' START WITH ' . $sequence->getInitialValue() .
            ' INCREMENT BY ' . $sequence->getAllocationSize() .
            ' MINVALUE ' . $sequence->getInitialValue();
    }

    /** @internal The method should be only used from within the {@see AbstractSchemaManager} class hierarchy. */
    public function getListSequencesSQL(string $database): string
    {
        return 'SELECT seq.name,
                       CAST(
                           seq.increment AS VARCHAR(MAX)
                       ) AS increment, -- CAST avoids driver error for sql_variant type
                       CAST(
                           seq.start_value AS VARCHAR(MAX)
                       ) AS start_value -- CAST avoids driver error for sql_variant type
                FROM   sys.sequences AS seq';
    }

    public function getSequenceNextValSQL(string $sequence): string
    {
        return 'SELECT NEXT VALUE FOR ' . $sequence;
    }

    public function getDropForeignKeySQL(string $foreignKey, string $table): string
    {
        return $this->getDropConstraintSQL($foreignKey, $table);
    }

    public function getDropIndexSQL(string $name, string $table): string
    {
        return 'DROP INDEX ' . $name . ' ON ' . $table;
    }

    /**
     * {@inheritDoc}
     */
    protected function _getCreateTableSQL(string $name, array $columns, array $options = []): array
    {
        $defaultConstraintsSql = [];
        $commentsSql           = [];

        $tableComment = $options['comment'] ?? null;
        if ($tableComment !== null) {
            $commentsSql[] = $this->getCommentOnTableSQL($name, $tableComment);
        }

        // @todo does other code breaks because of this?
        // force primary keys to be not null
        foreach ($columns as &$column) {
            if (! empty($column['primary'])) {
                $column['notnull'] = true;
            }

            // Build default constraints SQL statements.
            if (isset($column['default'])) {
                $defaultConstraintsSql[] = 'ALTER TABLE ' . $name .
                    ' ADD' . $this->getDefaultConstraintDeclarationSQL($column);
            }

            if (empty($column['comment']) && ! is_numeric($column['comment'])) {
                continue;
            }

            $commentsSql[] = $this->getCreateColumnCommentSQL($name, $column['name'], $column['comment']);
        }

        $columnListSql = $this->getColumnDeclarationListSQL($columns);

        if (isset($options['uniqueConstraints']) && ! empty($options['uniqueConstraints'])) {
            foreach ($options['uniqueConstraints'] as $definition) {
                $columnListSql .= ', ' . $this->getUniqueConstraintDeclarationSQL($definition);
            }
        }

        if (isset($options['primary']) && ! empty($options['primary'])) {
            $flags = '';
            if (isset($options['primary_index']) && $options['primary_index']->hasFlag('nonclustered')) {
                $flags = ' NONCLUSTERED';
            }

            $columnListSql .= ', PRIMARY KEY' . $flags
                . ' (' . implode(', ', array_unique(array_values($options['primary']))) . ')';
        }

        $query = 'CREATE TABLE ' . $name . ' (' . $columnListSql;

        $check = $this->getCheckDeclarationSQL($columns);
        if (! empty($check)) {
            $query .= ', ' . $check;
        }

        $query .= ')';

        $sql = [$query];

        if (isset($options['indexes']) && ! empty($options['indexes'])) {
            foreach ($options['indexes'] as $index) {
                $sql[] = $this->getCreateIndexSQL($index, $name);
            }
        }

        if (isset($options['foreignKeys'])) {
            foreach ($options['foreignKeys'] as $definition) {
                $sql[] = $this->getCreateForeignKeySQL($definition, $name);
            }
        }

        return array_merge($sql, $commentsSql, $defaultConstraintsSql);
    }

    public function getCreatePrimaryKeySQL(Index $index, string $table): string
    {
        $sql = 'ALTER TABLE ' . $table . ' ADD PRIMARY KEY';

        if ($index->hasFlag('nonclustered')) {
            $sql .= ' NONCLUSTERED';
        }

        return $sql . ' (' . implode(', ', $index->getQuotedColumns($this)) . ')';
    }

    /**
     * Returns the SQL statement for creating a column comment.
     *
     * SQL Server does not support native column comments,
     * therefore the extended properties functionality is used
     * as a workaround to store them.
     * The property name used to store column comments is "MS_Description"
     * which provides compatibility with SQL Server Management Studio,
     * as column comments are stored in the same property there when
     * specifying a column's "Description" attribute.
     *
     * @param string $tableName  The quoted table name to which the column belongs.
     * @param string $columnName The quoted column name to create the comment for.
     * @param string $comment    The column's comment.
     */
    protected function getCreateColumnCommentSQL(string $tableName, string $columnName, string $comment): string
    {
        if (str_contains($tableName, '.')) {
            [$schemaSQL, $tableSQL] = explode('.', $tableName);
            $schemaSQL              = $this->quoteStringLiteral($schemaSQL);
            $tableSQL               = $this->quoteStringLiteral($tableSQL);
        } else {
            $schemaSQL = "'dbo'";
            $tableSQL  = $this->quoteStringLiteral($tableName);
        }

        return $this->getAddExtendedPropertySQL(
            'MS_Description',
            $comment,
            'SCHEMA',
            $schemaSQL,
            'TABLE',
            $tableSQL,
            'COLUMN',
            $columnName,
        );
    }

    /**
     * Returns the SQL snippet for declaring a default constraint.
     *
     * @param mixed[] $column Column definition.
     *
     * @throws InvalidArgumentException
     */
    protected function getDefaultConstraintDeclarationSQL(array $column): string
    {
        if (! isset($column['default'])) {
            throw new InvalidArgumentException('Incomplete column definition. "default" required.');
        }

        $columnName = new Identifier($column['name']);

        return $this->getDefaultValueDeclarationSQL($column) . ' FOR ' . $columnName->getQuotedName($this);
    }

    public function getCreateIndexSQL(Index $index, string $table): string
    {
        $constraint = parent::getCreateIndexSQL($index, $table);

        if ($index->isUnique() && ! $index->isPrimary()) {
            $constraint = $this->_appendUniqueConstraintDefinition($constraint, $index);
        }

        return $constraint;
    }

    protected function getCreateIndexSQLFlags(Index $index): string
    {
        $type = '';
        if ($index->isUnique()) {
            $type .= 'UNIQUE ';
        }

        if ($index->hasFlag('clustered')) {
            $type .= 'CLUSTERED ';
        } elseif ($index->hasFlag('nonclustered')) {
            $type .= 'NONCLUSTERED ';
        }

        return $type;
    }

    /**
     * Extend unique key constraint with required filters
     */
    private function _appendUniqueConstraintDefinition(string $sql, Index $index): string
    {
        $fields = [];

        foreach ($index->getQuotedColumns($this) as $field) {
            $fields[] = $field . ' IS NOT NULL';
        }

        return $sql . ' WHERE ' . implode(' AND ', $fields);
    }

    /**
     * {@inheritDoc}
     */
    public function getAlterTableSQL(TableDiff $diff): array
    {
        $queryParts  = [];
        $sql         = [];
        $columnSql   = [];
        $commentsSql = [];

        foreach ($diff->addedColumns as $column) {
            if ($this->onSchemaAlterTableAddColumn($column, $diff, $columnSql)) {
                continue;
            }

            $columnProperties = $column->toArray();

            $addColumnSql = 'ADD ' . $this->getColumnDeclarationSQL($column->getQuotedName($this), $columnProperties);

            if (isset($columnProperties['default'])) {
                $addColumnSql .= $this->getDefaultValueDeclarationSQL($columnProperties);
            }

            $queryParts[] = $addColumnSql;

            $comment = $column->getComment();

            if ($comment === '') {
                continue;
            }

            $commentsSql[] = $this->getCreateColumnCommentSQL(
                $diff->name,
                $column->getQuotedName($this),
                $comment,
            );
        }

        foreach ($diff->removedColumns as $column) {
            if ($this->onSchemaAlterTableRemoveColumn($column, $diff, $columnSql)) {
                continue;
            }

            if ($column->getDefault() !== null) {
                $queryParts[] = $this->getAlterTableDropDefaultConstraintClause($column);
            }

            $queryParts[] = 'DROP COLUMN ' . $column->getQuotedName($this);
        }

        foreach ($diff->changedColumns as $columnDiff) {
            if ($this->onSchemaAlterTableChangeColumn($columnDiff, $diff, $columnSql)) {
                continue;
            }

            $newColumn     = $columnDiff->getNewColumn();
            $newComment    = $newColumn->getComment();
            $hasNewComment = $newComment !== '';

            $oldColumn     = $columnDiff->getOldColumn();
            $oldComment    = $oldColumn->getComment();
            $hasOldComment = $oldComment !== '';

            if ($hasOldComment && $hasNewComment && $newComment !== $oldComment) {
                $commentsSql[] = $this->getAlterColumnCommentSQL(
                    $diff->name,
                    $newColumn->getQuotedName($this),
                    $newComment,
                );
            } elseif ($hasOldComment && ! $hasNewComment) {
                $commentsSql[] = $this->getDropColumnCommentSQL($diff->name, $newColumn->getQuotedName($this));
            } elseif (! $hasOldComment && $hasNewComment) {
                $commentsSql[] = $this->getCreateColumnCommentSQL(
                    $diff->name,
                    $newColumn->getQuotedName($this),
                    $newComment
                );
            }

            $columnNameSQL = $newColumn->getQuotedName($this);

            $oldDeclarationSQL = $this->getColumnDeclarationSQL($columnNameSQL, $oldColumn->toArray());
            $newDeclarationSQL = $this->getColumnDeclarationSQL($columnNameSQL, $newColumn->toArray());

            $declarationSQLChanged = $newDeclarationSQL !== $oldDeclarationSQL;
            $defaultChanged        = $columnDiff->hasDefaultChanged();

            if (! $declarationSQLChanged && ! $defaultChanged) {
                continue;
            }

            $requireDropDefaultConstraint = $this->alterColumnRequiresDropDefaultConstraint($columnDiff);

            if ($requireDropDefaultConstraint) {
                $queryParts[] = $this->getAlterTableDropDefaultConstraintClause($oldColumn);
            }

            if ($declarationSQLChanged) {
                $queryParts[] = 'ALTER COLUMN ' . $newDeclarationSQL;
            }

            if (
                $newColumn->getDefault() === null
                || (! $requireDropDefaultConstraint && ! $defaultChanged)
            ) {
                continue;
            }

            $queryParts[] = $this->getAlterTableAddDefaultConstraintClause($diff->name, $newColumn);
        }

        foreach ($diff->renamedColumns as $oldColumnName => $newColumn) {
            if ($this->onSchemaAlterTableRenameColumn($oldColumnName, $newColumn, $diff, $columnSql)) {
                continue;
            }

            $oldColumnName = new Identifier($oldColumnName);

            $sql[] = sprintf(
                "sp_rename '%s.%s', '%s', 'COLUMN'",
                $diff->getName($this)->getQuotedName($this),
                $oldColumnName->getQuotedName($this),
                $newColumn->getQuotedName($this)
            );
        }

        $tableSql = [];

        if ($this->onSchemaAlterTable($diff, $tableSql)) {
            return array_merge($tableSql, $columnSql);
        }

        foreach ($queryParts as $query) {
            $sql[] = 'ALTER TABLE ' . $diff->getName($this)->getQuotedName($this) . ' ' . $query;
        }

        $sql = array_merge($sql, $commentsSql);

        $newName = $diff->getNewName();

<<<<<<< HEAD
        if ($newName !== null) {
            $sql[] = "sp_rename '" . $diff->getName($this)->getQuotedName($this) . "', '" . $newName->getName() . "'";
=======
        if ($newName !== false) {
            Deprecation::trigger(
                'doctrine/dbal',
                'https://github.com/doctrine/dbal/pull/5663',
                'Generation of "rename table" SQL using %s is deprecated. Use getRenameTableSQL() instead.',
                __METHOD__,
            );

            $sql = array_merge($sql, $this->getRenameTableSQL($diff->name, $newName->getName()));
>>>>>>> 0361d33d
        }

        $sql = array_merge(
            $this->getPreAlterTableIndexForeignKeySQL($diff),
            $sql,
            $this->getPostAlterTableIndexForeignKeySQL($diff),
        );

        return array_merge($sql, $tableSql, $columnSql);
    }

    /**
     * {@inheritDoc}
     */
    public function getRenameTableSQL(string $oldName, string $newName): array
    {
        return [
            sprintf('sp_rename %s, %s', $this->quoteStringLiteral($oldName), $this->quoteStringLiteral($newName)),

            /* Rename table's default constraints names
             * to match the new table name.
             * This is necessary to ensure that the default
             * constraints can be referenced in future table
             * alterations as the table name is encoded in
             * default constraints' names. */
            sprintf(
                <<<'SQL'
                DECLARE @sql NVARCHAR(MAX) = N'';
                SELECT @sql += N'EXEC sp_rename N''' + dc.name + ''', N'''
                    + REPLACE(dc.name, '%s', '%s') + ''', ''OBJECT'';'
                    FROM sys.default_constraints dc
                    JOIN sys.tables tbl
                        ON dc.parent_object_id = tbl.object_id
                    WHERE tbl.name = %s;
                EXEC sp_executesql @sql
                SQL,
                $this->generateIdentifierName($oldName),
                $this->generateIdentifierName($newName),
                $this->quoteStringLiteral($newName),
            ),
        ];
    }

    /**
     * Returns the SQL clause for adding a default constraint in an ALTER TABLE statement.
     *
     * @param string $tableName The name of the table to generate the clause for.
     * @param Column $column    The column to generate the clause for.
     */
    private function getAlterTableAddDefaultConstraintClause(string $tableName, Column $column): string
    {
        $columnDef         = $column->toArray();
        $columnDef['name'] = $column->getQuotedName($this);

        return 'ADD' . $this->getDefaultConstraintDeclarationSQL($columnDef);
    }

    /**
     * Returns the SQL clause for dropping an existing default constraint in an ALTER TABLE statement.
     */
    private function getAlterTableDropDefaultConstraintClause(Column $column): string
    {
        if (! $column->hasPlatformOption(self::OPTION_DEFAULT_CONSTRAINT_NAME)) {
            throw new InvalidArgumentException(
                'Column ' . $column->getName() . ' was not properly introspected as it has a default value'
                    . ' but does not have the default constraint name.',
            );
        }

        return 'DROP CONSTRAINT ' . $this->quoteIdentifier(
            $column->getPlatformOption(self::OPTION_DEFAULT_CONSTRAINT_NAME),
        );
    }

    /**
     * Checks whether a column alteration requires dropping its default constraint first.
     *
     * Different to other database vendors SQL Server implements column default values
     * as constraints and therefore changes in a column's default value as well as changes
     * in a column's type require dropping the default constraint first before being to
     * alter the particular column to the new definition.
     */
    private function alterColumnRequiresDropDefaultConstraint(ColumnDiff $columnDiff): bool
    {
        // We only need to drop an existing default constraint if we know the
        // column was defined with a default value before.
        if ($columnDiff->getOldColumn()->getDefault() === null) {
            return false;
        }

        // We need to drop an existing default constraint if the column was
        // defined with a default value before and it has changed.
        if ($columnDiff->hasDefaultChanged()) {
            return true;
        }

        // We need to drop an existing default constraint if the column was
        // defined with a default value before and the native column type has changed.
        return $columnDiff->hasTypeChanged() || $columnDiff->hasFixedChanged();
    }

    /**
     * Returns the SQL statement for altering a column comment.
     *
     * SQL Server does not support native column comments,
     * therefore the extended properties functionality is used
     * as a workaround to store them.
     * The property name used to store column comments is "MS_Description"
     * which provides compatibility with SQL Server Management Studio,
     * as column comments are stored in the same property there when
     * specifying a column's "Description" attribute.
     *
     * @param string $tableName  The quoted table name to which the column belongs.
     * @param string $columnName The quoted column name to alter the comment for.
     * @param string $comment    The column's comment.
     */
    protected function getAlterColumnCommentSQL(string $tableName, string $columnName, string $comment): string
    {
        if (str_contains($tableName, '.')) {
            [$schemaSQL, $tableSQL] = explode('.', $tableName);
            $schemaSQL              = $this->quoteStringLiteral($schemaSQL);
            $tableSQL               = $this->quoteStringLiteral($tableSQL);
        } else {
            $schemaSQL = "'dbo'";
            $tableSQL  = $this->quoteStringLiteral($tableName);
        }

        return $this->getUpdateExtendedPropertySQL(
            'MS_Description',
            $comment,
            'SCHEMA',
            $schemaSQL,
            'TABLE',
            $tableSQL,
            'COLUMN',
            $columnName,
        );
    }

    /**
     * Returns the SQL statement for dropping a column comment.
     *
     * SQL Server does not support native column comments,
     * therefore the extended properties functionality is used
     * as a workaround to store them.
     * The property name used to store column comments is "MS_Description"
     * which provides compatibility with SQL Server Management Studio,
     * as column comments are stored in the same property there when
     * specifying a column's "Description" attribute.
     *
     * @param string $tableName  The quoted table name to which the column belongs.
     * @param string $columnName The quoted column name to drop the comment for.
     */
    protected function getDropColumnCommentSQL(string $tableName, string $columnName): string
    {
        if (str_contains($tableName, '.')) {
            [$schemaSQL, $tableSQL] = explode('.', $tableName);
            $schemaSQL              = $this->quoteStringLiteral($schemaSQL);
            $tableSQL               = $this->quoteStringLiteral($tableSQL);
        } else {
            $schemaSQL = "'dbo'";
            $tableSQL  = $this->quoteStringLiteral($tableName);
        }

        return $this->getDropExtendedPropertySQL(
            'MS_Description',
            'SCHEMA',
            $schemaSQL,
            'TABLE',
            $tableSQL,
            'COLUMN',
            $columnName,
        );
    }

    /**
     * {@inheritdoc}
     */
    protected function getRenameIndexSQL(string $oldIndexName, Index $index, string $tableName): array
    {
        return [sprintf(
            "EXEC sp_rename N'%s.%s', N'%s', N'INDEX'",
            $tableName,
            $oldIndexName,
            $index->getQuotedName($this),
        ),
        ];
    }

    /**
     * Returns the SQL statement for adding an extended property to a database object.
     *
     * @link http://msdn.microsoft.com/en-us/library/ms180047%28v=sql.90%29.aspx
     *
     * @param string      $name       The name of the property to add.
     * @param string|null $value      The value of the property to add.
     * @param string|null $level0Type The type of the object at level 0 the property belongs to.
     * @param string|null $level0Name The name of the object at level 0 the property belongs to.
     * @param string|null $level1Type The type of the object at level 1 the property belongs to.
     * @param string|null $level1Name The name of the object at level 1 the property belongs to.
     * @param string|null $level2Type The type of the object at level 2 the property belongs to.
     * @param string|null $level2Name The name of the object at level 2 the property belongs to.
     */
    protected function getAddExtendedPropertySQL(
        string $name,
        ?string $value = null,
        ?string $level0Type = null,
        ?string $level0Name = null,
        ?string $level1Type = null,
        ?string $level1Name = null,
        ?string $level2Type = null,
        ?string $level2Name = null,
    ): string {
        return 'EXEC sp_addextendedproperty ' .
            'N' . $this->quoteStringLiteral($name) . ', N' . $this->quoteStringLiteral((string) $value) . ', ' .
            'N' . $this->quoteStringLiteral((string) $level0Type) . ', ' . $level0Name . ', ' .
            'N' . $this->quoteStringLiteral((string) $level1Type) . ', ' . $level1Name . ', ' .
            'N' . $this->quoteStringLiteral((string) $level2Type) . ', ' . $level2Name;
    }

    /**
     * Returns the SQL statement for dropping an extended property from a database object.
     *
     * @link http://technet.microsoft.com/en-gb/library/ms178595%28v=sql.90%29.aspx
     *
     * @param string      $name       The name of the property to drop.
     * @param string|null $level0Type The type of the object at level 0 the property belongs to.
     * @param string|null $level0Name The name of the object at level 0 the property belongs to.
     * @param string|null $level1Type The type of the object at level 1 the property belongs to.
     * @param string|null $level1Name The name of the object at level 1 the property belongs to.
     * @param string|null $level2Type The type of the object at level 2 the property belongs to.
     * @param string|null $level2Name The name of the object at level 2 the property belongs to.
     */
    protected function getDropExtendedPropertySQL(
        string $name,
        ?string $level0Type = null,
        ?string $level0Name = null,
        ?string $level1Type = null,
        ?string $level1Name = null,
        ?string $level2Type = null,
        ?string $level2Name = null,
    ): string {
        return 'EXEC sp_dropextendedproperty ' .
            'N' . $this->quoteStringLiteral($name) . ', ' .
            'N' . $this->quoteStringLiteral((string) $level0Type) . ', ' . $level0Name . ', ' .
            'N' . $this->quoteStringLiteral((string) $level1Type) . ', ' . $level1Name . ', ' .
            'N' . $this->quoteStringLiteral((string) $level2Type) . ', ' . $level2Name;
    }

    /**
     * Returns the SQL statement for updating an extended property of a database object.
     *
     * @link http://msdn.microsoft.com/en-us/library/ms186885%28v=sql.90%29.aspx
     *
     * @param string      $name       The name of the property to update.
     * @param string|null $value      The value of the property to update.
     * @param string|null $level0Type The type of the object at level 0 the property belongs to.
     * @param string|null $level0Name The name of the object at level 0 the property belongs to.
     * @param string|null $level1Type The type of the object at level 1 the property belongs to.
     * @param string|null $level1Name The name of the object at level 1 the property belongs to.
     * @param string|null $level2Type The type of the object at level 2 the property belongs to.
     * @param string|null $level2Name The name of the object at level 2 the property belongs to.
     */
    protected function getUpdateExtendedPropertySQL(
        string $name,
        ?string $value = null,
        ?string $level0Type = null,
        ?string $level0Name = null,
        ?string $level1Type = null,
        ?string $level1Name = null,
        ?string $level2Type = null,
        ?string $level2Name = null,
    ): string {
        return 'EXEC sp_updateextendedproperty ' .
            'N' . $this->quoteStringLiteral($name) . ', N' . $this->quoteStringLiteral((string) $value) . ', ' .
            'N' . $this->quoteStringLiteral((string) $level0Type) . ', ' . $level0Name . ', ' .
            'N' . $this->quoteStringLiteral((string) $level1Type) . ', ' . $level1Name . ', ' .
            'N' . $this->quoteStringLiteral((string) $level2Type) . ', ' . $level2Name;
    }

    public function getEmptyIdentityInsertSQL(string $quotedTableName, string $quotedIdentifierColumnName): string
    {
        return 'INSERT INTO ' . $quotedTableName . ' DEFAULT VALUES';
    }

    /** @internal The method should be only used from within the {@see AbstractSchemaManager} class hierarchy. */
    public function getListViewsSQL(string $database): string
    {
        return "SELECT name, definition FROM sysobjects
                    INNER JOIN sys.sql_modules ON sysobjects.id = sys.sql_modules.object_id
                WHERE type = 'V' ORDER BY name";
    }

    /**
     * Returns the where clause to filter schema and table name in a query.
     *
     * @param string $table        The full qualified name of the table.
     * @param string $schemaColumn The name of the column to compare the schema to in the where clause.
     * @param string $tableColumn  The name of the column to compare the table to in the where clause.
     */
    private function getTableWhereClause(string $table, string $schemaColumn, string $tableColumn): string
    {
        if (str_contains($table, '.')) {
            [$schema, $table] = explode('.', $table);
            $schema           = $this->quoteStringLiteral($schema);
            $table            = $this->quoteStringLiteral($table);
        } else {
            $schema = 'SCHEMA_NAME()';
            $table  = $this->quoteStringLiteral($table);
        }

        return sprintf('(%s = %s AND %s = %s)', $tableColumn, $table, $schemaColumn, $schema);
    }

    public function getLocateExpression(string $string, string $substring, ?string $start = null): string
    {
        if ($start === null) {
            return sprintf('CHARINDEX(%s, %s)', $substring, $string);
        }

        return sprintf('CHARINDEX(%s, %s, %s)', $substring, $string, $start);
    }

    public function getModExpression(string $dividend, string $divisor): string
    {
        return $dividend . ' % ' . $divisor;
    }

    public function getTrimExpression(
        string $str,
        TrimMode $mode = TrimMode::UNSPECIFIED,
        ?string $char = null,
    ): string {
        if ($char === null) {
            return match ($mode) {
                TrimMode::LEADING => 'LTRIM(' . $str . ')',
                TrimMode::TRAILING => 'RTRIM(' . $str . ')',
                default => 'LTRIM(RTRIM(' . $str . '))',
            };
        }

        $pattern = "'%[^' + " . $char . " + ']%'";

        if ($mode === TrimMode::LEADING) {
            return 'stuff(' . $str . ', 1, patindex(' . $pattern . ', ' . $str . ') - 1, null)';
        }

        if ($mode === TrimMode::TRAILING) {
            return 'reverse(stuff(reverse(' . $str . '), 1, '
                . 'patindex(' . $pattern . ', reverse(' . $str . ')) - 1, null))';
        }

        return 'reverse(stuff(reverse(stuff(' . $str . ', 1, patindex(' . $pattern . ', ' . $str . ') - 1, null)), 1, '
            . 'patindex(' . $pattern . ', reverse(stuff(' . $str . ', 1, patindex(' . $pattern . ', ' . $str
            . ') - 1, null))) - 1, null))';
    }

    public function getConcatExpression(string ...$string): string
    {
        return sprintf('CONCAT(%s)', implode(', ', $string));
    }

    /** @internal The method should be only used from within the {@see AbstractSchemaManager} class hierarchy. */
    public function getListDatabasesSQL(): string
    {
        return 'SELECT * FROM sys.databases';
    }

    public function getSubstringExpression(string $string, string $start, ?string $length = null): string
    {
        if ($length === null) {
            return sprintf('SUBSTRING(%s, %s, LEN(%s) - %s + 1)', $string, $start, $string, $start);
        }

        return sprintf('SUBSTRING(%s, %s, %s)', $string, $start, $length);
    }

    public function getLengthExpression(string $string): string
    {
        return 'LEN(' . $string . ')';
    }

    public function getCurrentDatabaseExpression(): string
    {
        return 'DB_NAME()';
    }

    public function getSetTransactionIsolationSQL(TransactionIsolationLevel $level): string
    {
        return 'SET TRANSACTION ISOLATION LEVEL ' . $this->_getTransactionIsolationLevelSQL($level);
    }

    /**
     * {@inheritDoc}
     */
    public function getIntegerTypeDeclarationSQL(array $column): string
    {
        return 'INT' . $this->_getCommonIntegerTypeDeclarationSQL($column);
    }

    /**
     * {@inheritDoc}
     */
    public function getBigIntTypeDeclarationSQL(array $column): string
    {
        return 'BIGINT' . $this->_getCommonIntegerTypeDeclarationSQL($column);
    }

    /**
     * {@inheritDoc}
     */
    public function getSmallIntTypeDeclarationSQL(array $column): string
    {
        return 'SMALLINT' . $this->_getCommonIntegerTypeDeclarationSQL($column);
    }

    /**
     * {@inheritDoc}
     */
    public function getGuidTypeDeclarationSQL(array $column): string
    {
        return 'UNIQUEIDENTIFIER';
    }

    /**
     * {@inheritDoc}
     */
    public function getDateTimeTzTypeDeclarationSQL(array $column): string
    {
        return 'DATETIMEOFFSET(6)';
    }

    protected function getCharTypeDeclarationSQLSnippet(?int $length): string
    {
        $sql = 'NCHAR';

        if ($length !== null) {
            $sql .= sprintf('(%d)', $length);
        }

        return $sql;
    }

    protected function getVarcharTypeDeclarationSQLSnippet(?int $length): string
    {
        if ($length === null) {
            throw ColumnLengthRequired::new($this, 'NVARCHAR');
        }

        return sprintf('NVARCHAR(%d)', $length);
    }

    /**
     * {@inheritDoc}
     */
    public function getAsciiStringTypeDeclarationSQL(array $column): string
    {
        $length = $column['length'] ?? null;

        if (empty($column['fixed'])) {
            return parent::getVarcharTypeDeclarationSQLSnippet($length);
        }

        return parent::getCharTypeDeclarationSQLSnippet($length);
    }

    /**
     * {@inheritDoc}
     */
    public function getClobTypeDeclarationSQL(array $column): string
    {
        return 'VARCHAR(MAX)';
    }

    /**
     * {@inheritDoc}
     */
    protected function _getCommonIntegerTypeDeclarationSQL(array $column): string
    {
        return ! empty($column['autoincrement']) ? ' IDENTITY' : '';
    }

    /**
     * {@inheritDoc}
     */
    public function getDateTimeTypeDeclarationSQL(array $column): string
    {
        // 3 - microseconds precision length
        // http://msdn.microsoft.com/en-us/library/ms187819.aspx
        return 'DATETIME2(6)';
    }

    /**
     * {@inheritDoc}
     */
    public function getDateTypeDeclarationSQL(array $column): string
    {
        return 'DATE';
    }

    /**
     * {@inheritDoc}
     */
    public function getTimeTypeDeclarationSQL(array $column): string
    {
        return 'TIME(0)';
    }

    /**
     * {@inheritDoc}
     */
    public function getBooleanTypeDeclarationSQL(array $column): string
    {
        return 'BIT';
    }

    protected function doModifyLimitQuery(string $query, ?int $limit, int $offset): string
    {
        if ($limit === null && $offset <= 0) {
            return $query;
        }

        if ($this->shouldAddOrderBy($query)) {
            if (preg_match('/^SELECT\s+DISTINCT/im', $query) > 0) {
                // SQL Server won't let us order by a non-selected column in a DISTINCT query,
                // so we have to do this madness. This says, order by the first column in the
                // result. SQL Server's docs say that a nonordered query's result order is non-
                // deterministic anyway, so this won't do anything that a bunch of update and
                // deletes to the table wouldn't do anyway.
                $query .= ' ORDER BY 1';
            } else {
                // In another DBMS, we could do ORDER BY 0, but SQL Server gets angry if you
                // use constant expressions in the order by list.
                $query .= ' ORDER BY (SELECT 0)';
            }
        }

        // This looks somewhat like MYSQL, but limit/offset are in inverse positions
        // Supposedly SQL:2008 core standard.
        // Per TSQL spec, FETCH NEXT n ROWS ONLY is not valid without OFFSET n ROWS.
        $query .= sprintf(' OFFSET %d ROWS', $offset);

        if ($limit !== null) {
            $query .= sprintf(' FETCH NEXT %d ROWS ONLY', $limit);
        }

        return $query;
    }

    public function convertBooleans(mixed $item): mixed
    {
        if (is_array($item)) {
            foreach ($item as $key => $value) {
                if (! is_bool($value) && ! is_numeric($value)) {
                    continue;
                }

                $item[$key] = (int) (bool) $value;
            }
        } elseif (is_bool($item) || is_numeric($item)) {
            $item = (int) (bool) $item;
        }

        return $item;
    }

    public function getCreateTemporaryTableSnippetSQL(): string
    {
        return 'CREATE TABLE';
    }

    public function getTemporaryTableName(string $tableName): string
    {
        return '#' . $tableName;
    }

    public function getDateTimeFormatString(): string
    {
        return 'Y-m-d H:i:s.u';
    }

    public function getDateFormatString(): string
    {
        return 'Y-m-d';
    }

    public function getTimeFormatString(): string
    {
        return 'H:i:s';
    }

    public function getDateTimeTzFormatString(): string
    {
        return 'Y-m-d H:i:s.u P';
    }

    protected function initializeDoctrineTypeMappings(): void
    {
        $this->doctrineTypeMapping = [
            'bigint'           => 'bigint',
            'binary'           => 'binary',
            'bit'              => 'boolean',
            'blob'             => 'blob',
            'char'             => 'string',
            'date'             => 'date',
            'datetime'         => 'datetime',
            'datetime2'        => 'datetime',
            'datetimeoffset'   => 'datetimetz',
            'decimal'          => 'decimal',
            'double'           => 'float',
            'double precision' => 'float',
            'float'            => 'float',
            'image'            => 'blob',
            'int'              => 'integer',
            'money'            => 'integer',
            'nchar'            => 'string',
            'ntext'            => 'text',
            'numeric'          => 'decimal',
            'nvarchar'         => 'string',
            'real'             => 'float',
            'smalldatetime'    => 'datetime',
            'smallint'         => 'smallint',
            'smallmoney'       => 'integer',
            'text'             => 'text',
            'time'             => 'time',
            'tinyint'          => 'smallint',
            'uniqueidentifier' => 'guid',
            'varbinary'        => 'binary',
            'varchar'          => 'string',
        ];
    }

    public function createSavePoint(string $savepoint): string
    {
        return 'SAVE TRANSACTION ' . $savepoint;
    }

    public function releaseSavePoint(string $savepoint): string
    {
        return '';
    }

    public function rollbackSavePoint(string $savepoint): string
    {
        return 'ROLLBACK TRANSACTION ' . $savepoint;
    }

    /** @internal The method should be only used from within the {@see AbstractPlatform} class hierarchy. */
    public function getForeignKeyReferentialActionSQL(string $action): string
    {
        // RESTRICT is not supported, therefore falling back to NO ACTION.
        if (strtoupper($action) === 'RESTRICT') {
            return 'NO ACTION';
        }

        return parent::getForeignKeyReferentialActionSQL($action);
    }

    public function appendLockHint(string $fromClause, LockMode $lockMode): string
    {
        return match ($lockMode) {
            LockMode::NONE,
            LockMode::OPTIMISTIC => $fromClause,
            LockMode::PESSIMISTIC_READ => $fromClause . ' WITH (HOLDLOCK, ROWLOCK)',
            LockMode::PESSIMISTIC_WRITE => $fromClause . ' WITH (UPDLOCK, ROWLOCK)',
        };
    }

    public function getForUpdateSQL(): string
    {
        return ' ';
    }

    protected function createReservedKeywordsList(): KeywordList
    {
        return new SQLServerKeywords();
    }

    public function quoteSingleIdentifier(string $str): string
    {
        return '[' . str_replace(']', ']]', $str) . ']';
    }

    public function getTruncateTableSQL(string $tableName, bool $cascade = false): string
    {
        $tableIdentifier = new Identifier($tableName);

        return 'TRUNCATE TABLE ' . $tableIdentifier->getQuotedName($this);
    }

    /**
     * {@inheritDoc}
     */
    public function getBlobTypeDeclarationSQL(array $column): string
    {
        return 'VARBINARY(MAX)';
    }

    /**
     * {@inheritdoc}
     *
     * @internal The method should be only used from within the {@see AbstractPlatform} class hierarchy.
     */
    public function getColumnDeclarationSQL(string $name, array $column): string
    {
        if (isset($column['columnDefinition'])) {
            $columnDef = $column['columnDefinition'];
        } else {
            $collation = ! empty($column['collation']) ?
                ' ' . $this->getColumnCollationDeclarationSQL($column['collation']) : '';

            $notnull = ! empty($column['notnull']) ? ' NOT NULL' : '';

<<<<<<< HEAD
            $unique = ! empty($column['unique']) ? ' UNIQUE' : '';
=======
            if (! empty($column['unique'])) {
                Deprecation::trigger(
                    'doctrine/dbal',
                    'https://github.com/doctrine/dbal/pull/5656',
                    'The usage of the "unique" column property is deprecated. Use unique constraints instead.',
                );

                $unique = ' ' . $this->getUniqueFieldDeclarationSQL();
            } else {
                $unique = '';
            }
>>>>>>> 0361d33d

            if (! empty($column['check'])) {
                Deprecation::trigger(
                    'doctrine/dbal',
                    'https://github.com/doctrine/dbal/pull/5656',
                    'The usage of the "check" column property is deprecated.',
                );

                $check = ' ' . $column['check'];
            } else {
                $check = '';
            }

            $typeDecl  = $column['type']->getSQLDeclaration($column, $this);
            $columnDef = $typeDecl . $collation . $notnull . $unique . $check;
        }

        return $name . ' ' . $columnDef;
    }

    /**
     * SQL Server does not support quoting collation identifiers.
     */
    public function getColumnCollationDeclarationSQL(string $collation): string
    {
        return 'COLLATE ' . $collation;
    }

    public function columnsEqual(Column $column1, Column $column2): bool
    {
        if (! parent::columnsEqual($column1, $column2)) {
            return false;
        }

        return $this->getDefaultValueDeclarationSQL($column1->toArray())
            === $this->getDefaultValueDeclarationSQL($column2->toArray());
    }

    protected function getLikeWildcardCharacters(): string
    {
        return parent::getLikeWildcardCharacters() . '[]^';
    }

    /**
     * Returns a hash value for a given identifier.
     *
     * @param string $identifier Identifier to generate a hash value for.
     */
    private function generateIdentifierName(string $identifier): string
    {
        // Always generate name for unquoted identifiers to ensure consistency.
        $identifier = new Identifier($identifier);

        return strtoupper(dechex(crc32($identifier->getName())));
    }

    protected function getCommentOnTableSQL(string $tableName, string $comment): string
    {
        return sprintf(
            <<<'SQL'
                EXEC sys.sp_addextendedproperty @name=N'MS_Description',
                  @value=N%s, @level0type=N'SCHEMA', @level0name=N'dbo',
                  @level1type=N'TABLE', @level1name=N%s
                SQL
            ,
            $this->quoteStringLiteral($comment),
            $this->quoteStringLiteral($tableName),
        );
    }

    private function shouldAddOrderBy(string $query): bool
    {
        // Find the position of the last instance of ORDER BY and ensure it is not within a parenthetical statement
        // but can be in a newline
        $matches      = [];
        $matchesCount = preg_match_all('/[\\s]+order\\s+by\\s/im', $query, $matches, PREG_OFFSET_CAPTURE);
        if ($matchesCount === 0) {
            return true;
        }

        // ORDER BY instance may be in a subquery after ORDER BY
        // e.g. SELECT col1 FROM test ORDER BY (SELECT col2 from test ORDER BY col2)
        // if in the searched query ORDER BY clause was found where
        // number of open parentheses after the occurrence of the clause is equal to
        // number of closed brackets after the occurrence of the clause,
        // it means that ORDER BY is included in the query being checked
        while ($matchesCount > 0) {
            $orderByPos          = $matches[0][--$matchesCount][1];
            $openBracketsCount   = substr_count($query, '(', $orderByPos);
            $closedBracketsCount = substr_count($query, ')', $orderByPos);
            if ($openBracketsCount === $closedBracketsCount) {
                return false;
            }
        }

        return true;
    }

    public function createSchemaManager(Connection $connection): SQLServerSchemaManager
    {
        return new SQLServerSchemaManager($connection, $this);
    }
}<|MERGE_RESOLUTION|>--- conflicted
+++ resolved
@@ -17,6 +17,7 @@
 use Doctrine\DBAL\Schema\SQLServerSchemaManager;
 use Doctrine\DBAL\Schema\TableDiff;
 use Doctrine\DBAL\TransactionIsolationLevel;
+use Doctrine\Deprecations\Deprecation;
 use InvalidArgumentException;
 
 use function array_merge;
@@ -92,28 +93,6 @@
     /**
      * {@inheritDoc}
      *
-<<<<<<< HEAD
-=======
-     * Microsoft SQL Server prefers "autoincrement" identity columns
-     * since sequences can only be emulated with a table.
-     *
-     * @deprecated
-     */
-    public function prefersIdentityColumns()
-    {
-        Deprecation::trigger(
-            'doctrine/dbal',
-            'https://github.com/doctrine/dbal/pull/1519',
-            'SQLServerPlatform::prefersIdentityColumns() is deprecated.',
-        );
-
-        return true;
-    }
-
-    /**
-     * {@inheritDoc}
-     *
->>>>>>> 0361d33d
      * Microsoft SQL Server supports this through AUTO_INCREMENT columns.
      */
     public function supportsIdentityColumns(): bool
@@ -509,11 +488,7 @@
 
         $newName = $diff->getNewName();
 
-<<<<<<< HEAD
         if ($newName !== null) {
-            $sql[] = "sp_rename '" . $diff->getName($this)->getQuotedName($this) . "', '" . $newName->getName() . "'";
-=======
-        if ($newName !== false) {
             Deprecation::trigger(
                 'doctrine/dbal',
                 'https://github.com/doctrine/dbal/pull/5663',
@@ -522,7 +497,6 @@
             );
 
             $sql = array_merge($sql, $this->getRenameTableSQL($diff->name, $newName->getName()));
->>>>>>> 0361d33d
         }
 
         $sql = array_merge(
@@ -1236,9 +1210,6 @@
 
             $notnull = ! empty($column['notnull']) ? ' NOT NULL' : '';
 
-<<<<<<< HEAD
-            $unique = ! empty($column['unique']) ? ' UNIQUE' : '';
-=======
             if (! empty($column['unique'])) {
                 Deprecation::trigger(
                     'doctrine/dbal',
@@ -1246,11 +1217,10 @@
                     'The usage of the "unique" column property is deprecated. Use unique constraints instead.',
                 );
 
-                $unique = ' ' . $this->getUniqueFieldDeclarationSQL();
+                $unique = ' UNIQUE';
             } else {
                 $unique = '';
             }
->>>>>>> 0361d33d
 
             if (! empty($column['check'])) {
                 Deprecation::trigger(
