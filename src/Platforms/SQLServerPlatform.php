--- conflicted
+++ resolved
@@ -61,11 +61,7 @@
      * @param string $dataType   The target native data type. Alias data types cannot be used.
      * @param string $expression The SQL expression to convert.
      */
-<<<<<<< HEAD
     private function getConvertExpression(string $dataType, string $expression): string
-=======
-    private function getConvertExpression($dataType, $expression): string
->>>>>>> 0edd213b
     {
         return sprintf('CONVERT(%s, %s)', $dataType, $expression);
     }
@@ -359,15 +355,8 @@
 
     /**
      * Extend unique key constraint with required filters
-<<<<<<< HEAD
      */
     private function _appendUniqueConstraintDefinition(string $sql, Index $index): string
-=======
-     *
-     * @param string $sql
-     */
-    private function _appendUniqueConstraintDefinition($sql, Index $index): string
->>>>>>> 0edd213b
     {
         $fields = [];
 
@@ -546,11 +535,7 @@
      * @param string $tableName The name of the table to generate the clause for.
      * @param Column $column    The column to generate the clause for.
      */
-<<<<<<< HEAD
     private function getAlterTableAddDefaultConstraintClause(string $tableName, Column $column): string
-=======
-    private function getAlterTableAddDefaultConstraintClause($tableName, Column $column): string
->>>>>>> 0edd213b
     {
         $columnDef         = $column->toArray();
         $columnDef['name'] = $column->getQuotedName($this);
@@ -564,11 +549,7 @@
      * @param string $tableName  The name of the table to generate the clause for.
      * @param string $columnName The name of the column to generate the clause for.
      */
-<<<<<<< HEAD
     private function getAlterTableDropDefaultConstraintClause(string $tableName, string $columnName): string
-=======
-    private function getAlterTableDropDefaultConstraintClause($tableName, $columnName): string
->>>>>>> 0edd213b
     {
         return 'DROP CONSTRAINT ' . $this->generateDefaultConstraintName($tableName, $columnName);
     }
@@ -876,11 +857,7 @@
      * @param string $schemaColumn The name of the column to compare the schema to in the where clause.
      * @param string $tableColumn  The name of the column to compare the table to in the where clause.
      */
-<<<<<<< HEAD
     private function getTableWhereClause(string $table, string $schemaColumn, string $tableColumn): string
-=======
-    private function getTableWhereClause($table, $schemaColumn, $tableColumn): string
->>>>>>> 0edd213b
     {
         if (strpos($table, '.') !== false) {
             [$schema, $table] = explode('.', $table);
@@ -1343,11 +1320,7 @@
      * @param string $table  Name of the table to generate the unique default constraint name for.
      * @param string $column Name of the column in the table to generate the unique default constraint name for.
      */
-<<<<<<< HEAD
     private function generateDefaultConstraintName(string $table, string $column): string
-=======
-    private function generateDefaultConstraintName($table, $column): string
->>>>>>> 0edd213b
     {
         return 'DF_' . $this->generateIdentifierName($table) . '_' . $this->generateIdentifierName($column);
     }
@@ -1357,11 +1330,7 @@
      *
      * @param string $identifier Identifier to generate a hash value for.
      */
-<<<<<<< HEAD
     private function generateIdentifierName(string $identifier): string
-=======
-    private function generateIdentifierName($identifier): string
->>>>>>> 0edd213b
     {
         // Always generate name for unquoted identifiers to ensure consistency.
         $identifier = new Identifier($identifier);
