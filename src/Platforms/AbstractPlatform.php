--- conflicted
+++ resolved
@@ -35,6 +35,7 @@
 use Doctrine\DBAL\Types;
 use Doctrine\DBAL\Types\Exception\TypeNotFound;
 use Doctrine\DBAL\Types\Type;
+use Doctrine\Deprecations\Deprecation;
 use InvalidArgumentException;
 use UnexpectedValueException;
 
@@ -1904,13 +1905,6 @@
     /**
      * Whether the platform prefers identity columns (eg. autoincrement) for ID generation.
      * Subclasses should override this method to return TRUE if they prefer identity columns.
-<<<<<<< HEAD
-=======
-     *
-     * @deprecated
-     *
-     * @return bool
->>>>>>> c639a98a
      */
     public function prefersIdentityColumns(): bool
     {
