--- conflicted
+++ resolved
@@ -148,46 +148,15 @@
         // in order to avoid performance issues on MySQL older than 8.0 and the corresponding MariaDB versions
         // caused by https://bugs.mysql.com/bug.php?id=81347
         return 'SELECT k.CONSTRAINT_NAME, k.COLUMN_NAME, k.REFERENCED_TABLE_NAME, ' .
-<<<<<<< HEAD
             'k.REFERENCED_COLUMN_NAME /*!50116 , c.UPDATE_RULE, c.DELETE_RULE */ ' .
             'FROM INFORMATION_SCHEMA.KEY_COLUMN_USAGE k /*!50116 ' .
             'INNER JOIN INFORMATION_SCHEMA.REFERENTIAL_CONSTRAINTS c ON ' .
             'c.CONSTRAINT_NAME = k.CONSTRAINT_NAME AND ' .
-            'c.TABLE_NAME = k.TABLE_NAME AND ' .
-            'c.CONSTRAINT_SCHEMA = k.CONSTRAINT_SCHEMA */ ' .
+            'c.TABLE_NAME = k.TABLE_NAME  */ ' .
             'WHERE k.TABLE_NAME = ' . $this->quoteStringLiteral($table) . ' ' .
-            'AND k.TABLE_SCHEMA = ' . $this->getDatabaseNameSQL($database) . ' ' .
+            'AND k.TABLE_SCHEMA = ' . $this->getDatabaseNameSQL($database) . ' /*!50116 ' .
+            'AND c.CONSTRAINT_SCHEMA = ' . $this->getDatabaseNameSQL($database) . ' */' .
             'ORDER BY k.ORDINAL_POSITION';
-=======
-               'k.REFERENCED_COLUMN_NAME /*!50116 , c.UPDATE_RULE, c.DELETE_RULE */ ' .
-               'FROM INFORMATION_SCHEMA.KEY_COLUMN_USAGE k /*!50116 ' .
-               'INNER JOIN INFORMATION_SCHEMA.REFERENTIAL_CONSTRAINTS c ON ' .
-               'c.CONSTRAINT_NAME = k.CONSTRAINT_NAME AND ' .
-               'c.TABLE_NAME = k.TABLE_NAME */ ' .
-               'WHERE k.TABLE_NAME = ' . $this->quoteStringLiteral($table) . ' ' .
-               'AND k.TABLE_SCHEMA = ' . $this->getDatabaseNameSQL($database) . ' /*!50116 ' .
-               'AND c.CONSTRAINT_SCHEMA = ' . $this->getDatabaseNameSQL($database) . ' */' .
-               'ORDER BY k.ORDINAL_POSITION';
-    }
-
-    /**
-     * {@inheritDoc}
-     */
-    protected function getVarcharTypeDeclarationSQLSnippet($length, $fixed)
-    {
-        return $fixed ? ($length > 0 ? 'CHAR(' . $length . ')' : 'CHAR(255)')
-                : ($length > 0 ? 'VARCHAR(' . $length . ')' : 'VARCHAR(255)');
-    }
-
-    /**
-     * {@inheritdoc}
-     */
-    protected function getBinaryTypeDeclarationSQLSnippet($length, $fixed)
-    {
-        return $fixed
-            ? 'BINARY(' . ($length > 0 ? $length : 255) . ')'
-            : 'VARBINARY(' . ($length > 0 ? $length : 255) . ')';
->>>>>>> b347cdbe
     }
 
     /**
