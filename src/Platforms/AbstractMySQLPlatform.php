--- conflicted
+++ resolved
@@ -18,11 +18,13 @@
 use Doctrine\DBAL\SQL\Builder\SelectSQLBuilder;
 use Doctrine\DBAL\TransactionIsolationLevel;
 use Doctrine\DBAL\Types\Types;
+use Doctrine\Deprecations\Deprecation;
 
 use function array_merge;
 use function array_unique;
 use function array_values;
 use function count;
+use function func_get_args;
 use function implode;
 use function in_array;
 use function is_numeric;
@@ -218,36 +220,8 @@
     }
 
     /**
-<<<<<<< HEAD
-=======
-     * @deprecated The SQL used for schema introspection is an implementation detail and should not be relied upon.
-     *
-     * {@inheritDoc}
-     */
-    public function getListTablesSQL()
-    {
-        return "SHOW FULL TABLES WHERE Table_type = 'BASE TABLE'";
-    }
-
-    /**
-     * @deprecated The SQL used for schema introspection is an implementation detail and should not be relied upon.
-     *
-     * {@inheritDoc}
-     */
-    public function getListTableColumnsSQL($table, $database = null)
-    {
-        return 'SELECT COLUMN_NAME AS Field, COLUMN_TYPE AS Type, IS_NULLABLE AS `Null`, ' .
-               'COLUMN_KEY AS `Key`, COLUMN_DEFAULT AS `Default`, EXTRA AS Extra, COLUMN_COMMENT AS Comment, ' .
-               'CHARACTER_SET_NAME AS CharacterSet, COLLATION_NAME AS Collation ' .
-               'FROM information_schema.COLUMNS WHERE TABLE_SCHEMA = ' . $this->getDatabaseNameSQL($database) .
-               ' AND TABLE_NAME = ' . $this->quoteStringLiteral($table) .
-               ' ORDER BY ORDINAL_POSITION ASC';
-    }
-
-    /**
      * @deprecated Use {@see getColumnTypeSQLSnippet()} instead.
      *
->>>>>>> c78222e7
      * The SQL snippets required to elucidate a column type
      *
      * Returns an array of the form [column type SELECT snippet, additional JOIN statement snippet]
@@ -271,7 +245,7 @@
      *
      * Returns a column type SELECT snippet string
      */
-    public function getColumnTypeSQLSnippet(string $tableAlias = 'c', ?string $databaseName = null): string
+    public function getColumnTypeSQLSnippet(string $tableAlias, string $databaseName): string
     {
         return $tableAlias . '.COLUMN_TYPE';
     }
@@ -320,33 +294,20 @@
             $sql[] = $options['partition_options'];
         }
 
-<<<<<<< HEAD
         $sql = [implode(' ', $sql)];
 
         if (isset($options['foreignKeys'])) {
             foreach ($options['foreignKeys'] as $definition) {
                 $sql[] = $this->getCreateForeignKeySQL($definition, $name);
             }
-=======
+        }
+
+        return $sql;
+    }
+
     public function createSelectSQLBuilder(): SelectSQLBuilder
     {
         return new DefaultSelectSQLBuilder($this, 'FOR UPDATE', null);
-    }
-
-    /**
-     * {@inheritDoc}
-     *
-     * @internal The method should be only used from within the {@see AbstractPlatform} class hierarchy.
-     */
-    public function getDefaultValueDeclarationSQL($column)
-    {
-        // Unset the default value if the given column definition does not allow default values.
-        if ($column['type'] instanceof TextType || $column['type'] instanceof BlobType) {
-            $column['default'] = null;
->>>>>>> c78222e7
-        }
-
-        return $sql;
     }
 
     /**
@@ -884,26 +845,6 @@
         return true;
     }
 
-<<<<<<< HEAD
-=======
-    /** @deprecated Will be removed without replacement. */
-    protected function getDatabaseNameSQL(?string $databaseName): string
-    {
-        Deprecation::triggerIfCalledFromOutside(
-            'doctrine/dbal',
-            'https://github.com/doctrine/dbal/pull/6215',
-            '%s is deprecated without replacement.',
-            __METHOD__,
-        );
-
-        if ($databaseName !== null) {
-            return $this->quoteStringLiteral($databaseName);
-        }
-
-        return $this->getCurrentDatabaseExpression();
-    }
-
->>>>>>> c78222e7
     public function createSchemaManager(Connection $connection): MySQLSchemaManager
     {
         return new MySQLSchemaManager($connection, $this);
