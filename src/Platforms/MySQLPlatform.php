--- conflicted
+++ resolved
@@ -159,36 +159,6 @@
         return $sql . ' AND k.table_schema = ' . $databaseNameSql
             . ' /*!50116 AND c.constraint_schema = ' . $databaseNameSql . ' */'
             . ' AND k.`REFERENCED_COLUMN_NAME` is not NULL';
-    }
-
-<<<<<<< HEAD
-    public function getCreateViewSQL(string $name, string $sql): string
-    {
-        return 'CREATE VIEW ' . $name . ' AS ' . $sql;
-    }
-
-    public function getDropViewSQL(string $name): string
-    {
-        return 'DROP VIEW ' . $name;
-=======
-    /**
-     * {@inheritDoc}
-     */
-    protected function getVarcharTypeDeclarationSQLSnippet($length, $fixed)
-    {
-        return $fixed ? ($length > 0 ? 'CHAR(' . $length . ')' : 'CHAR(255)')
-                : ($length > 0 ? 'VARCHAR(' . $length . ')' : 'VARCHAR(255)');
-    }
-
-    /**
-     * {@inheritdoc}
-     */
-    protected function getBinaryTypeDeclarationSQLSnippet($length, $fixed)
-    {
-        return $fixed
-            ? 'BINARY(' . ($length > 0 ? $length : 255) . ')'
-            : 'VARBINARY(' . ($length > 0 ? $length : 255) . ')';
->>>>>>> 06d20af1
     }
 
     /**
@@ -323,27 +293,10 @@
         );
     }
 
-<<<<<<< HEAD
-    public function getCreateDatabaseSQL(string $name): string
-    {
-        return 'CREATE DATABASE ' . $name;
-    }
-
-    public function getDropDatabaseSQL(string $name): string
-    {
-        return 'DROP DATABASE ' . $name;
-    }
-
     /**
      * {@inheritDoc}
      */
     protected function _getCreateTableSQL(string $name, array $columns, array $options = []): array
-=======
-    /**
-     * {@inheritDoc}
-     */
-    protected function _getCreateTableSQL($name, array $columns, array $options = [])
->>>>>>> 06d20af1
     {
         $queryFields = $this->getColumnDeclarationListSQL($columns);
 
