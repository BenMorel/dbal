--- conflicted
+++ resolved
@@ -527,16 +527,10 @@
             : $identifierName;
     }
 
-<<<<<<< HEAD
+    /**
+     * @deprecated The SQL used for schema introspection is an implementation detail and should not be relied upon.
+     */
     public function getListTableForeignKeysSQL(string $table, ?string $database = null): string
-=======
-    /**
-     * @deprecated The SQL used for schema introspection is an implementation detail and should not be relied upon.
-     *
-     * {@inheritDoc}
-     */
-    public function getListTableForeignKeysSQL($table)
->>>>>>> 1135a791
     {
         $table = $this->normalizeIdentifier($table);
         $table = $this->quoteStringLiteral($table->getName());
@@ -576,16 +570,10 @@
         return 'SELECT * FROM user_constraints WHERE table_name = ' . $table;
     }
 
-<<<<<<< HEAD
+    /**
+     * @deprecated The SQL used for schema introspection is an implementation detail and should not be relied upon.
+     */
     public function getListTableColumnsSQL(string $table, ?string $database = null): string
-=======
-    /**
-     * @deprecated The SQL used for schema introspection is an implementation detail and should not be relied upon.
-     *
-     * {@inheritDoc}
-     */
-    public function getListTableColumnsSQL($table, $database = null)
->>>>>>> 1135a791
     {
         $table = $this->normalizeIdentifier($table);
         $table = $this->quoteStringLiteral($table->getName());
