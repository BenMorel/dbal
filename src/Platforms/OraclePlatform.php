--- conflicted
+++ resolved
@@ -4,12 +4,8 @@
 
 namespace Doctrine\DBAL\Platforms;
 
-<<<<<<< HEAD
-use Doctrine\DBAL\DBALException;
+use Doctrine\DBAL\Exception;
 use Doctrine\DBAL\Exception\ColumnLengthRequired;
-=======
-use Doctrine\DBAL\Exception;
->>>>>>> 6b57e8b5
 use Doctrine\DBAL\Schema\ForeignKeyConstraint;
 use Doctrine\DBAL\Schema\Identifier;
 use Doctrine\DBAL\Schema\Index;
@@ -41,24 +37,12 @@
      *
      * @link http://docs.oracle.com/cd/B19306_01/server.102/b14200/sql_elements008.htm
      *
-<<<<<<< HEAD
-     * @throws DBALException
-=======
-     * @param string $identifier
-     *
-     * @return void
-     *
      * @throws Exception
->>>>>>> 6b57e8b5
      */
     public static function assertValidIdentifier(string $identifier): void
     {
         if (preg_match('(^(([a-zA-Z]{1}[a-zA-Z0-9_$#]{0,})|("[^"]+"))$)', $identifier) === 0) {
-<<<<<<< HEAD
-            throw new DBALException('Invalid Oracle identifier.');
-=======
-            throw new Exception('Invalid Oracle identifier');
->>>>>>> 6b57e8b5
+            throw new Exception('Invalid Oracle identifier.');
         }
     }
 
@@ -899,19 +883,7 @@
         return ['ALTER INDEX ' . $oldIndexName . ' RENAME TO ' . $index->getQuotedName($this)];
     }
 
-<<<<<<< HEAD
-    public function prefersSequences(): bool
-    {
-        return true;
-    }
-
     public function usesSequenceEmulatedIdentityColumns(): bool
-=======
-    /**
-     * {@inheritdoc}
-     */
-    public function usesSequenceEmulatedIdentityColumns()
->>>>>>> 6b57e8b5
     {
         return true;
     }
@@ -973,22 +945,7 @@
         return $query;
     }
 
-    /**
-     * {@inheritDoc}
-<<<<<<< HEAD
-     *
-     * Oracle returns all column names in SQL result sets in uppercase.
-     */
-    public function getSQLResultCasing(string $column): string
-    {
-        return strtoupper($column);
-    }
-
     public function getCreateTemporaryTableSnippetSQL(): string
-=======
-     */
-    public function getCreateTemporaryTableSnippetSQL()
->>>>>>> 6b57e8b5
     {
         return 'CREATE GLOBAL TEMPORARY TABLE';
     }
@@ -1018,19 +975,7 @@
         return true;
     }
 
-<<<<<<< HEAD
-    public function supportsForeignKeyOnUpdate(): bool
-    {
-        return false;
-    }
-
     public function supportsReleaseSavepoints(): bool
-=======
-    /**
-     * {@inheritDoc}
-     */
-    public function supportsReleaseSavepoints()
->>>>>>> 6b57e8b5
     {
         return false;
     }
