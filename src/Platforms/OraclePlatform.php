<?php

declare(strict_types=1);

namespace Doctrine\DBAL\Platforms;

use Doctrine\DBAL\Connection;
use Doctrine\DBAL\Exception\InvalidColumnType\ColumnLengthRequired;
use Doctrine\DBAL\Platforms\Keywords\KeywordList;
use Doctrine\DBAL\Platforms\Keywords\OracleKeywords;
use Doctrine\DBAL\Schema\ForeignKeyConstraint;
use Doctrine\DBAL\Schema\Identifier;
use Doctrine\DBAL\Schema\Index;
use Doctrine\DBAL\Schema\OracleSchemaManager;
use Doctrine\DBAL\Schema\Sequence;
use Doctrine\DBAL\Schema\TableDiff;
use Doctrine\DBAL\TransactionIsolationLevel;
use Doctrine\DBAL\Types\BinaryType;
use Doctrine\DBAL\Types\Types;
use Doctrine\Deprecations\Deprecation;
use InvalidArgumentException;

use function array_merge;
use function count;
use function explode;
use function implode;
use function sprintf;
use function str_contains;
use function strlen;
use function strtoupper;
use function substr;

/**
 * OraclePlatform.
 */
class OraclePlatform extends AbstractPlatform
{
    public function getSubstringExpression(string $string, string $start, ?string $length = null): string
    {
        if ($length === null) {
            return sprintf('SUBSTR(%s, %s)', $string, $start);
        }

        return sprintf('SUBSTR(%s, %s, %s)', $string, $start, $length);
    }

    public function getLocateExpression(string $string, string $substring, ?string $start = null): string
    {
        if ($start === null) {
            return sprintf('INSTR(%s, %s)', $string, $substring);
        }

        return sprintf('INSTR(%s, %s, %s)', $string, $substring, $start);
    }

    protected function getDateArithmeticIntervalExpression(
        string $date,
        string $operator,
        string $interval,
        DateIntervalUnit $unit,
    ): string {
        switch ($unit) {
            case DateIntervalUnit::MONTH:
            case DateIntervalUnit::QUARTER:
            case DateIntervalUnit::YEAR:
                switch ($unit) {
                    case DateIntervalUnit::QUARTER:
                        $interval = $this->multiplyInterval($interval, 3);
                        break;

                    case DateIntervalUnit::YEAR:
                        $interval = $this->multiplyInterval($interval, 12);
                        break;
                }

                return 'ADD_MONTHS(' . $date . ', ' . $operator . $interval . ')';

            default:
                $calculationClause = '';

                switch ($unit) {
                    case DateIntervalUnit::SECOND:
                        $calculationClause = '/24/60/60';
                        break;

                    case DateIntervalUnit::MINUTE:
                        $calculationClause = '/24/60';
                        break;

                    case DateIntervalUnit::HOUR:
                        $calculationClause = '/24';
                        break;

                    case DateIntervalUnit::WEEK:
                        $calculationClause = '*7';
                        break;
                }

                return '(' . $date . $operator . $interval . $calculationClause . ')';
        }
    }

    public function getDateDiffExpression(string $date1, string $date2): string
    {
        return sprintf('TRUNC(%s) - TRUNC(%s)', $date1, $date2);
    }

    public function getBitAndComparisonExpression(string $value1, string $value2): string
    {
        return 'BITAND(' . $value1 . ', ' . $value2 . ')';
    }

    public function getCurrentDatabaseExpression(): string
    {
        return "SYS_CONTEXT('USERENV', 'CURRENT_SCHEMA')";
    }

    public function getBitOrComparisonExpression(string $value1, string $value2): string
    {
        return '(' . $value1 . '-' .
                $this->getBitAndComparisonExpression($value1, $value2)
                . '+' . $value2 . ')';
    }

    public function getCreatePrimaryKeySQL(Index $index, string $table): string
    {
        return 'ALTER TABLE ' . $table . ' ADD CONSTRAINT ' . $index->getQuotedName($this)
            . ' PRIMARY KEY (' . implode(', ', $index->getQuotedColumns($this)) . ')';
    }

    /**
     * {@inheritDoc}
     *
     * Need to specifiy minvalue, since start with is hidden in the system and MINVALUE <= START WITH.
     * Therefore we can use MINVALUE to be able to get a hint what START WITH was for later introspection
     * in {@see listSequences()}
     */
    public function getCreateSequenceSQL(Sequence $sequence): string
    {
        return 'CREATE SEQUENCE ' . $sequence->getQuotedName($this) .
               ' START WITH ' . $sequence->getInitialValue() .
               ' MINVALUE ' . $sequence->getInitialValue() .
               ' INCREMENT BY ' . $sequence->getAllocationSize() .
               $this->getSequenceCacheSQL($sequence);
    }

    public function getAlterSequenceSQL(Sequence $sequence): string
    {
        return 'ALTER SEQUENCE ' . $sequence->getQuotedName($this) .
               ' INCREMENT BY ' . $sequence->getAllocationSize()
               . $this->getSequenceCacheSQL($sequence);
    }

    /**
     * Cache definition for sequences
     */
    private function getSequenceCacheSQL(Sequence $sequence): string
    {
        if ($sequence->getCache() === 0) {
            return ' NOCACHE';
        }

        if ($sequence->getCache() === 1) {
            return ' NOCACHE';
        }

        if ($sequence->getCache() > 1) {
            return ' CACHE ' . $sequence->getCache();
        }

        return '';
    }

    public function getSequenceNextValSQL(string $sequence): string
    {
        return 'SELECT ' . $sequence . '.nextval FROM DUAL';
    }

    public function getSetTransactionIsolationSQL(TransactionIsolationLevel $level): string
    {
        return 'SET TRANSACTION ISOLATION LEVEL ' . $this->_getTransactionIsolationLevelSQL($level);
    }

    protected function _getTransactionIsolationLevelSQL(TransactionIsolationLevel $level): string
    {
        return match ($level) {
            TransactionIsolationLevel::READ_UNCOMMITTED => 'READ UNCOMMITTED',
            TransactionIsolationLevel::READ_COMMITTED => 'READ COMMITTED',
            TransactionIsolationLevel::REPEATABLE_READ,
            TransactionIsolationLevel::SERIALIZABLE => 'SERIALIZABLE',
        };
    }

    /**
     * {@inheritDoc}
     */
    public function getBooleanTypeDeclarationSQL(array $column): string
    {
        return 'NUMBER(1)';
    }

    /**
     * {@inheritDoc}
     */
    public function getIntegerTypeDeclarationSQL(array $column): string
    {
        return 'NUMBER(10)';
    }

    /**
     * {@inheritDoc}
     */
    public function getBigIntTypeDeclarationSQL(array $column): string
    {
        return 'NUMBER(20)';
    }

    /**
     * {@inheritDoc}
     */
    public function getSmallIntTypeDeclarationSQL(array $column): string
    {
        return 'NUMBER(5)';
    }

    /**
     * {@inheritDoc}
     */
    public function getDateTimeTypeDeclarationSQL(array $column): string
    {
        return 'TIMESTAMP(0)';
    }

    /**
     * {@inheritDoc}
     */
    public function getDateTimeTzTypeDeclarationSQL(array $column): string
    {
        return 'TIMESTAMP(0) WITH TIME ZONE';
    }

    /**
     * {@inheritDoc}
     */
    public function getDateTypeDeclarationSQL(array $column): string
    {
        return 'DATE';
    }

    /**
     * {@inheritDoc}
     */
    public function getTimeTypeDeclarationSQL(array $column): string
    {
        return 'DATE';
    }

    /**
     * {@inheritDoc}
     */
    protected function _getCommonIntegerTypeDeclarationSQL(array $column): string
    {
        return '';
    }

    protected function getVarcharTypeDeclarationSQLSnippet(?int $length): string
    {
        if ($length === null) {
            throw ColumnLengthRequired::new($this, 'VARCHAR2');
        }

        return sprintf('VARCHAR2(%d)', $length);
    }

    protected function getBinaryTypeDeclarationSQLSnippet(?int $length): string
    {
        if ($length === null) {
            throw ColumnLengthRequired::new($this, 'RAW');
        }

        return sprintf('RAW(%d)', $length);
    }

    protected function getVarbinaryTypeDeclarationSQLSnippet(?int $length): string
    {
        return $this->getBinaryTypeDeclarationSQLSnippet($length);
    }

    /**
     * {@inheritDoc}
     */
    public function getClobTypeDeclarationSQL(array $column): string
    {
        return 'CLOB';
    }

    /** @internal The method should be only used from within the {@see AbstractSchemaManager} class hierarchy. */
    public function getListDatabasesSQL(): string
    {
        return 'SELECT username FROM all_users';
    }

    /** @internal The method should be only used from within the {@see AbstractSchemaManager} class hierarchy. */
    public function getListSequencesSQL(string $database): string
    {
        return 'SELECT SEQUENCE_NAME, MIN_VALUE, INCREMENT_BY FROM SYS.ALL_SEQUENCES WHERE SEQUENCE_OWNER = '
            . $this->quoteStringLiteral(
                $this->normalizeIdentifier($database)->getName(),
            );
    }

    /**
     * {@inheritDoc}
     */
    protected function _getCreateTableSQL(string $name, array $columns, array $options = []): array
    {
        $this->validateCreateTableOptions($options, __METHOD__);

        $indexes            = $options['indexes'] ?? [];
        $options['indexes'] = [];
        $sql                = parent::_getCreateTableSQL($name, $columns, $options);

        foreach ($columns as $column) {
            if (isset($column['sequence'])) {
                $sql[] = $this->getCreateSequenceSQL($column['sequence']);
            }

            if (
                ! isset($column['autoincrement']) || $column['autoincrement'] === false
            ) {
                continue;
            }

            $sql = array_merge($sql, $this->getCreateAutoincrementSql($column['name'], $name));
        }

        foreach ($indexes as $index) {
            $sql[] = $this->getCreateIndexSQL($index, $name);
        }

        return $sql;
    }

    /** @internal The method should be only used from within the {@see AbstractSchemaManager} class hierarchy. */
    public function getListViewsSQL(string $database): string
    {
        return 'SELECT view_name, text FROM sys.user_views';
    }

    /**
     * @internal The method should be only used by the {@see OraclePlatform} class.
     *
     * @return array<int, string>
     */
    protected function getCreateAutoincrementSql(string $name, string $table, int $start = 1): array
    {
        $tableIdentifier   = $this->normalizeIdentifier($table);
        $quotedTableName   = $tableIdentifier->getQuotedName($this);
        $unquotedTableName = $tableIdentifier->getName();

        $nameIdentifier = $this->normalizeIdentifier($name);
        $quotedName     = $nameIdentifier->getQuotedName($this);

        $sql = [];

        $autoincrementIdentifierName = $this->getAutoincrementIdentifierName($tableIdentifier);

        $idx = new Index($autoincrementIdentifierName, [$quotedName], true, true);

        $sql[] = sprintf(
            <<<'SQL'
DECLARE
  CONSTRAINTS_COUNT NUMBER;
BEGIN
  SELECT COUNT(CONSTRAINT_NAME) INTO CONSTRAINTS_COUNT
    FROM USER_CONSTRAINTS
   WHERE TABLE_NAME = %s
     AND CONSTRAINT_TYPE = 'P';
  IF CONSTRAINTS_COUNT = 0 THEN
    EXECUTE IMMEDIATE %s;
  END IF;
END;
SQL,
            $this->quoteStringLiteral($unquotedTableName),
            $this->quoteStringLiteral($this->getCreateIndexSQL($idx, $quotedTableName)),
        );

        $sequenceName = $this->getIdentitySequenceName(
            $tableIdentifier->isQuoted() ? $quotedTableName : $unquotedTableName,
        );
        $sequence     = new Sequence($sequenceName, $start);
        $sql[]        = $this->getCreateSequenceSQL($sequence);

        $sql[] = sprintf(
            <<<'SQL'
CREATE TRIGGER %1$s
   BEFORE INSERT
   ON %2$s
   FOR EACH ROW
DECLARE
   last_Sequence NUMBER;
   last_InsertID NUMBER;
BEGIN
   IF (:NEW.%3$s IS NULL OR :NEW.%3$s = 0) THEN
      SELECT %4$s.NEXTVAL INTO :NEW.%3$s FROM DUAL;
   ELSE
      SELECT NVL(Last_Number, 0) INTO last_Sequence
        FROM USER_SEQUENCES
       WHERE Sequence_Name = %5$s;
      SELECT :NEW.%3$s INTO last_InsertID FROM DUAL;
      WHILE (last_InsertID > last_Sequence) LOOP
         SELECT %4$s.NEXTVAL INTO last_Sequence FROM DUAL;
      END LOOP;
<<<<<<< HEAD
      SELECT %4$s.NEXTVAL INTO last_Sequence FROM DUAL;
=======
>>>>>>> 33d2d7fe
   END IF;
END;
SQL,
            $autoincrementIdentifierName,
            $quotedTableName,
            $quotedName,
            $sequenceName,
            $this->quoteStringLiteral($sequence->getName()),
        );

        return $sql;
    }

    /**
     * @internal The method should be only used from within the OracleSchemaManager class hierarchy.
     *
     * Returns the SQL statements to drop the autoincrement for the given table name.
     *
     * @param string $table The table name to drop the autoincrement for.
     *
     * @return string[]
     */
    public function getDropAutoincrementSql(string $table): array
    {
        $table                       = $this->normalizeIdentifier($table);
        $autoincrementIdentifierName = $this->getAutoincrementIdentifierName($table);
        $identitySequenceName        = $this->getIdentitySequenceName(
            $table->isQuoted() ? $table->getQuotedName($this) : $table->getName(),
        );

        return [
            'DROP TRIGGER ' . $autoincrementIdentifierName,
            $this->getDropSequenceSQL($identitySequenceName),
            $this->getDropConstraintSQL($autoincrementIdentifierName, $table->getQuotedName($this)),
        ];
    }

    /**
     * Normalizes the given identifier.
     *
     * Uppercases the given identifier if it is not quoted by intention
     * to reflect Oracle's internal auto uppercasing strategy of unquoted identifiers.
     *
     * @param string $name The identifier to normalize.
     */
    private function normalizeIdentifier(string $name): Identifier
    {
        $identifier = new Identifier($name);

        return $identifier->isQuoted() ? $identifier : new Identifier(strtoupper($name));
    }

    /**
     * Adds suffix to identifier,
     *
     * if the new string exceeds max identifier length,
     * keeps $suffix, cuts from $identifier as much as the part exceeding.
     */
    private function addSuffix(string $identifier, string $suffix): string
    {
        $maxPossibleLengthWithoutSuffix = $this->getMaxIdentifierLength() - strlen($suffix);
        if (strlen($identifier) > $maxPossibleLengthWithoutSuffix) {
            $identifier = substr($identifier, 0, $maxPossibleLengthWithoutSuffix);
        }

        return $identifier . $suffix;
    }

    /**
     * Returns the autoincrement primary key identifier name for the given table identifier.
     *
     * Quotes the autoincrement primary key identifier name
     * if the given table name is quoted by intention.
     */
    private function getAutoincrementIdentifierName(Identifier $table): string
    {
        $identifierName = $this->addSuffix($table->getName(), '_AI_PK');

        return $table->isQuoted()
            ? $this->quoteSingleIdentifier($identifierName)
            : $identifierName;
    }

    public function getDropForeignKeySQL(string $foreignKey, string $table): string
    {
        return $this->getDropConstraintSQL($foreignKey, $table);
    }

    /** @internal The method should be only used from within the {@see AbstractPlatform} class hierarchy. */
    public function getAdvancedForeignKeyOptionsSQL(ForeignKeyConstraint $foreignKey): string
    {
        $sql = '';

        if ($foreignKey->hasOption('onDelete')) {
            $referentialAction = $this->getForeignKeyReferentialActionSQL($foreignKey->getOption('onDelete'));

            if ($referentialAction !== '') {
                $sql .= ' ON DELETE ' . $referentialAction;
            }
        }

        $deferrabilitySQL = $this->getConstraintDeferrabilitySQL($foreignKey);

        if ($deferrabilitySQL !== '') {
            $sql .= $deferrabilitySQL;
        }

        return $sql;
    }

    /** @internal The method should be only used from within the {@see AbstractPlatform} class hierarchy. */
    public function getForeignKeyReferentialActionSQL(string $action): string
    {
        $action = strtoupper($action);

        if ($action === 'RESTRICT') {
            Deprecation::trigger(
                'doctrine/dbal',
                'https://github.com/doctrine/dbal/pull/6707',
                'Relying on automatic conversion of RESTRICT to NO ACTION for Oracle is deprecated.'
                    . ' Use NO ACTION explicitly instead.',
            );
        }

        return match ($action) {
            'RESTRICT',
            'NO ACTION' => '',
            'CASCADE',
            'SET NULL' => $action,
            default => throw new InvalidArgumentException(sprintf('Invalid foreign key action "%s".', $action)),
        };
    }

    public function getCreateDatabaseSQL(string $name): string
    {
        return 'CREATE USER ' . $name;
    }

    public function getDropDatabaseSQL(string $name): string
    {
        return 'DROP USER ' . $name . ' CASCADE';
    }

    /**
     * {@inheritDoc}
     */
    public function getAlterTableSQL(TableDiff $diff): array
    {
        $sql          = [];
        $commentsSQL  = [];
        $addColumnSQL = [];

        $tableNameSQL = $diff->getOldTable()->getQuotedName($this);

        foreach ($diff->getAddedColumns() as $column) {
            $addColumnSQL[] = $this->getColumnDeclarationSQL($column->getQuotedName($this), $column->toArray());
            $comment        = $column->getComment();

            if ($comment === '') {
                continue;
            }

            $commentsSQL[] = $this->getCommentOnColumnSQL(
                $tableNameSQL,
                $column->getQuotedName($this),
                $comment,
            );
        }

        if (count($addColumnSQL) > 0) {
            $sql[] = 'ALTER TABLE ' . $tableNameSQL . ' ADD (' . implode(', ', $addColumnSQL) . ')';
        }

        $modifyColumnSQL = [];
        foreach ($diff->getChangedColumns() as $columnDiff) {
            $newColumn = $columnDiff->getNewColumn();
            $oldColumn = $columnDiff->getOldColumn();

            // Column names in Oracle are case insensitive and automatically uppercased on the server.
            if ($columnDiff->hasNameChanged()) {
                $newColumnName = $newColumn->getQuotedName($this);
                $oldColumnName = $oldColumn->getQuotedName($this);

                $sql = array_merge(
                    $sql,
                    $this->getRenameColumnSQL($tableNameSQL, $oldColumnName, $newColumnName),
                );
            }

            $countChangedProperties = $columnDiff->countChangedProperties();
            // Do not generate column alteration clause if type is binary and only fixed property has changed.
            // Oracle only supports binary type columns with variable length.
            // Avoids unnecessary table alteration statements.
            if (
                $newColumn->getType() instanceof BinaryType &&
                $columnDiff->hasFixedChanged() &&
                $countChangedProperties === 1
            ) {
                continue;
            }

            $columnHasChangedComment = $columnDiff->hasCommentChanged();

            /**
             * Do not add query part if only comment has changed
             */
            if ($countChangedProperties > ($columnHasChangedComment ? 1 : 0)) {
                $newColumnProperties = $newColumn->toArray();

                $oldSQL = $this->getColumnDeclarationSQL('', $oldColumn->toArray());
                $newSQL = $this->getColumnDeclarationSQL('', $newColumnProperties);

                if ($newSQL !== $oldSQL) {
                    if (! $columnDiff->hasNotNullChanged()) {
                        unset($newColumnProperties['notnull']);
                        $newSQL = $this->getColumnDeclarationSQL('', $newColumnProperties);
                    }

                    $modifyColumnSQL[] = $newColumn->getQuotedName($this) . $newSQL;
                }
            }

            if (! $columnDiff->hasCommentChanged()) {
                continue;
            }

            $commentsSQL[] = $this->getCommentOnColumnSQL(
                $tableNameSQL,
                $newColumn->getQuotedName($this),
                $newColumn->getComment(),
            );
        }

        if (count($modifyColumnSQL) > 0) {
            $sql[] = 'ALTER TABLE ' . $tableNameSQL . ' MODIFY (' . implode(', ', $modifyColumnSQL) . ')';
        }

        $dropColumnSQL = [];
        foreach ($diff->getDroppedColumns() as $column) {
            $dropColumnSQL[] = $column->getQuotedName($this);
        }

        if (count($dropColumnSQL) > 0) {
            $sql[] = 'ALTER TABLE ' . $tableNameSQL . ' DROP (' . implode(', ', $dropColumnSQL) . ')';
        }

        return array_merge(
            $this->getPreAlterTableIndexForeignKeySQL($diff),
            $sql,
            $commentsSQL,
            $this->getPostAlterTableIndexForeignKeySQL($diff),
        );
    }

    /**
     * {@inheritDoc}
     *
     * @internal The method should be only used from within the {@see AbstractPlatform} class hierarchy.
     */
    public function getColumnDeclarationSQL(string $name, array $column): string
    {
        if (isset($column['columnDefinition'])) {
            $declaration = $column['columnDefinition'];
        } else {
            $default = $this->getDefaultValueDeclarationSQL($column);

            $notnull = '';

            if (isset($column['notnull'])) {
                $notnull = $column['notnull'] ? ' NOT NULL' : ' NULL';
            }

            $typeDecl    = $column['type']->getSQLDeclaration($column, $this);
            $declaration = $typeDecl . $default . $notnull;
        }

        return $name . ' ' . $declaration;
    }

    /**
     * {@inheritDoc}
     */
    protected function getRenameIndexSQL(string $oldIndexName, Index $index, string $tableName): array
    {
        if (str_contains($tableName, '.')) {
            [$schema]     = explode('.', $tableName);
            $oldIndexName = $schema . '.' . $oldIndexName;
        }

        return ['ALTER INDEX ' . $oldIndexName . ' RENAME TO ' . $index->getQuotedName($this)];
    }

    /** @internal The method should be only used by the {@see OraclePlatform} class. */
    protected function getIdentitySequenceName(string $tableName): string
    {
        $table = new Identifier($tableName);

        // No usage of column name to preserve BC compatibility with <2.5
        $identitySequenceName = $this->addSuffix($table->getName(), '_SEQ');

        if ($table->isQuoted()) {
            $identitySequenceName = '"' . $identitySequenceName . '"';
        }

        $identitySequenceIdentifier = $this->normalizeIdentifier($identitySequenceName);

        return $identitySequenceIdentifier->getQuotedName($this);
    }

    /** @internal The method should be only used from within the {@see AbstractPlatform} class hierarchy. */
    public function supportsCommentOnStatement(): bool
    {
        return true;
    }

    protected function doModifyLimitQuery(string $query, ?int $limit, int $offset): string
    {
        if ($offset > 0) {
            $query .= sprintf(' OFFSET %d ROWS', $offset);
        }

        if ($limit !== null) {
            $query .= sprintf(' FETCH NEXT %d ROWS ONLY', $limit);
        }

        return $query;
    }

    public function getCreateTemporaryTableSnippetSQL(): string
    {
        return 'CREATE GLOBAL TEMPORARY TABLE';
    }

    public function getDateTimeTzFormatString(): string
    {
        return 'Y-m-d H:i:sP';
    }

    public function getDateFormatString(): string
    {
        return 'Y-m-d 00:00:00';
    }

    public function getTimeFormatString(): string
    {
        return '1900-01-01 H:i:s';
    }

    public function getMaxIdentifierLength(): int
    {
        return 128;
    }

    public function supportsSequences(): bool
    {
        return true;
    }

    public function supportsReleaseSavepoints(): bool
    {
        return false;
    }

    public function getTruncateTableSQL(string $tableName, bool $cascade = false): string
    {
        $tableIdentifier = new Identifier($tableName);

        return 'TRUNCATE TABLE ' . $tableIdentifier->getQuotedName($this);
    }

    public function getDummySelectSQL(string $expression = '1'): string
    {
        return sprintf('SELECT %s FROM DUAL', $expression);
    }

    protected function initializeDoctrineTypeMappings(): void
    {
        $this->doctrineTypeMapping = [
            'binary_double'  => Types::FLOAT,
            'binary_float'   => Types::FLOAT,
            'binary_integer' => Types::BOOLEAN,
            'blob'           => Types::BLOB,
            'char'           => Types::STRING,
            'clob'           => Types::TEXT,
            'date'           => Types::DATE_MUTABLE,
            'float'          => Types::FLOAT,
            'integer'        => Types::INTEGER,
            'long'           => Types::STRING,
            'long raw'       => Types::BLOB,
            'nchar'          => Types::STRING,
            'nclob'          => Types::TEXT,
            'number'         => Types::INTEGER,
            'nvarchar2'      => Types::STRING,
            'pls_integer'    => Types::BOOLEAN,
            'raw'            => Types::BINARY,
            'real'           => Types::SMALLFLOAT,
            'rowid'          => Types::STRING,
            'timestamp'      => Types::DATETIME_MUTABLE,
            'timestamptz'    => Types::DATETIMETZ_MUTABLE,
            'urowid'         => Types::STRING,
            'varchar'        => Types::STRING,
            'varchar2'       => Types::STRING,
        ];
    }

    public function releaseSavePoint(string $savepoint): string
    {
        return '';
    }

    /** @deprecated */
    protected function createReservedKeywordsList(): KeywordList
    {
        Deprecation::triggerIfCalledFromOutside(
            'doctrine/dbal',
            'https://github.com/doctrine/dbal/pull/6607',
            '%s is deprecated.',
            __METHOD__,
        );

        return new OracleKeywords();
    }

    /**
     * {@inheritDoc}
     */
    public function getBlobTypeDeclarationSQL(array $column): string
    {
        return 'BLOB';
    }

    public function createSchemaManager(Connection $connection): OracleSchemaManager
    {
        return new OracleSchemaManager($connection, $this);
    }
}<|MERGE_RESOLUTION|>--- conflicted
+++ resolved
@@ -411,10 +411,6 @@
       WHILE (last_InsertID > last_Sequence) LOOP
          SELECT %4$s.NEXTVAL INTO last_Sequence FROM DUAL;
       END LOOP;
-<<<<<<< HEAD
-      SELECT %4$s.NEXTVAL INTO last_Sequence FROM DUAL;
-=======
->>>>>>> 33d2d7fe
    END IF;
 END;
 SQL,
