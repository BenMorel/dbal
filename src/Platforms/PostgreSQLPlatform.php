<?php

declare(strict_types=1);

namespace Doctrine\DBAL\Platforms;

<<<<<<< HEAD
use Doctrine\DBAL\Platforms\Keywords\KeywordList;
use Doctrine\DBAL\Platforms\Keywords\PostgreSQLKeywords;
=======
use Doctrine\DBAL\Connection;
use Doctrine\DBAL\Schema\Column;
>>>>>>> b5b9caf6
use Doctrine\DBAL\Schema\ColumnDiff;
use Doctrine\DBAL\Schema\ForeignKeyConstraint;
use Doctrine\DBAL\Schema\Identifier;
use Doctrine\DBAL\Schema\Index;
use Doctrine\DBAL\Schema\PostgreSQLSchemaManager;
use Doctrine\DBAL\Schema\Sequence;
use Doctrine\DBAL\Schema\TableDiff;
use Doctrine\DBAL\Types\BinaryType;
use Doctrine\DBAL\Types\BlobType;
use UnexpectedValueException;

use function array_diff;
use function array_merge;
use function array_unique;
use function array_values;
use function count;
use function explode;
use function implode;
use function in_array;
use function is_array;
use function is_bool;
use function is_numeric;
use function is_string;
use function sprintf;
use function str_contains;
use function strtolower;
use function trim;

/**
 * Provides the behavior, features and SQL dialect of the PostgreSQL 9.4+ database platform.
 */
class PostgreSQLPlatform extends AbstractPlatform
{
    private bool $useBooleanTrueFalseStrings = true;

    /** @var string[][] PostgreSQL booleans literals */
    private array $booleanLiterals = [
        'true' => [
            't',
            'true',
            'y',
            'yes',
            'on',
            '1',
        ],
        'false' => [
            'f',
            'false',
            'n',
            'no',
            'off',
            '0',
        ],
    ];

    /**
     * PostgreSQL has different behavior with some drivers
     * with regard to how booleans have to be handled.
     *
     * Enables use of 'true'/'false' or otherwise 1 and 0 instead.
     */
    public function setUseBooleanTrueFalseStrings(bool $flag): void
    {
        $this->useBooleanTrueFalseStrings = $flag;
    }

    public function getRegexpExpression(): string
    {
        return 'SIMILAR TO';
    }

    public function getLocateExpression(string $string, string $substring, ?string $start = null): string
    {
        if ($start !== null) {
            $string = $this->getSubstringExpression($string, $start);

            return 'CASE WHEN (POSITION(' . $substring . ' IN ' . $string . ') = 0) THEN 0'
                . ' ELSE (POSITION(' . $substring . ' IN ' . $string . ') + ' . $start . ' - 1) END';
        }

        return sprintf('POSITION(%s IN %s)', $substring, $string);
    }

    protected function getDateArithmeticIntervalExpression(
        string $date,
        string $operator,
        string $interval,
        string $unit
    ): string {
        if ($unit === DateIntervalUnit::QUARTER) {
            $interval = $this->multiplyInterval($interval, 3);
            $unit     = DateIntervalUnit::MONTH;
        }

        return '(' . $date . ' ' . $operator . ' (' . $interval . " || ' " . $unit . "')::interval)";
    }

    public function getDateDiffExpression(string $date1, string $date2): string
    {
        return '(DATE(' . $date1 . ')-DATE(' . $date2 . '))';
    }

    public function getCurrentDatabaseExpression(): string
    {
        return 'CURRENT_DATABASE()';
    }

    public function supportsSequences(): bool
    {
        return true;
    }

    public function supportsSchemas(): bool
    {
        return true;
    }

    public function getDefaultSchemaName(): string
    {
        return 'public';
    }

    public function supportsIdentityColumns(): bool
    {
        return true;
    }

    public function supportsPartialIndexes(): bool
    {
        return true;
    }

    public function usesSequenceEmulatedIdentityColumns(): bool
    {
        return true;
    }

    public function getIdentitySequenceName(string $tableName, string $columnName): string
    {
        return $tableName . '_' . $columnName . '_seq';
    }

    public function supportsCommentOnStatement(): bool
    {
        return true;
    }

    public function hasNativeGuidType(): bool
    {
        return true;
    }

    public function getListDatabasesSQL(): string
    {
        return 'SELECT datname FROM pg_database';
    }

    public function getListSequencesSQL(string $database): string
    {
        return 'SELECT sequence_name AS relname,
                       sequence_schema AS schemaname,
                       minimum_value AS min_value,
                       increment AS increment_by
                FROM   information_schema.sequences
                WHERE  sequence_catalog = ' . $this->quoteStringLiteral($database) . "
                AND    sequence_schema NOT LIKE 'pg\_%'
                AND    sequence_schema != 'information_schema'";
    }

    public function getListViewsSQL(string $database): string
    {
        return 'SELECT quote_ident(table_name) AS viewname,
                       table_schema AS schemaname,
                       view_definition AS definition
                FROM   information_schema.views
                WHERE  view_definition IS NOT NULL';
    }

    private function getTableWhereClause(string $table, string $classAlias = 'c', string $namespaceAlias = 'n'): string
    {
        $whereClause = $namespaceAlias . ".nspname NOT IN ('pg_catalog', 'information_schema', 'pg_toast') AND ";
        if (str_contains($table, '.')) {
            [$schema, $table] = explode('.', $table);
            $schema           = $this->quoteStringLiteral($schema);
        } else {
            $schema = 'ANY(current_schemas(false))';
        }

        $table = new Identifier($table);
        $table = $this->quoteStringLiteral($table->getName());

        return $whereClause . sprintf(
            '%s.relname = %s AND %s.nspname = %s',
            $classAlias,
            $table,
            $namespaceAlias,
            $schema
        );
    }

    public function getAdvancedForeignKeyOptionsSQL(ForeignKeyConstraint $foreignKey): string
    {
        $query = '';

        if ($foreignKey->hasOption('match')) {
            $query .= ' MATCH ' . $foreignKey->getOption('match');
        }

        $query .= parent::getAdvancedForeignKeyOptionsSQL($foreignKey);

        if ($foreignKey->hasOption('deferrable') && $foreignKey->getOption('deferrable') !== false) {
            $query .= ' DEFERRABLE';
        } else {
            $query .= ' NOT DEFERRABLE';
        }

        if (
            $foreignKey->hasOption('deferred') && $foreignKey->getOption('deferred') !== false
        ) {
            $query .= ' INITIALLY DEFERRED';
        } else {
            $query .= ' INITIALLY IMMEDIATE';
        }

        return $query;
    }

    /**
     * {@inheritDoc}
     */
    public function getAlterTableSQL(TableDiff $diff): array
    {
        $sql         = [];
        $commentsSQL = [];
        $columnSql   = [];

        foreach ($diff->addedColumns as $column) {
            if ($this->onSchemaAlterTableAddColumn($column, $diff, $columnSql)) {
                continue;
            }

            $query = 'ADD ' . $this->getColumnDeclarationSQL($column->getQuotedName($this), $column->toArray());
            $sql[] = 'ALTER TABLE ' . $diff->getName($this)->getQuotedName($this) . ' ' . $query;

            $comment = $column->getComment();

            if ($comment === '') {
                continue;
            }

            $commentsSQL[] = $this->getCommentOnColumnSQL(
                $diff->getName($this)->getQuotedName($this),
                $column->getQuotedName($this),
                $comment
            );
        }

        foreach ($diff->removedColumns as $column) {
            if ($this->onSchemaAlterTableRemoveColumn($column, $diff, $columnSql)) {
                continue;
            }

            $query = 'DROP ' . $column->getQuotedName($this);
            $sql[] = 'ALTER TABLE ' . $diff->getName($this)->getQuotedName($this) . ' ' . $query;
        }

        foreach ($diff->changedColumns as $columnDiff) {
            if ($this->onSchemaAlterTableChangeColumn($columnDiff, $diff, $columnSql)) {
                continue;
            }

            if ($this->isUnchangedBinaryColumn($columnDiff)) {
                continue;
            }

            $oldColumnName = $columnDiff->getOldColumnName()->getQuotedName($this);
            $column        = $columnDiff->column;

            if (
                $columnDiff->hasChanged('type')
                || $columnDiff->hasChanged('precision')
                || $columnDiff->hasChanged('scale')
                || $columnDiff->hasChanged('fixed')
            ) {
                $type = $column->getType();

                // SERIAL/BIGSERIAL are not "real" types and we can't alter a column to that type
                $columnDefinition                  = $column->toArray();
                $columnDefinition['autoincrement'] = false;

                // here was a server version check before, but DBAL API does not support this anymore.
                $query = 'ALTER ' . $oldColumnName . ' TYPE ' . $type->getSQLDeclaration($columnDefinition, $this);
                $sql[] = 'ALTER TABLE ' . $diff->getName($this)->getQuotedName($this) . ' ' . $query;
            }

            if ($columnDiff->hasChanged('default')) {
                $defaultClause = $column->getDefault() === null
                    ? ' DROP DEFAULT'
                    : ' SET' . $this->getDefaultValueDeclarationSQL($column->toArray());
                $query         = 'ALTER ' . $oldColumnName . $defaultClause;
                $sql[]         = 'ALTER TABLE ' . $diff->getName($this)->getQuotedName($this) . ' ' . $query;
            }

            if ($columnDiff->hasChanged('notnull')) {
                $query = 'ALTER ' . $oldColumnName . ' ' . ($column->getNotnull() ? 'SET' : 'DROP') . ' NOT NULL';
                $sql[] = 'ALTER TABLE ' . $diff->getName($this)->getQuotedName($this) . ' ' . $query;
            }

            if ($columnDiff->hasChanged('autoincrement')) {
                if ($column->getAutoincrement()) {
                    $query = 'ADD GENERATED BY DEFAULT AS IDENTITY';
                } else {
                    $query = 'DROP IDENTITY';
                }

                $sql[] = 'ALTER TABLE ' . $diff->getName($this)->getQuotedName($this)
                    . ' ALTER ' . $oldColumnName . ' ' . $query;
            }

            $newComment = $column->getComment();
            $oldComment = $columnDiff->fromColumn->getComment();

            if ($columnDiff->hasChanged('comment') || $oldComment !== $newComment) {
                $commentsSQL[] = $this->getCommentOnColumnSQL(
                    $diff->getName($this)->getQuotedName($this),
                    $column->getQuotedName($this),
                    $newComment
                );
            }

            if (! $columnDiff->hasChanged('length')) {
                continue;
            }

            $query = 'ALTER ' . $oldColumnName . ' TYPE '
                . $column->getType()->getSQLDeclaration($column->toArray(), $this);
            $sql[] = 'ALTER TABLE ' . $diff->getName($this)->getQuotedName($this) . ' ' . $query;
        }

        foreach ($diff->renamedColumns as $oldColumnName => $column) {
            if ($this->onSchemaAlterTableRenameColumn($oldColumnName, $column, $diff, $columnSql)) {
                continue;
            }

            $oldColumnName = new Identifier($oldColumnName);

            $sql[] = 'ALTER TABLE ' . $diff->getName($this)->getQuotedName($this) .
                ' RENAME COLUMN ' . $oldColumnName->getQuotedName($this) . ' TO ' . $column->getQuotedName($this);
        }

        $tableSql = [];

        if (! $this->onSchemaAlterTable($diff, $tableSql)) {
            $sql = array_merge($sql, $commentsSQL);

            $newName = $diff->getNewName();

            if ($newName !== null) {
                $sql[] = sprintf(
                    'ALTER TABLE %s RENAME TO %s',
                    $diff->getName($this)->getQuotedName($this),
                    $newName->getQuotedName($this)
                );
            }

            $sql = array_merge(
                $this->getPreAlterTableIndexForeignKeySQL($diff),
                $sql,
                $this->getPostAlterTableIndexForeignKeySQL($diff)
            );
        }

        return array_merge($sql, $tableSql, $columnSql);
    }

    /**
     * Checks whether a given column diff is a logically unchanged binary type column.
     *
     * Used to determine whether a column alteration for a binary type column can be skipped.
     * Doctrine's {@see BinaryType} and {@see BlobType} are mapped to the same database column type on this platform
     * as this platform does not have a native VARBINARY/BINARY column type. Therefore the comparator
     * might detect differences for binary type columns which do not have to be propagated
     * to database as there actually is no difference at database level.
     */
    private function isUnchangedBinaryColumn(ColumnDiff $columnDiff): bool
    {
        $columnType = $columnDiff->column->getType();

        if (! $columnType instanceof BinaryType && ! $columnType instanceof BlobType) {
            return false;
        }

        $fromColumnType = $columnDiff->fromColumn->getType();

        if (! $fromColumnType instanceof BinaryType && ! $fromColumnType instanceof BlobType) {
            return false;
        }

        return count(array_diff($columnDiff->changedProperties, ['type', 'length', 'fixed'])) === 0;
    }

    /**
     * {@inheritdoc}
     */
    protected function getRenameIndexSQL(string $oldIndexName, Index $index, string $tableName): array
    {
        if (str_contains($tableName, '.')) {
            [$schema]     = explode('.', $tableName);
            $oldIndexName = $schema . '.' . $oldIndexName;
        }

        return ['ALTER INDEX ' . $oldIndexName . ' RENAME TO ' . $index->getQuotedName($this)];
    }

    public function getCreateSequenceSQL(Sequence $sequence): string
    {
        return 'CREATE SEQUENCE ' . $sequence->getQuotedName($this) .
            ' INCREMENT BY ' . $sequence->getAllocationSize() .
            ' MINVALUE ' . $sequence->getInitialValue() .
            ' START ' . $sequence->getInitialValue() .
            $this->getSequenceCacheSQL($sequence);
    }

    public function getAlterSequenceSQL(Sequence $sequence): string
    {
        return 'ALTER SEQUENCE ' . $sequence->getQuotedName($this) .
            ' INCREMENT BY ' . $sequence->getAllocationSize() .
            $this->getSequenceCacheSQL($sequence);
    }

    /**
     * Cache definition for sequences
     */
    private function getSequenceCacheSQL(Sequence $sequence): string
    {
        if ($sequence->getCache() > 1) {
            return ' CACHE ' . $sequence->getCache();
        }

        return '';
    }

    public function getDropSequenceSQL(string $name): string
    {
        return parent::getDropSequenceSQL($name) . ' CASCADE';
    }

    public function getDropForeignKeySQL(string $foreignKey, string $table): string
    {
        return $this->getDropConstraintSQL($foreignKey, $table);
    }

    /**
     * {@inheritDoc}
     */
    protected function _getCreateTableSQL(string $name, array $columns, array $options = []): array
    {
        $queryFields = $this->getColumnDeclarationListSQL($columns);

        if (isset($options['primary']) && ! empty($options['primary'])) {
            $keyColumns   = array_unique(array_values($options['primary']));
            $queryFields .= ', PRIMARY KEY(' . implode(', ', $keyColumns) . ')';
        }

        $query = 'CREATE TABLE ' . $name . ' (' . $queryFields . ')';

        $sql = [$query];

        if (isset($options['indexes']) && ! empty($options['indexes'])) {
            foreach ($options['indexes'] as $index) {
                $sql[] = $this->getCreateIndexSQL($index, $name);
            }
        }

        if (isset($options['uniqueConstraints'])) {
            foreach ($options['uniqueConstraints'] as $uniqueConstraint) {
                $sql[] = $this->getCreateUniqueConstraintSQL($uniqueConstraint, $name);
            }
        }

        if (isset($options['foreignKeys'])) {
            foreach ($options['foreignKeys'] as $definition) {
                $sql[] = $this->getCreateForeignKeySQL($definition, $name);
            }
        }

        return $sql;
    }

    /**
     * Converts a single boolean value.
     *
     * First converts the value to its native PHP boolean type
     * and passes it to the given callback function to be reconverted
     * into any custom representation.
     *
     * @param mixed    $value    The value to convert.
     * @param callable $callback The callback function to use for converting the real boolean value.
     *
     * @throws UnexpectedValueException
     */
    private function convertSingleBooleanValue(mixed $value, callable $callback): mixed
    {
        if ($value === null) {
            return $callback(null);
        }

        if (is_bool($value) || is_numeric($value)) {
            return $callback((bool) $value);
        }

        if (! is_string($value)) {
            return $callback(true);
        }

        /**
         * Better safe than sorry: http://php.net/in_array#106319
         */
        if (in_array(strtolower(trim($value)), $this->booleanLiterals['false'], true)) {
            return $callback(false);
        }

        if (in_array(strtolower(trim($value)), $this->booleanLiterals['true'], true)) {
            return $callback(true);
        }

        throw new UnexpectedValueException(sprintf(
            'Unrecognized boolean literal, %s given.',
            $value
        ));
    }

    /**
     * Converts one or multiple boolean values.
     *
     * First converts the value(s) to their native PHP boolean type
     * and passes them to the given callback function to be reconverted
     * into any custom representation.
     *
     * @param mixed    $item     The value(s) to convert.
     * @param callable $callback The callback function to use for converting the real boolean value(s).
     */
    private function doConvertBooleans(mixed $item, callable $callback): mixed
    {
        if (is_array($item)) {
            foreach ($item as $key => $value) {
                $item[$key] = $this->convertSingleBooleanValue($value, $callback);
            }

            return $item;
        }

        return $this->convertSingleBooleanValue($item, $callback);
    }

    /**
     * {@inheritDoc}
     *
     * Postgres wants boolean values converted to the strings 'true'/'false'.
     */
    public function convertBooleans(mixed $item): mixed
    {
        if (! $this->useBooleanTrueFalseStrings) {
            return parent::convertBooleans($item);
        }

        return $this->doConvertBooleans(
            $item,
            /**
             * @param mixed $value
             */
            static function ($value): string {
                if ($value === null) {
                    return 'NULL';
                }

                return $value === true ? 'true' : 'false';
            }
        );
    }

    public function convertBooleansToDatabaseValue(mixed $item): mixed
    {
        if (! $this->useBooleanTrueFalseStrings) {
            return parent::convertBooleansToDatabaseValue($item);
        }

        return $this->doConvertBooleans(
            $item,
            /**
             * @param mixed $value
             */
            static function ($value): ?int {
                return $value === null ? null : (int) $value;
            }
        );
    }

    public function convertFromBoolean(mixed $item): ?bool
    {
        if (in_array($item, $this->booleanLiterals['false'], true)) {
            return false;
        }

        return parent::convertFromBoolean($item);
    }

    public function getSequenceNextValSQL(string $sequence): string
    {
        return "SELECT NEXTVAL('" . $sequence . "')";
    }

    public function getSetTransactionIsolationSQL(int $level): string
    {
        return 'SET SESSION CHARACTERISTICS AS TRANSACTION ISOLATION LEVEL '
            . $this->_getTransactionIsolationLevelSQL($level);
    }

    /**
     * {@inheritDoc}
     */
    public function getBooleanTypeDeclarationSQL(array $column): string
    {
        return 'BOOLEAN';
    }

    /**
     * {@inheritDoc}
     */
    public function getIntegerTypeDeclarationSQL(array $column): string
    {
        return 'INT' . $this->_getCommonIntegerTypeDeclarationSQL($column);
    }

    /**
     * {@inheritDoc}
     */
    public function getBigIntTypeDeclarationSQL(array $column): string
    {
        return 'BIGINT' . $this->_getCommonIntegerTypeDeclarationSQL($column);
    }

    /**
     * {@inheritDoc}
     */
    public function getSmallIntTypeDeclarationSQL(array $column): string
    {
        return 'SMALLINT' . $this->_getCommonIntegerTypeDeclarationSQL($column);
    }

    /**
     * {@inheritDoc}
     */
    public function getGuidTypeDeclarationSQL(array $column): string
    {
        return 'UUID';
    }

    /**
     * {@inheritDoc}
     */
    public function getDateTimeTypeDeclarationSQL(array $column): string
    {
        return 'TIMESTAMP(0) WITHOUT TIME ZONE';
    }

    /**
     * {@inheritDoc}
     */
    public function getDateTimeTzTypeDeclarationSQL(array $column): string
    {
        return 'TIMESTAMP(0) WITH TIME ZONE';
    }

    /**
     * {@inheritDoc}
     */
    public function getDateTypeDeclarationSQL(array $column): string
    {
        return 'DATE';
    }

    /**
     * {@inheritDoc}
     */
    public function getTimeTypeDeclarationSQL(array $column): string
    {
        return 'TIME(0) WITHOUT TIME ZONE';
    }

    /**
     * {@inheritDoc}
     */
    protected function _getCommonIntegerTypeDeclarationSQL(array $column): string
    {
        if (! empty($column['autoincrement'])) {
            return ' GENERATED BY DEFAULT AS IDENTITY';
        }

        return '';
    }

    protected function getVarcharTypeDeclarationSQLSnippet(?int $length): string
    {
        $sql = 'VARCHAR';

        if ($length !== null) {
            $sql .= sprintf('(%d)', $length);
        }

        return $sql;
    }

    protected function getBinaryTypeDeclarationSQLSnippet(?int $length): string
    {
        return 'BYTEA';
    }

    protected function getVarbinaryTypeDeclarationSQLSnippet(?int $length): string
    {
        return 'BYTEA';
    }

    /**
     * {@inheritDoc}
     */
    public function getClobTypeDeclarationSQL(array $column): string
    {
        return 'TEXT';
    }

    public function getDateTimeTzFormatString(): string
    {
        return 'Y-m-d H:i:sO';
    }

    public function getEmptyIdentityInsertSQL(string $quotedTableName, string $quotedIdentifierColumnName): string
    {
        return 'INSERT INTO ' . $quotedTableName . ' (' . $quotedIdentifierColumnName . ') VALUES (DEFAULT)';
    }

    public function getTruncateTableSQL(string $tableName, bool $cascade = false): string
    {
        $tableIdentifier = new Identifier($tableName);
        $sql             = 'TRUNCATE ' . $tableIdentifier->getQuotedName($this);

        if ($cascade) {
            $sql .= ' CASCADE';
        }

        return $sql;
    }

    public function getReadLockSQL(): string
    {
        return 'FOR SHARE';
    }

    protected function initializeDoctrineTypeMappings(): void
    {
        $this->doctrineTypeMapping = [
            'bigint'           => 'bigint',
            'bigserial'        => 'bigint',
            'bool'             => 'boolean',
            'boolean'          => 'boolean',
            'bpchar'           => 'string',
            'bytea'            => 'blob',
            'char'             => 'string',
            'date'             => 'date',
            'datetime'         => 'datetime',
            'decimal'          => 'decimal',
            'double'           => 'float',
            'double precision' => 'float',
            'float'            => 'float',
            'float4'           => 'float',
            'float8'           => 'float',
            'inet'             => 'string',
            'int'              => 'integer',
            'int2'             => 'smallint',
            'int4'             => 'integer',
            'int8'             => 'bigint',
            'integer'          => 'integer',
            'interval'         => 'string',
            'json'             => 'json',
            'jsonb'            => 'json',
            'money'            => 'decimal',
            'numeric'          => 'decimal',
            'serial'           => 'integer',
            'serial4'          => 'integer',
            'serial8'          => 'bigint',
            'real'             => 'float',
            'smallint'         => 'smallint',
            'text'             => 'text',
            'time'             => 'time',
            'timestamp'        => 'datetime',
            'timestamptz'      => 'datetimetz',
            'timetz'           => 'time',
            'tsvector'         => 'text',
            'uuid'             => 'guid',
            'varchar'          => 'string',
            'year'             => 'date',
            '_varchar'         => 'string',
        ];
    }

    public function hasNativeJsonType(): bool
    {
        return true;
    }

    protected function createReservedKeywordsList(): KeywordList
    {
        return new PostgreSQLKeywords();
    }

    /**
     * {@inheritDoc}
     */
    public function getBlobTypeDeclarationSQL(array $column): string
    {
        return 'BYTEA';
    }

    /**
     * {@inheritdoc}
     */
    public function getDefaultValueDeclarationSQL(array $column): string
    {
        if (isset($column['autoincrement']) && $column['autoincrement'] === true) {
            return '';
        }

        return parent::getDefaultValueDeclarationSQL($column);
    }

    public function supportsColumnCollation(): bool
    {
        return true;
    }

    public function getColumnCollationDeclarationSQL(string $collation): string
    {
        return 'COLLATE ' . $this->quoteSingleIdentifier($collation);
    }

    /**
     * {@inheritdoc}
     */
    public function getJsonTypeDeclarationSQL(array $column): string
    {
        if (! empty($column['jsonb'])) {
            return 'JSONB';
        }

        return 'JSON';
    }
<<<<<<< HEAD
=======

    private function getOldColumnComment(ColumnDiff $columnDiff): ?string
    {
        return $columnDiff->fromColumn !== null ? $this->getColumnComment($columnDiff->fromColumn) : null;
    }

    /**
     * @deprecated The SQL used for schema introspection is an implementation detail and should not be relied upon.
     */
    public function getListTableMetadataSQL(string $table, ?string $schema = null): string
    {
        if ($schema !== null) {
            $table = $schema . '.' . $table;
        }

        return sprintf(
            <<<'SQL'
SELECT obj_description(%s::regclass) AS table_comment;
SQL
            ,
            $this->quoteStringLiteral($table)
        );
    }

    public function createSchemaManager(Connection $connection): PostgreSQLSchemaManager
    {
        return new PostgreSQLSchemaManager($connection, $this);
    }
>>>>>>> b5b9caf6
}<|MERGE_RESOLUTION|>--- conflicted
+++ resolved
@@ -4,13 +4,9 @@
 
 namespace Doctrine\DBAL\Platforms;
 
-<<<<<<< HEAD
+use Doctrine\DBAL\Connection;
 use Doctrine\DBAL\Platforms\Keywords\KeywordList;
 use Doctrine\DBAL\Platforms\Keywords\PostgreSQLKeywords;
-=======
-use Doctrine\DBAL\Connection;
-use Doctrine\DBAL\Schema\Column;
->>>>>>> b5b9caf6
 use Doctrine\DBAL\Schema\ColumnDiff;
 use Doctrine\DBAL\Schema\ForeignKeyConstraint;
 use Doctrine\DBAL\Schema\Identifier;
@@ -867,35 +863,9 @@
 
         return 'JSON';
     }
-<<<<<<< HEAD
-=======
-
-    private function getOldColumnComment(ColumnDiff $columnDiff): ?string
-    {
-        return $columnDiff->fromColumn !== null ? $this->getColumnComment($columnDiff->fromColumn) : null;
-    }
-
-    /**
-     * @deprecated The SQL used for schema introspection is an implementation detail and should not be relied upon.
-     */
-    public function getListTableMetadataSQL(string $table, ?string $schema = null): string
-    {
-        if ($schema !== null) {
-            $table = $schema . '.' . $table;
-        }
-
-        return sprintf(
-            <<<'SQL'
-SELECT obj_description(%s::regclass) AS table_comment;
-SQL
-            ,
-            $this->quoteStringLiteral($table)
-        );
-    }
 
     public function createSchemaManager(Connection $connection): PostgreSQLSchemaManager
     {
         return new PostgreSQLSchemaManager($connection, $this);
     }
->>>>>>> b5b9caf6
 }