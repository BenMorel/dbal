--- conflicted
+++ resolved
@@ -65,8 +65,12 @@
         return sprintf('CONVERT(%s, %s)', $dataType, $expression);
     }
 
-    protected function getDateArithmeticIntervalExpression(string $date, string $operator, string $interval, string $unit): string
-    {
+    protected function getDateArithmeticIntervalExpression(
+        string $date,
+        string $operator,
+        string $interval,
+        string $unit
+    ): string {
         $factorClause = '';
 
         if ($operator === '-') {
@@ -222,16 +226,9 @@
         if ($index instanceof Index) {
             $index = $index->getQuotedName($this);
         } elseif (! is_string($index)) {
-<<<<<<< HEAD
-            throw new InvalidArgumentException(sprintf(
-                'AbstractPlatform::getDropIndexSQL() expects $index parameter to be a string or an instanceof %s.',
-                Index::class
-            ));
-=======
             throw new InvalidArgumentException(
                 __METHOD__ . '() expects $index parameter to be string or ' . Index::class . '.'
             );
->>>>>>> 95b40a13
         }
 
         if (! isset($table)) {
@@ -1028,14 +1025,9 @@
             return 'stuff(' . $str . ', 1, patindex(' . $pattern . ', ' . $str . ') - 1, null)';
         }
 
-<<<<<<< HEAD
         if ($mode === TrimMode::TRAILING) {
-            return 'reverse(stuff(reverse(' . $str . '), 1, patindex(' . $pattern . ', reverse(' . $str . ')) - 1, null))';
-=======
-        if ($pos === TrimMode::TRAILING) {
             return 'reverse(stuff(reverse(' . $str . '), 1, '
                 . 'patindex(' . $pattern . ', reverse(' . $str . ')) - 1, null))';
->>>>>>> 95b40a13
         }
 
         return 'reverse(stuff(reverse(stuff(' . $str . ', 1, patindex(' . $pattern . ', ' . $str . ') - 1, null)), 1, '
