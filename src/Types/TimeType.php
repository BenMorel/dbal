<?php

declare(strict_types=1);

namespace Doctrine\DBAL\Types;

use DateTime;
use DateTimeInterface;
use Doctrine\DBAL\Platforms\AbstractPlatform;
use Doctrine\DBAL\Types\Exception\InvalidFormat;
use Doctrine\DBAL\Types\Exception\InvalidType;

/**
 * Type that maps an SQL TIME to a PHP DateTime object.
 */
class TimeType extends Type
{
    public function getName() : string
    {
        return Types::TIME_MUTABLE;
    }

    /**
     * {@inheritdoc}
     */
    public function getSQLDeclaration(array $fieldDeclaration, AbstractPlatform $platform) : string
    {
        return $platform->getTimeTypeDeclarationSQL($fieldDeclaration);
    }

    /**
     * {@inheritdoc}
     */
    public function convertToDatabaseValue($value, AbstractPlatform $platform)
    {
        if ($value === null) {
            return $value;
        }

        if ($value instanceof DateTimeInterface) {
            return $value->format($platform->getTimeFormatString());
        }

        throw InvalidType::new($value, $this->getName(), ['null', 'DateTime']);
    }

    /**
     * {@inheritdoc}
     */
    public function convertToPHPValue($value, AbstractPlatform $platform)
    {
        if ($value === null || $value instanceof DateTimeInterface) {
            return $value;
        }

        $val = DateTime::createFromFormat('!' . $platform->getTimeFormatString(), $value);
<<<<<<< HEAD
        if (! $val) {
            throw InvalidFormat::new($value, $this->getName(), $platform->getTimeFormatString());
=======
        if ($val === false) {
            throw ConversionException::conversionFailedFormat($value, $this->getName(), $platform->getTimeFormatString());
>>>>>>> 4c258314
        }

        return $val;
    }
}<|MERGE_RESOLUTION|>--- conflicted
+++ resolved
@@ -54,13 +54,8 @@
         }
 
         $val = DateTime::createFromFormat('!' . $platform->getTimeFormatString(), $value);
-<<<<<<< HEAD
-        if (! $val) {
+        if ($val === false) {
             throw InvalidFormat::new($value, $this->getName(), $platform->getTimeFormatString());
-=======
-        if ($val === false) {
-            throw ConversionException::conversionFailedFormat($value, $this->getName(), $platform->getTimeFormatString());
->>>>>>> 4c258314
         }
 
         return $val;
