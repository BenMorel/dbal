--- conflicted
+++ resolved
@@ -5,12 +5,9 @@
 namespace Doctrine\DBAL\Types;
 
 use Doctrine\DBAL\Platforms\AbstractPlatform;
-<<<<<<< HEAD
 use Doctrine\DBAL\Types\Exception\SerializationFailed;
 use Doctrine\DBAL\Types\Exception\ValueNotConvertible;
-=======
 use Doctrine\Deprecations\Deprecation;
->>>>>>> 6f49ade3
 use JsonException;
 
 use function is_resource;
@@ -64,24 +61,10 @@
         }
     }
 
-<<<<<<< HEAD
-    public function requiresSQLCommentHint(AbstractPlatform $platform): bool
-=======
     /**
-     * {@inheritdoc}
-     */
-    public function getName()
-    {
-        return Types::JSON;
-    }
-
-    /**
-     * {@inheritdoc}
-     *
      * @deprecated
      */
-    public function requiresSQLCommentHint(AbstractPlatform $platform)
->>>>>>> 6f49ade3
+    public function requiresSQLCommentHint(AbstractPlatform $platform): bool
     {
         Deprecation::triggerIfCalledFromOutside(
             'doctrine/dbal',
