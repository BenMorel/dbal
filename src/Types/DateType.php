<?php

declare(strict_types=1);

namespace Doctrine\DBAL\Types;

use DateTime;
use Doctrine\DBAL\Platforms\AbstractPlatform;
use Doctrine\DBAL\Types\Exception\InvalidFormat;
use Doctrine\DBAL\Types\Exception\InvalidType;

/**
 * Type that maps an SQL DATE to a PHP Date object.
 */
class DateType extends Type implements PhpDateMappingType
{
    /**
     * {@inheritDoc}
     */
    public function getSQLDeclaration(array $column, AbstractPlatform $platform): string
    {
        return $platform->getDateTypeDeclarationSQL($column);
    }

    /**
<<<<<<< HEAD
     * @psalm-param T $value
=======
     * {@inheritDoc}
     *
     * @phpstan-param T $value
>>>>>>> 9f28deeb
     *
     * @return (T is null ? null : string)
     *
     * @template T
     */
    public function convertToDatabaseValue(mixed $value, AbstractPlatform $platform): mixed
    {
        if ($value === null) {
            return $value;
        }

        if ($value instanceof DateTime) {
            return $value->format($platform->getDateFormatString());
        }

        throw InvalidType::new($value, static::class, ['null', DateTime::class]);
    }

    /**
     * @param T $value
     *
     * @return (T is null ? null : DateTime)
     *
     * @template T
     */
    public function convertToPHPValue(mixed $value, AbstractPlatform $platform): ?DateTime
    {
        if ($value === null || $value instanceof DateTime) {
            return $value;
        }

        $dateTime = DateTime::createFromFormat('!' . $platform->getDateFormatString(), $value);
        if ($dateTime !== false) {
            return $dateTime;
        }

        throw InvalidFormat::new(
            $value,
            static::class,
            $platform->getDateFormatString(),
        );
    }
}<|MERGE_RESOLUTION|>--- conflicted
+++ resolved
@@ -23,13 +23,7 @@
     }
 
     /**
-<<<<<<< HEAD
-     * @psalm-param T $value
-=======
-     * {@inheritDoc}
-     *
      * @phpstan-param T $value
->>>>>>> 9f28deeb
      *
      * @return (T is null ? null : string)
      *
