<?php

declare(strict_types=1);

namespace Doctrine\DBAL\Types;

use DateTime;
use DateTimeInterface;
use Doctrine\DBAL\Platforms\AbstractPlatform;
use Doctrine\DBAL\Types\Exception\InvalidFormat;
use Doctrine\DBAL\Types\Exception\InvalidType;

/**
 * DateTime type saving additional timezone information.
 *
 * Caution: Databases are not necessarily experts at storing timezone related
 * data of dates. First, of all the supported vendors only PostgreSQL and Oracle
 * support storing Timezone data. But those two don't save the actual timezone
 * attached to a DateTime instance (for example "Europe/Berlin" or "America/Montreal")
 * but the current offset of them related to UTC. That means depending on daylight saving times
 * or not you may get different offsets.
 *
 * This datatype makes only sense to use, if your application works with an offset, not
 * with an actual timezone that uses transitions. Otherwise your DateTime instance
 * attached with a timezone such as Europe/Berlin gets saved into the database with
 * the offset and re-created from persistence with only the offset, not the original timezone
 * attached.
 */
class DateTimeTzType extends Type implements PhpDateTimeMappingType
{
    public function getName() : string
    {
        return Types::DATETIMETZ_MUTABLE;
    }

    /**
     * {@inheritdoc}
     */
    public function getSQLDeclaration(array $fieldDeclaration, AbstractPlatform $platform) : string
    {
        return $platform->getDateTimeTzTypeDeclarationSQL($fieldDeclaration);
    }

    /**
     * {@inheritdoc}
     */
    public function convertToDatabaseValue($value, AbstractPlatform $platform)
    {
        if ($value === null) {
            return $value;
        }

        if ($value instanceof DateTimeInterface) {
            return $value->format($platform->getDateTimeTzFormatString());
        }

        throw InvalidType::new($value, $this->getName(), ['null', 'DateTime']);
    }

    /**
     * {@inheritdoc}
     */
    public function convertToPHPValue($value, AbstractPlatform $platform)
    {
        if ($value === null || $value instanceof DateTimeInterface) {
            return $value;
        }

        $val = DateTime::createFromFormat($platform->getDateTimeTzFormatString(), $value);
<<<<<<< HEAD
        if (! $val) {
            throw InvalidFormat::new($value, $this->getName(), $platform->getDateTimeTzFormatString());
=======
        if ($val === false) {
            throw ConversionException::conversionFailedFormat($value, $this->getName(), $platform->getDateTimeTzFormatString());
>>>>>>> 4c258314
        }

        return $val;
    }
}<|MERGE_RESOLUTION|>--- conflicted
+++ resolved
@@ -67,13 +67,8 @@
         }
 
         $val = DateTime::createFromFormat($platform->getDateTimeTzFormatString(), $value);
-<<<<<<< HEAD
-        if (! $val) {
+        if ($val === false) {
             throw InvalidFormat::new($value, $this->getName(), $platform->getDateTimeTzFormatString());
-=======
-        if ($val === false) {
-            throw ConversionException::conversionFailedFormat($value, $this->getName(), $platform->getDateTimeTzFormatString());
->>>>>>> 4c258314
         }
 
         return $val;
