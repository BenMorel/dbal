--- conflicted
+++ resolved
@@ -91,37 +91,14 @@
     }
 
     /**
-<<<<<<< HEAD
-     * Gets the SQL declaration snippet for a field of this type.
-     *
-     * @param array<string, mixed> $fieldDeclaration The field declaration.
-     * @param AbstractPlatform     $platform         The currently used database platform.
-=======
-     * Gets the default length of this type.
-     *
-     * @deprecated Rely on information provided by the platform instead.
-     *
-     * @return int|null
-     */
-    public function getDefaultLength(AbstractPlatform $platform)
-    {
-        return null;
-    }
-
-    /**
      * Gets the SQL declaration snippet for a column of this type.
      *
-     * @param mixed[]          $column   The column definition
-     * @param AbstractPlatform $platform The currently used database platform.
->>>>>>> 4cc12da9
-     *
-     * @throws DBALException
-     */
-<<<<<<< HEAD
-    abstract public function getSQLDeclaration(array $fieldDeclaration, AbstractPlatform $platform): string;
-=======
-    abstract public function getSQLDeclaration(array $column, AbstractPlatform $platform);
->>>>>>> 4cc12da9
+     * @param array<string, mixed> $column   The column definition
+     * @param AbstractPlatform     $platform The currently used database platform.
+     *
+     * @throws DBALException
+     */
+    abstract public function getSQLDeclaration(array $column, AbstractPlatform $platform): string;
 
     /**
      * Gets the name of this type.
@@ -205,13 +182,7 @@
      * Gets the (preferred) binding type for values of this type that
      * can be used when binding parameters to prepared statements.
      *
-<<<<<<< HEAD
-     * This method should return one of the {@link \Doctrine\DBAL\ParameterType} constants.
-=======
      * This method should return one of the {@link ParameterType} constants.
-     *
-     * @return int
->>>>>>> 4cc12da9
      */
     public function getBindingType(): int
     {
