<?php

declare(strict_types=1);

namespace Doctrine\DBAL\Cache;

use Doctrine\DBAL\Exception;

<<<<<<< HEAD
/** @psalm-immutable */
class CacheException extends \Exception implements Exception
=======
class CacheException extends Exception
>>>>>>> 9f28deeb
{
}<|MERGE_RESOLUTION|>--- conflicted
+++ resolved
@@ -6,11 +6,6 @@
 
 use Doctrine\DBAL\Exception;
 
-<<<<<<< HEAD
-/** @psalm-immutable */
 class CacheException extends \Exception implements Exception
-=======
-class CacheException extends Exception
->>>>>>> 9f28deeb
 {
 }