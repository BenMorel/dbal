<?php

declare(strict_types=1);

namespace Doctrine\DBAL\Cache;

use Doctrine\DBAL\Driver\FetchUtils;
use Doctrine\DBAL\Driver\Result;

use function array_values;
use function count;
use function reset;

/**
 * @internal The class is internal to the caching layer implementation.
 */
final class ArrayResult implements Result
{
<<<<<<< HEAD
    /** @var mixed[] */
    private array $data;
=======
    /** @var list<array<string, mixed>> */
    private $data;
>>>>>>> 0c6e8f63

    private int $columnCount = 0;

    private int $num = 0;

    /**
     * @param list<array<string, mixed>> $data
     */
    public function __construct(array $data)
    {
        $this->data = $data;
        if (count($data) === 0) {
            return;
        }

        $this->columnCount = count($data[0]);
    }

    public function fetchNumeric(): array|false
    {
        $row = $this->fetch();

        if ($row === false) {
            return false;
        }

        return array_values($row);
    }

    public function fetchAssociative(): array|false
    {
        return $this->fetch();
    }

    public function fetchOne(): mixed
    {
        $row = $this->fetch();

        if ($row === false) {
            return false;
        }

        return reset($row);
    }

    /**
     * {@inheritdoc}
     */
    public function fetchAllNumeric(): array
    {
        return FetchUtils::fetchAllNumeric($this);
    }

    /**
     * {@inheritdoc}
     */
    public function fetchAllAssociative(): array
    {
        return FetchUtils::fetchAllAssociative($this);
    }

    /**
     * {@inheritdoc}
     */
    public function fetchFirstColumn(): array
    {
        return FetchUtils::fetchFirstColumn($this);
    }

    public function rowCount(): int
    {
        return count($this->data);
    }

    public function columnCount(): int
    {
        return $this->columnCount;
    }

    public function free(): void
    {
        $this->data = [];
    }

<<<<<<< HEAD
    private function fetch(): mixed
=======
    /**
     * @return array<string, mixed>|false
     */
    private function fetch()
>>>>>>> 0c6e8f63
    {
        if (! isset($this->data[$this->num])) {
            return false;
        }

        return $this->data[$this->num++];
    }
}<|MERGE_RESOLUTION|>--- conflicted
+++ resolved
@@ -16,13 +16,8 @@
  */
 final class ArrayResult implements Result
 {
-<<<<<<< HEAD
-    /** @var mixed[] */
+    /** @var list<array<string, mixed>> */
     private array $data;
-=======
-    /** @var list<array<string, mixed>> */
-    private $data;
->>>>>>> 0c6e8f63
 
     private int $columnCount = 0;
 
@@ -107,14 +102,10 @@
         $this->data = [];
     }
 
-<<<<<<< HEAD
-    private function fetch(): mixed
-=======
     /**
      * @return array<string, mixed>|false
      */
-    private function fetch()
->>>>>>> 0c6e8f63
+    private function fetch(): array|false
     {
         if (! isset($this->data[$this->num])) {
             return false;
