--- conflicted
+++ resolved
@@ -59,21 +59,13 @@
     /**
      * Generates the real cache key from query, params, types and connection parameters.
      *
-<<<<<<< HEAD
-=======
-     * @param string         $sql
->>>>>>> 4cc12da9
      * @param mixed[]        $params
      * @param int[]|string[] $types
      * @param mixed[]        $connectionParams
      *
      * @return string[]
      */
-<<<<<<< HEAD
-    public function generateCacheKeys(string $query, array $params, array $types, array $connectionParams = []): array
-=======
-    public function generateCacheKeys($sql, $params, $types, array $connectionParams = [])
->>>>>>> 4cc12da9
+    public function generateCacheKeys(string $sql, array $params, array $types, array $connectionParams = []): array
     {
         $realCacheKey = 'query=' . $sql .
             '&params=' . serialize($params) .
