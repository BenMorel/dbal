<?php

declare(strict_types=1);

namespace Doctrine\DBAL\Cache;

use Doctrine\Common\Cache\Cache;
use Doctrine\DBAL\Driver\DriverException;
use Doctrine\DBAL\Driver\FetchUtils;
use Doctrine\DBAL\Driver\ResultStatement;
<<<<<<< HEAD
use Doctrine\DBAL\FetchMode;
use InvalidArgumentException;
use IteratorAggregate;
use function array_merge;
use function array_values;
use function reset;
=======
use function array_map;
use function array_values;
>>>>>>> 74eca6ba

/**
 * Cache statement for SQL results.
 *
 * A result is saved in multiple cache keys, there is the originally specified
 * cache key which is just pointing to result rows by key. The following things
 * have to be ensured:
 *
 * 1. lifetime of the original key has to be longer than that of all the individual rows keys
 * 2. if any one row key is missing the query has to be re-executed.
 *
 * Also you have to realize that the cache will load the whole result into memory at once to ensure 2.
 * This means that the memory usage for cached results might increase by using this feature.
 */
<<<<<<< HEAD
final class ResultCacheStatement implements IteratorAggregate, ResultStatement
=======
class ResultCacheStatement implements ResultStatement
>>>>>>> 74eca6ba
{
    /** @var Cache */
    private $resultCache;

    /** @var string */
    private $cacheKey;

    /** @var string */
    private $realKey;

    /** @var int */
    private $lifetime;

    /** @var ResultStatement */
    private $statement;

    /**
     * Did we reach the end of the statement?
     *
     * @var bool
     */
    private $emptied = false;

    /** @var array<int,array<string,mixed>> */
    private $data;

<<<<<<< HEAD
    /** @var int */
    private $defaultFetchMode = FetchMode::MIXED;

    public function __construct(ResultStatement $stmt, Cache $resultCache, string $cacheKey, string $realKey, int $lifetime)
=======
    /**
     * @param string $cacheKey
     * @param string $realKey
     * @param int    $lifetime
     */
    public function __construct(ResultStatement $stmt, Cache $resultCache, $cacheKey, $realKey, $lifetime)
>>>>>>> 74eca6ba
    {
        $this->statement   = $stmt;
        $this->resultCache = $resultCache;
        $this->cacheKey    = $cacheKey;
        $this->realKey     = $realKey;
        $this->lifetime    = $lifetime;
    }

    public function closeCursor() : void
    {
        $this->statement->closeCursor();

        if (! $this->emptied || $this->data === null) {
            return;
        }

        $data = $this->resultCache->fetch($this->cacheKey);
        if ($data === false) {
            $data = [];
        }

        $data[$this->realKey] = $this->data;

        $this->resultCache->save($this->cacheKey, $data, $this->lifetime);
        unset($this->data);
    }

    public function columnCount() : int
    {
        return $this->statement->columnCount();
    }

<<<<<<< HEAD
    public function setFetchMode(int $fetchMode) : void
    {
        $this->defaultFetchMode = $fetchMode;
=======
    public function rowCount() : int
    {
        return $this->statement->rowCount();
    }

    /**
     * {@inheritdoc}
     */
    public function fetchNumeric()
    {
        $row = $this->fetch();

        if ($row === false) {
            return false;
        }

        return array_values($row);
>>>>>>> 74eca6ba
    }

    /**
     * {@inheritdoc}
     */
    public function fetchAssociative()
    {
        return $this->fetch();
    }

    /**
     * {@inheritdoc}
     */
<<<<<<< HEAD
    public function fetch(?int $fetchMode = null)
=======
    public function fetchOne()
>>>>>>> 74eca6ba
    {
        return FetchUtils::fetchOne($this);
    }

    /**
     * {@inheritdoc}
     */
<<<<<<< HEAD
    public function fetchAll(?int $fetchMode = null) : array
=======
    public function fetchAllNumeric() : array
>>>>>>> 74eca6ba
    {
        $this->store(
            $this->statement->fetchAllAssociative()
        );

        return array_map('array_values', $this->data);
    }

    /**
     * {@inheritdoc}
     */
    public function fetchAllAssociative() : array
    {
        $this->store(
            $this->statement->fetchAllAssociative()
        );

        return $this->data;
    }

    /**
     * {@inheritdoc}
     */
    public function fetchColumn() : array
    {
<<<<<<< HEAD
        $row = $this->fetch(FetchMode::NUMERIC);

        if ($row === false) {
            return false;
        }

        return $row[0];
=======
        return FetchUtils::fetchColumn($this);
>>>>>>> 74eca6ba
    }

    /**
     * @return array<string,mixed>|false
     *
     * @throws DriverException
     */
    private function fetch()
    {
<<<<<<< HEAD
        return $this->statement->rowCount();
=======
        if ($this->data === null) {
            $this->data = [];
        }

        $row = $this->statement->fetchAssociative();

        if ($row !== false) {
            $this->data[] = $row;

            return $row;
        }

        $this->emptied = true;

        return false;
    }

    /**
     * @param array<int,array<string,mixed>> $data
     */
    private function store(array $data) : void
    {
        $this->data    = $data;
        $this->emptied = true;
>>>>>>> 74eca6ba
    }
}<|MERGE_RESOLUTION|>--- conflicted
+++ resolved
@@ -8,17 +8,8 @@
 use Doctrine\DBAL\Driver\DriverException;
 use Doctrine\DBAL\Driver\FetchUtils;
 use Doctrine\DBAL\Driver\ResultStatement;
-<<<<<<< HEAD
-use Doctrine\DBAL\FetchMode;
-use InvalidArgumentException;
-use IteratorAggregate;
-use function array_merge;
-use function array_values;
-use function reset;
-=======
 use function array_map;
 use function array_values;
->>>>>>> 74eca6ba
 
 /**
  * Cache statement for SQL results.
@@ -33,11 +24,7 @@
  * Also you have to realize that the cache will load the whole result into memory at once to ensure 2.
  * This means that the memory usage for cached results might increase by using this feature.
  */
-<<<<<<< HEAD
-final class ResultCacheStatement implements IteratorAggregate, ResultStatement
-=======
-class ResultCacheStatement implements ResultStatement
->>>>>>> 74eca6ba
+final class ResultCacheStatement implements ResultStatement
 {
     /** @var Cache */
     private $resultCache;
@@ -64,19 +51,7 @@
     /** @var array<int,array<string,mixed>> */
     private $data;
 
-<<<<<<< HEAD
-    /** @var int */
-    private $defaultFetchMode = FetchMode::MIXED;
-
     public function __construct(ResultStatement $stmt, Cache $resultCache, string $cacheKey, string $realKey, int $lifetime)
-=======
-    /**
-     * @param string $cacheKey
-     * @param string $realKey
-     * @param int    $lifetime
-     */
-    public function __construct(ResultStatement $stmt, Cache $resultCache, $cacheKey, $realKey, $lifetime)
->>>>>>> 74eca6ba
     {
         $this->statement   = $stmt;
         $this->resultCache = $resultCache;
@@ -109,11 +84,6 @@
         return $this->statement->columnCount();
     }
 
-<<<<<<< HEAD
-    public function setFetchMode(int $fetchMode) : void
-    {
-        $this->defaultFetchMode = $fetchMode;
-=======
     public function rowCount() : int
     {
         return $this->statement->rowCount();
@@ -131,7 +101,6 @@
         }
 
         return array_values($row);
->>>>>>> 74eca6ba
     }
 
     /**
@@ -145,11 +114,7 @@
     /**
      * {@inheritdoc}
      */
-<<<<<<< HEAD
-    public function fetch(?int $fetchMode = null)
-=======
     public function fetchOne()
->>>>>>> 74eca6ba
     {
         return FetchUtils::fetchOne($this);
     }
@@ -157,11 +122,7 @@
     /**
      * {@inheritdoc}
      */
-<<<<<<< HEAD
-    public function fetchAll(?int $fetchMode = null) : array
-=======
     public function fetchAllNumeric() : array
->>>>>>> 74eca6ba
     {
         $this->store(
             $this->statement->fetchAllAssociative()
@@ -187,17 +148,7 @@
      */
     public function fetchColumn() : array
     {
-<<<<<<< HEAD
-        $row = $this->fetch(FetchMode::NUMERIC);
-
-        if ($row === false) {
-            return false;
-        }
-
-        return $row[0];
-=======
         return FetchUtils::fetchColumn($this);
->>>>>>> 74eca6ba
     }
 
     /**
@@ -207,9 +158,6 @@
      */
     private function fetch()
     {
-<<<<<<< HEAD
-        return $this->statement->rowCount();
-=======
         if ($this->data === null) {
             $this->data = [];
         }
@@ -234,6 +182,5 @@
     {
         $this->data    = $data;
         $this->emptied = true;
->>>>>>> 74eca6ba
     }
 }