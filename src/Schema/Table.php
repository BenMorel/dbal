--- conflicted
+++ resolved
@@ -22,10 +22,7 @@
 use function array_search;
 use function array_unique;
 use function in_array;
-<<<<<<< HEAD
 use function is_string;
-=======
->>>>>>> 7da29b1c
 use function preg_match;
 use function sprintf;
 use function strtolower;
@@ -742,7 +739,6 @@
             $replacedImplicitIndexes[] = $name;
         }
 
-<<<<<<< HEAD
         if (
             (isset($this->_indexes[$indexName]) && ! in_array($indexName, $replacedImplicitIndexes, true)) ||
             ($this->_primaryKeyName !== null && $indexCandidate->isPrimary())
@@ -830,11 +826,6 @@
         foreach ($this->_indexes as $existingIndex) {
             if ($indexCandidate->isFullfilledBy($existingIndex)) {
                 return $this;
-=======
-        foreach ($columnNames as $columnName) {
-            if (! $this->hasColumn($columnName)) {
-                throw SchemaException::columnDoesNotExist($columnName, $this->_name);
->>>>>>> 7da29b1c
             }
         }
 
