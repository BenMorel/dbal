<?php

declare(strict_types=1);

namespace Doctrine\DBAL\Schema;

use Doctrine\DBAL\Exception;
use Doctrine\DBAL\Platforms\PostgreSQLPlatform;
use Doctrine\DBAL\Result;
use Doctrine\DBAL\Types\JsonType;
use Doctrine\DBAL\Types\Type;

use function array_change_key_case;
use function array_key_exists;
use function array_map;
use function assert;
use function explode;
use function implode;
use function in_array;
use function is_string;
use function preg_match;
use function sprintf;
use function str_contains;
use function str_replace;
use function strtolower;
use function trim;

use const CASE_LOWER;

/**
 * PostgreSQL Schema Manager.
 *
 * @extends AbstractSchemaManager<PostgreSQLPlatform>
 */
class PostgreSQLSchemaManager extends AbstractSchemaManager
{
    /**
     * {@inheritDoc}
     */
    public function listSchemaNames(): array
    {
        return $this->connection->fetchFirstColumn(
            <<<'SQL'
SELECT schema_name
FROM   information_schema.schemata
WHERE  schema_name NOT LIKE 'pg\_%'
AND    schema_name != 'information_schema'
SQL,
        );
    }

    /**
     * Returns the name of the current schema.
     *
     * @deprecated Use {@link getCurrentSchemaName()} instead
     *
     * @throws Exception
     */
    protected function getCurrentSchema(): ?string
    {
        return $this->getCurrentSchemaName();
    }

    /**
     * Determines the name of the current schema.
     *
     * @deprecated Use {@link determineCurrentSchemaName()} instead
     *
     * @throws Exception
     */
    protected function determineCurrentSchema(): string
    {
        $currentSchema = $this->connection->fetchOne('SELECT current_schema()');
        assert(is_string($currentSchema));

        return $currentSchema;
    }

    protected function determineCurrentSchemaName(): ?string
    {
        return $this->determineCurrentSchema();
    }

    /**
     * {@inheritDoc}
     */
    protected function _getPortableTableForeignKeyDefinition(array $tableForeignKey): ForeignKeyConstraint
    {
        $onUpdate = null;
        $onDelete = null;

        if (
            preg_match(
                '(ON UPDATE ([a-zA-Z0-9]+( (NULL|ACTION|DEFAULT))?))',
                $tableForeignKey['condef'],
                $match,
            ) === 1
        ) {
            $onUpdate = $match[1];
        }

        if (
            preg_match(
                '(ON DELETE ([a-zA-Z0-9]+( (NULL|ACTION|DEFAULT))?))',
                $tableForeignKey['condef'],
                $match,
            ) === 1
        ) {
            $onDelete = $match[1];
        }

        $result = preg_match('/FOREIGN KEY \((.+)\) REFERENCES (.+)\((.+)\)/', $tableForeignKey['condef'], $values);
        assert($result === 1);

        // PostgreSQL returns identifiers that are keywords with quotes, we need them later, don't get
        // the idea to trim them here.
        $localColumns   = array_map('trim', explode(',', $values[1]));
        $foreignColumns = array_map('trim', explode(',', $values[3]));
        $foreignTable   = $values[2];

        return new ForeignKeyConstraint(
            $localColumns,
            $foreignTable,
            $foreignColumns,
            $tableForeignKey['conname'],
            [
                'onUpdate' => $onUpdate,
                'onDelete' => $onDelete,
                'deferrable' => $tableForeignKey['condeferrable'],
                'deferred' => $tableForeignKey['condeferred'],
            ],
        );
    }

    /**
     * {@inheritDoc}
     */
    protected function _getPortableViewDefinition(array $view): View
    {
        return new View($view['schemaname'] . '.' . $view['viewname'], $view['definition']);
    }

    /**
     * @deprecated Use the schema name and the unqualified table name separately instead.
     *
     * {@inheritDoc}
     */
    protected function _getPortableTableDefinition(array $table): string
    {
        $currentSchema = $this->getCurrentSchema();

        if ($table['schema_name'] === $currentSchema) {
            return $table['table_name'];
        }

        return $table['schema_name'] . '.' . $table['table_name'];
    }

    /**
     * {@inheritDoc}
     */
    protected function _getPortableTableIndexesList(array $rows, string $tableName): array
    {
        $buffer = [];
        foreach ($rows as $row) {
            $colNumbers    = array_map('intval', explode(' ', $row['indkey']));
            $columnNameSql = sprintf(
                <<<'SQL'
                SELECT attnum,
                       quote_ident(attname) AS attname
                FROM pg_attribute
                WHERE attrelid = %d
                  AND attnum IN (%s)
                ORDER BY attnum
                SQL,
                $row['indrelid'],
                implode(', ', $colNumbers),
            );

            $indexColumns = $this->connection->fetchAllAssociative($columnNameSql);

            // required for getting the order of the columns right.
            foreach ($colNumbers as $colNum) {
                foreach ($indexColumns as $colRow) {
                    if ($colNum !== $colRow['attnum']) {
                        continue;
                    }

                    $buffer[] = [
                        'key_name' => $row['relname'],
                        'column_name' => trim($colRow['attname']),
                        'non_unique' => ! $row['indisunique'],
                        'primary' => $row['indisprimary'],
                        'where' => $row['where'],
                    ];
                }
            }
        }

        return parent::_getPortableTableIndexesList($buffer, $tableName);
    }

    /**
     * {@inheritDoc}
     */
    protected function _getPortableDatabaseDefinition(array $database): string
    {
        return $database['datname'];
    }

    /**
     * {@inheritDoc}
     */
    protected function _getPortableSequenceDefinition(array $sequence): Sequence
    {
        if ($sequence['schemaname'] !== 'public') {
            $sequenceName = $sequence['schemaname'] . '.' . $sequence['relname'];
        } else {
            $sequenceName = $sequence['relname'];
        }

        return new Sequence($sequenceName, (int) $sequence['increment_by'], (int) $sequence['min_value']);
    }

    /**
     * {@inheritDoc}
     */
    protected function _getPortableTableColumnDefinition(array $tableColumn): Column
    {
        $tableColumn = array_change_key_case($tableColumn, CASE_LOWER);

        $length = null;

        if (
            in_array(strtolower($tableColumn['type']), ['varchar', 'bpchar'], true)
            && preg_match('/\((\d*)\)/', $tableColumn['complete_type'], $matches) === 1
        ) {
            $length = (int) $matches[1];
        }

        $autoincrement = $tableColumn['attidentity'] === 'd';

        $matches = [];

        assert(array_key_exists('default', $tableColumn));
        assert(array_key_exists('complete_type', $tableColumn));

        if ($tableColumn['default'] !== null) {
            if (preg_match("/^['(](.*)[')]::/", $tableColumn['default'], $matches) === 1) {
                $tableColumn['default'] = $matches[1];
            } elseif (preg_match('/^NULL::/', $tableColumn['default']) === 1) {
                $tableColumn['default'] = null;
            }
        }

        if ($length === -1 && isset($tableColumn['atttypmod'])) {
            $length = $tableColumn['atttypmod'] - 4;
        }

        if ((int) $length <= 0) {
            $length = null;
        }

        $fixed = false;

        if (! isset($tableColumn['name'])) {
            $tableColumn['name'] = '';
        }

        $precision = null;
        $scale     = 0;
        $jsonb     = null;

        $dbType = strtolower($tableColumn['type']);
        if (
            $tableColumn['domain_type'] !== null
            && $tableColumn['domain_type'] !== ''
            && ! $this->platform->hasDoctrineTypeMappingFor($tableColumn['type'])
        ) {
            $dbType                       = strtolower($tableColumn['domain_type']);
            $tableColumn['complete_type'] = $tableColumn['domain_complete_type'];
        }

        $type = $this->platform->getDoctrineTypeMapping($dbType);

        switch ($dbType) {
            case 'smallint':
            case 'int2':
            case 'int':
            case 'int4':
            case 'integer':
            case 'bigint':
            case 'int8':
                $length = null;
                break;

            case 'bool':
            case 'boolean':
                if ($tableColumn['default'] === 'true') {
                    $tableColumn['default'] = true;
                }

                if ($tableColumn['default'] === 'false') {
                    $tableColumn['default'] = false;
                }

                $length = null;
                break;

            case 'json':
            case 'text':
            case '_varchar':
            case 'varchar':
                $tableColumn['default'] = $this->parseDefaultExpression($tableColumn['default']);
                break;

            case 'char':
            case 'bpchar':
                $fixed = true;
                break;

            case 'float':
            case 'float4':
            case 'float8':
            case 'double':
            case 'double precision':
            case 'real':
            case 'decimal':
            case 'money':
            case 'numeric':
                if (
                    preg_match(
                        '([A-Za-z]+\(([0-9]+),([0-9]+)\))',
                        $tableColumn['complete_type'],
                        $match,
                    ) === 1
                ) {
                    $precision = (int) $match[1];
                    $scale     = (int) $match[2];
                    $length    = null;
                }

                break;

            case 'year':
                $length = null;
                break;

            // PostgreSQL 9.4+ only
            case 'jsonb':
                $jsonb = true;
                break;
        }

        if (
            is_string($tableColumn['default']) && preg_match(
                "('([^']+)'::)",
                $tableColumn['default'],
                $match,
            ) === 1
        ) {
            $tableColumn['default'] = $match[1];
        }

        $options = [
            'length'        => $length,
            'notnull'       => (bool) $tableColumn['isnotnull'],
            'default'       => $tableColumn['default'],
            'precision'     => $precision,
            'scale'         => $scale,
            'fixed'         => $fixed,
            'autoincrement' => $autoincrement,
        ];

        if (isset($tableColumn['comment'])) {
            $options['comment'] = $tableColumn['comment'];
        }

        $column = new Column($tableColumn['field'], Type::getType($type), $options);

        if (! empty($tableColumn['collation'])) {
            $column->setPlatformOption('collation', $tableColumn['collation']);
        }

        if ($column->getType() instanceof JsonType) {
            $column->setPlatformOption('jsonb', $jsonb);
        }

        return $column;
    }

    /**
     * Parses a default value expression as given by PostgreSQL
     */
    private function parseDefaultExpression(?string $default): ?string
    {
        if ($default === null) {
            return $default;
        }

        return str_replace("''", "'", $default);
    }

    protected function selectTableNames(string $databaseName): Result
    {
        $sql = <<<'SQL'
SELECT quote_ident(table_name) AS table_name,
       table_schema AS schema_name
FROM information_schema.tables
WHERE table_catalog = ?
  AND table_schema NOT LIKE 'pg\_%'
  AND table_schema != 'information_schema'
  AND table_name != 'geometry_columns'
  AND table_name != 'spatial_ref_sys'
  AND table_type = 'BASE TABLE'
SQL;

        return $this->connection->executeQuery($sql, [$databaseName]);
    }

    protected function selectTableColumns(string $databaseName, ?string $tableName = null): Result
    {
        $params = [];

<<<<<<< HEAD
        $sql = sprintf(
            <<<'SQL'
            SELECT
            n.nspname AS schema_name,
            c.relname AS table_name,
=======
        if ($tableName === null) {
            $sql .= 'quote_ident(c.relname) AS table_name, quote_ident(n.nspname) AS schema_name,';
        }

        $sql .= sprintf(<<<'SQL'
>>>>>>> dd703ec8
            a.attnum,
            quote_ident(a.attname) AS field,
            t.typname AS type,
            format_type(a.atttypid, a.atttypmod) AS complete_type,
            (SELECT tc.collcollate FROM pg_catalog.pg_collation tc WHERE tc.oid = a.attcollation) AS collation,
            (SELECT t1.typname FROM pg_catalog.pg_type t1 WHERE t1.oid = t.typbasetype) AS domain_type,
            (SELECT format_type(t2.typbasetype, t2.typtypmod) FROM
              pg_catalog.pg_type t2 WHERE t2.typtype = 'd' AND t2.oid = a.atttypid) AS domain_complete_type,
            a.attnotnull AS isnotnull,
            a.attidentity,
            (SELECT 't'
             FROM pg_index
             WHERE c.oid = pg_index.indrelid
                AND pg_index.indkey[0] = a.attnum
                AND pg_index.indisprimary = 't'
            ) AS pri,
            (%s) AS default,
            (SELECT pg_description.description
                FROM pg_description WHERE pg_description.objoid = c.oid AND a.attnum = pg_description.objsubid
            ) AS comment
            FROM pg_attribute a
                INNER JOIN pg_class c
                    ON c.oid = a.attrelid
                INNER JOIN pg_type t
                    ON t.oid = a.atttypid
                INNER JOIN pg_namespace n
                    ON n.oid = c.relnamespace
                LEFT JOIN pg_depend d
                    ON d.objid = c.oid
                        AND d.deptype = 'e'
                        AND d.classid = (SELECT oid FROM pg_class WHERE relname = 'pg_class')
            WHERE a.attnum > 0
                AND d.refobjid IS NULL
                -- 'r' for regular tables - 'p' for partitioned tables
                AND c.relkind IN('r', 'p')
                -- exclude partitions (tables that inherit from partitioned tables)
                AND NOT EXISTS (
                    SELECT 1
                    FROM pg_inherits
                    INNER JOIN pg_class parent on pg_inherits.inhparent = parent.oid
                        AND parent.relkind = 'p'
                    WHERE inhrelid = c.oid
                )
                AND %s
            ORDER BY a.attnum
            SQL,
            $this->platform->getDefaultColumnValueSQLSnippet(),
            implode(' AND ', $this->buildQueryConditions($tableName, $params)),
        );

        return $this->connection->executeQuery($sql, $params);
    }

    protected function selectIndexColumns(string $databaseName, ?string $tableName = null): Result
    {
<<<<<<< HEAD
        $params = [];
=======
        $sql = 'SELECT';

        if ($tableName === null) {
            $sql .= ' quote_ident(tc.relname) AS table_name, quote_ident(tn.nspname) AS schema_name,';
        }
>>>>>>> dd703ec8

        $sql = sprintf(
            <<<'SQL'
            SELECT
                   tn.nspname AS schema_name,
                   tc.relname AS table_name,
                   quote_ident(ic.relname) AS relname,
                   i.indisunique,
                   i.indisprimary,
                   i.indkey,
                   i.indrelid,
                   pg_get_expr(indpred, indrelid) AS "where"
              FROM pg_index i
                   JOIN pg_class AS tc ON tc.oid = i.indrelid
                   JOIN pg_namespace tn ON tn.oid = tc.relnamespace
                   JOIN pg_class AS ic ON ic.oid = i.indexrelid
             WHERE ic.oid IN (
                SELECT indexrelid
                FROM pg_index i
                JOIN pg_class AS c ON c.oid = i.indrelid
                JOIN pg_namespace n ON n.oid = c.relnamespace
                WHERE %s)
            SQL,
            implode(' AND ', $this->buildQueryConditions($tableName, $params)),
        );

        return $this->connection->executeQuery($sql, $params);
    }

    protected function selectForeignKeyColumns(string $databaseName, ?string $tableName = null): Result
    {
        $params = [];

<<<<<<< HEAD
        $sql = sprintf(
            <<<'SQL'
           SELECT
                  tn.nspname AS schema_name,
                  tc.relname AS table_name,
=======
        if ($tableName === null) {
            $sql .= ' quote_ident(tc.relname) AS table_name, quote_ident(tn.nspname) AS schema_name,';
        }

        $sql .= <<<'SQL'
>>>>>>> dd703ec8
                  quote_ident(r.conname) as conname,
                  pg_get_constraintdef(r.oid, true) as condef,
                  r.condeferrable,
                  r.condeferred
                  FROM pg_constraint r
                      JOIN pg_class AS tc ON tc.oid = r.conrelid
                      JOIN pg_namespace tn ON tn.oid = tc.relnamespace
                  WHERE r.conrelid IN
                  (
                      SELECT c.oid
                      FROM pg_class c
                        JOIN pg_namespace n
                            ON n.oid = c.relnamespace
                        WHERE %s)
                  AND r.contype = 'f'
        SQL,
            implode(' AND ', $this->buildQueryConditions($tableName, $params)),
        );

        return $this->connection->executeQuery($sql, $params);
    }

    /**
     * {@inheritDoc}
     */
    protected function fetchTableOptionsByTable(string $databaseName, ?string $tableName = null): array
    {
<<<<<<< HEAD
        $params = [];
=======
        $sql = <<<'SQL'
SELECT quote_ident(n.nspname) AS schema_name,
       quote_ident(c.relname) AS table_name,
       CASE c.relpersistence WHEN 'u' THEN true ELSE false END as unlogged,
       obj_description(c.oid, 'pg_class') AS comment
FROM pg_class c
     INNER JOIN pg_namespace n
         ON n.oid = c.relnamespace
SQL;
>>>>>>> dd703ec8

        $sql = sprintf(
            <<<'SQL'
            SELECT c.relname,
                   CASE c.relpersistence WHEN 'u' THEN true ELSE false END as unlogged,
                   obj_description(c.oid, 'pg_class') AS comment
            FROM pg_class c
                 INNER JOIN pg_namespace n
                     ON n.oid = c.relnamespace
            WHERE
                  c.relkind = 'r'
              AND %s
            SQL,
            implode(' AND ', $this->buildQueryConditions($tableName, $params)),
        );

<<<<<<< HEAD
        return $this->connection->fetchAllAssociativeIndexed($sql, $params);
=======
        $tableOptions = [];
        foreach ($this->connection->iterateAssociative($sql) as $row) {
            $tableOptions[$this->_getPortableTableDefinition($row)] = $row;
        }

        return $tableOptions;
>>>>>>> dd703ec8
    }

    /**
     * @param list<int|string> $params
     *
     * @return non-empty-list<string>
     */
    private function buildQueryConditions(?string $tableName, array &$params): array
    {
        $conditions = [];

        if ($tableName !== null) {
            if (str_contains($tableName, '.')) {
                [$schemaName, $tableName] = explode('.', $tableName);

                $conditions[] = 'n.nspname = ?';
                $params[]     = $schemaName;
            } else {
                $conditions[] = 'n.nspname = ANY(current_schemas(false))';
            }

            $conditions[] = 'c.relname = ?';
            $params[]     = $tableName;
        }

        $conditions[] = "n.nspname NOT IN ('pg_catalog', 'information_schema', 'pg_toast')";

        return $conditions;
    }
}<|MERGE_RESOLUTION|>--- conflicted
+++ resolved
@@ -422,19 +422,11 @@
     {
         $params = [];
 
-<<<<<<< HEAD
         $sql = sprintf(
             <<<'SQL'
             SELECT
-            n.nspname AS schema_name,
-            c.relname AS table_name,
-=======
-        if ($tableName === null) {
-            $sql .= 'quote_ident(c.relname) AS table_name, quote_ident(n.nspname) AS schema_name,';
-        }
-
-        $sql .= sprintf(<<<'SQL'
->>>>>>> dd703ec8
+            quote_ident(n.nspname) AS schema_name,
+            quote_ident(c.relname) AS table_name,
             a.attnum,
             quote_ident(a.attname) AS field,
             t.typname AS type,
@@ -490,21 +482,13 @@
 
     protected function selectIndexColumns(string $databaseName, ?string $tableName = null): Result
     {
-<<<<<<< HEAD
         $params = [];
-=======
-        $sql = 'SELECT';
-
-        if ($tableName === null) {
-            $sql .= ' quote_ident(tc.relname) AS table_name, quote_ident(tn.nspname) AS schema_name,';
-        }
->>>>>>> dd703ec8
 
         $sql = sprintf(
             <<<'SQL'
             SELECT
-                   tn.nspname AS schema_name,
-                   tc.relname AS table_name,
+                   quote_ident(tn.nspname) AS schema_name,
+                   quote_ident(tc.relname) AS table_name,
                    quote_ident(ic.relname) AS relname,
                    i.indisunique,
                    i.indisprimary,
@@ -532,19 +516,11 @@
     {
         $params = [];
 
-<<<<<<< HEAD
         $sql = sprintf(
             <<<'SQL'
            SELECT
-                  tn.nspname AS schema_name,
-                  tc.relname AS table_name,
-=======
-        if ($tableName === null) {
-            $sql .= ' quote_ident(tc.relname) AS table_name, quote_ident(tn.nspname) AS schema_name,';
-        }
-
-        $sql .= <<<'SQL'
->>>>>>> dd703ec8
+                  quote_ident(tn.nspname) AS schema_name,
+                  quote_ident(tc.relname) AS table_name,
                   quote_ident(r.conname) as conname,
                   pg_get_constraintdef(r.oid, true) as condef,
                   r.condeferrable,
@@ -572,23 +548,12 @@
      */
     protected function fetchTableOptionsByTable(string $databaseName, ?string $tableName = null): array
     {
-<<<<<<< HEAD
         $params = [];
-=======
-        $sql = <<<'SQL'
-SELECT quote_ident(n.nspname) AS schema_name,
-       quote_ident(c.relname) AS table_name,
-       CASE c.relpersistence WHEN 'u' THEN true ELSE false END as unlogged,
-       obj_description(c.oid, 'pg_class') AS comment
-FROM pg_class c
-     INNER JOIN pg_namespace n
-         ON n.oid = c.relnamespace
-SQL;
->>>>>>> dd703ec8
 
         $sql = sprintf(
             <<<'SQL'
-            SELECT c.relname,
+            SELECT quote_ident(n.nspname) AS schema_name,
+                   quote_ident(c.relname) AS table_name,
                    CASE c.relpersistence WHEN 'u' THEN true ELSE false END as unlogged,
                    obj_description(c.oid, 'pg_class') AS comment
             FROM pg_class c
@@ -601,16 +566,12 @@
             implode(' AND ', $this->buildQueryConditions($tableName, $params)),
         );
 
-<<<<<<< HEAD
-        return $this->connection->fetchAllAssociativeIndexed($sql, $params);
-=======
         $tableOptions = [];
-        foreach ($this->connection->iterateAssociative($sql) as $row) {
+        foreach ($this->connection->iterateAssociative($sql, $params) as $row) {
             $tableOptions[$this->_getPortableTableDefinition($row)] = $row;
         }
 
         return $tableOptions;
->>>>>>> dd703ec8
     }
 
     /**
