--- conflicted
+++ resolved
@@ -419,11 +419,7 @@
         $sql = 'SELECT ';
 
         if ($tableName === null) {
-<<<<<<< HEAD
-            $sql .= 'c.relname AS table_name, n.nspname AS schema_name,';
-=======
-            $sql .= ' quote_ident(c.relname) AS table_name, quote_ident(n.nspname) AS schema_name,';
->>>>>>> a1932ce8
+            $sql .= 'quote_ident(c.relname) AS table_name, quote_ident(n.nspname) AS schema_name,';
         }
 
         $sql .= sprintf(<<<'SQL'
@@ -551,8 +547,8 @@
     protected function fetchTableOptionsByTable(string $databaseName, ?string $tableName = null): array
     {
         $sql = <<<'SQL'
-SELECT n.nspname AS schema_name,
-       c.relname AS table_name,
+SELECT quote_ident(n.nspname) AS schema_name,
+       quote_ident(c.relname) AS table_name,
        CASE c.relpersistence WHEN 'u' THEN true ELSE false END as unlogged,
        obj_description(c.oid, 'pg_class') AS comment
 FROM pg_class c
@@ -564,16 +560,12 @@
 
         $sql .= ' WHERE ' . implode(' AND ', $conditions);
 
-<<<<<<< HEAD
-        return $this->connection->fetchAllAssociativeIndexed($sql);
-=======
         $tableOptions = [];
-        foreach ($this->_conn->iterateAssociative($sql) as $row) {
+        foreach ($this->connection->iterateAssociative($sql) as $row) {
             $tableOptions[$this->_getPortableTableDefinition($row)] = $row;
         }
 
         return $tableOptions;
->>>>>>> a1932ce8
     }
 
     /** @return list<string> */
