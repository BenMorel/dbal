<?php

declare(strict_types=1);

namespace Doctrine\DBAL\Schema;

use Doctrine\DBAL\Exception;
use Doctrine\DBAL\Platforms\DB2Platform;
use Doctrine\DBAL\Result;
use Doctrine\DBAL\Types\Type;
use Doctrine\DBAL\Types\Types;

use function array_change_key_case;
use function implode;
use function preg_match;
use function str_replace;
use function strpos;
use function strtolower;
use function strtoupper;
use function substr;

use const CASE_LOWER;

/**
 * IBM Db2 Schema Manager.
 *
 * @extends AbstractSchemaManager<DB2Platform>
 */
class DB2SchemaManager extends AbstractSchemaManager
{
    /**
     * {@inheritdoc}
     *
     * Apparently creator is the schema not the user who created it:
     * {@link http://publib.boulder.ibm.com/infocenter/dzichelp/v2r2/index.jsp?topic=/com.ibm.db29.doc.sqlref/db2z_sysibmsystablestable.htm}
     */
    public function listTableNames(): array
    {
        $sql = $this->_platform->getListTablesSQL() . ' AND CREATOR = CURRENT_USER';

        $tables = $this->_conn->fetchAllAssociative($sql);

        return $this->filterAssetNames($this->_getPortableTablesList($tables));
    }

    /**
<<<<<<< HEAD
=======
     * {@inheritDoc}
     */
    public function listTables()
    {
        return $this->doListTables();
    }

    /**
     * {@inheritDoc}
     */
    public function listTableDetails($name)
    {
        return $this->doListTableDetails($name);
    }

    /**
     * {@inheritDoc}
     */
    public function listTableColumns($table, $database = null)
    {
        return $this->doListTableColumns($table, $database);
    }

    /**
     * {@inheritDoc}
     */
    public function listTableIndexes($table)
    {
        return $this->doListTableIndexes($table);
    }

    /**
     * {@inheritDoc}
     */
    public function listTableForeignKeys($table, $database = null)
    {
        return $this->doListTableForeignKeys($table, $database);
    }

    /**
>>>>>>> 5f0233fd
     * {@inheritdoc}
     *
     * @throws Exception
     */
    protected function _getPortableTableColumnDefinition(array $tableColumn): Column
    {
        $tableColumn = array_change_key_case($tableColumn, CASE_LOWER);

        $length = $precision = $default = null;
        $scale  = 0;
        $fixed  = false;

        if ($tableColumn['default'] !== null && $tableColumn['default'] !== 'NULL') {
            $default = $tableColumn['default'];

            if (preg_match('/^\'(.*)\'$/s', $default, $matches) === 1) {
                $default = str_replace("''", "'", $matches[1]);
            }
        }

        $type = $this->_platform->getDoctrineTypeMapping($tableColumn['typename']);

        switch (strtolower($tableColumn['typename'])) {
            case 'varchar':
                if ($tableColumn['codepage'] === 0) {
                    $type = Types::BINARY;
                }

                $length = $tableColumn['length'];
                break;

            case 'character':
                if ($tableColumn['codepage'] === 0) {
                    $type = Types::BINARY;
                }

                $length = $tableColumn['length'];
                $fixed  = true;
                break;

            case 'clob':
                $length = $tableColumn['length'];
                break;

            case 'decimal':
            case 'double':
            case 'real':
                $scale     = $tableColumn['scale'];
                $precision = $tableColumn['length'];
                break;
        }

        $options = [
            'length'          => $length,
            'unsigned'        => false,
            'fixed'           => $fixed,
            'default'         => $default,
            'autoincrement'   => (bool) $tableColumn['autoincrement'],
            'notnull'         => $tableColumn['nulls'] === 'N',
            'platformOptions' => [],
        ];

        if (isset($tableColumn['comment'])) {
            $options['comment'] = $tableColumn['comment'];
        }

        if ($scale !== null && $precision !== null) {
            $options['scale']     = $scale;
            $options['precision'] = $precision;
        }

        return new Column($tableColumn['colname'], Type::getType($type), $options);
    }

    /**
     * {@inheritdoc}
     */
    protected function _getPortableTablesList(array $tables): array
    {
        $tableNames = [];
        foreach ($tables as $tableRow) {
            $tableRow     = array_change_key_case($tableRow, CASE_LOWER);
            $tableNames[] = $tableRow['name'];
        }

        return $tableNames;
    }

    /**
     * {@inheritdoc}
     */
    protected function _getPortableTableIndexesList(array $tableIndexes, string $tableName): array
    {
        foreach ($tableIndexes as &$tableIndexRow) {
            $tableIndexRow            = array_change_key_case($tableIndexRow, CASE_LOWER);
            $tableIndexRow['primary'] = (bool) $tableIndexRow['primary'];
        }

        return parent::_getPortableTableIndexesList($tableIndexes, $tableName);
    }

    /**
     * {@inheritdoc}
     */
    protected function _getPortableTableForeignKeyDefinition(array $tableForeignKey): ForeignKeyConstraint
    {
        return new ForeignKeyConstraint(
            $tableForeignKey['local_columns'],
            $tableForeignKey['foreign_table'],
            $tableForeignKey['foreign_columns'],
            $tableForeignKey['name'],
            $tableForeignKey['options']
        );
    }

    /**
     * {@inheritdoc}
     */
    protected function _getPortableTableForeignKeysList(array $tableForeignKeys): array
    {
        $foreignKeys = [];

        foreach ($tableForeignKeys as $tableForeignKey) {
            $tableForeignKey = array_change_key_case($tableForeignKey, CASE_LOWER);

            if (! isset($foreignKeys[$tableForeignKey['index_name']])) {
                $foreignKeys[$tableForeignKey['index_name']] = [
                    'local_columns'   => [$tableForeignKey['local_column']],
                    'foreign_table'   => $tableForeignKey['foreign_table'],
                    'foreign_columns' => [$tableForeignKey['foreign_column']],
                    'name'            => $tableForeignKey['index_name'],
                    'options'         => [
                        'onUpdate' => $tableForeignKey['on_update'],
                        'onDelete' => $tableForeignKey['on_delete'],
                    ],
                ];
            } else {
                $foreignKeys[$tableForeignKey['index_name']]['local_columns'][]   = $tableForeignKey['local_column'];
                $foreignKeys[$tableForeignKey['index_name']]['foreign_columns'][] = $tableForeignKey['foreign_column'];
            }
        }

        return parent::_getPortableTableForeignKeysList($foreignKeys);
    }

    /**
     * {@inheritdoc}
     */
    protected function _getPortableViewDefinition(array $view): View
    {
        $view = array_change_key_case($view, CASE_LOWER);

        $sql = '';
        $pos = strpos($view['text'], ' AS ');

        if ($pos !== false) {
            $sql = substr($view['text'], $pos + 4);
        }

        return new View($view['name'], $sql);
    }

    protected function normalizeName(string $name): string
    {
        $identifier = new Identifier($name);

        return $identifier->isQuoted() ? $identifier->getName() : strtoupper($name);
    }

    protected function selectDatabaseColumns(string $databaseName, ?string $tableName = null): Result
    {
        $sql = 'SELECT';

        if ($tableName === null) {
            $sql .= ' C.TABNAME,';
        }

        $sql .= <<<'SQL'
       C.COLNAME,
       C.TYPENAME,
       C.CODEPAGE,
       C.NULLS,
       C.LENGTH,
       C.SCALE,
       C.REMARKS AS COMMENT,
       CASE
           WHEN C.GENERATED = 'D' THEN 1
           ELSE 0
           END   AS AUTOINCREMENT,
       C.DEFAULT
FROM SYSCAT.COLUMNS C
         JOIN SYSCAT.TABLES AS T
              ON T.TABSCHEMA = C.TABSCHEMA
                  AND T.TABNAME = C.TABNAME
SQL;

        $conditions = ['C.TABSCHEMA = ?', "T.TYPE = 'T'"];
        $params     = [$databaseName];

        if ($tableName !== null) {
            $conditions[] = 'C.TABNAME = ?';
            $params[]     = $tableName;
        }

        $sql .= ' WHERE ' . implode(' AND ', $conditions) . ' ORDER BY C.TABNAME, C.COLNO';

        return $this->_conn->executeQuery($sql, $params);
    }

    protected function selectDatabaseIndexes(string $databaseName, ?string $tableName = null): Result
    {
        $sql = 'SELECT';

        if ($tableName === null) {
            $sql .= ' IDX.TABNAME,';
        }

        $sql .= <<<'SQL'
             IDX.INDNAME AS KEY_NAME,
             IDXCOL.COLNAME AS COLUMN_NAME,
             CASE
                 WHEN IDX.UNIQUERULE = 'P' THEN 1
                 ELSE 0
             END AS PRIMARY,
             CASE
                 WHEN IDX.UNIQUERULE = 'D' THEN 1
                 ELSE 0
             END AS NON_UNIQUE
        FROM SYSCAT.INDEXES AS IDX
        JOIN SYSCAT.TABLES AS T
          ON IDX.TABSCHEMA = T.TABSCHEMA AND IDX.TABNAME = T.TABNAME
        JOIN SYSCAT.INDEXCOLUSE AS IDXCOL
          ON IDX.INDSCHEMA = IDXCOL.INDSCHEMA AND IDX.INDNAME = IDXCOL.INDNAME
SQL;

        $conditions = ['IDX.TABSCHEMA = ?', "T.TYPE = 'T'"];
        $params     = [$databaseName];

        if ($tableName !== null) {
            $conditions[] = 'IDX.TABNAME = ?';
            $params[]     = $tableName;
        }

        $sql .= ' WHERE ' . implode(' AND ', $conditions) . ' ORDER BY IDX.INDNAME, IDXCOL.COLSEQ';

        return $this->_conn->executeQuery($sql, $params);
    }

    protected function selectDatabaseForeignKeys(string $databaseName, ?string $tableName = null): Result
    {
        $sql = 'SELECT';

        if ($tableName === null) {
            $sql .= ' R.TABNAME,';
        }

        $sql .= <<<'SQL'
             FKCOL.COLNAME AS LOCAL_COLUMN,
             R.REFTABNAME AS FOREIGN_TABLE,
             PKCOL.COLNAME AS FOREIGN_COLUMN,
             R.CONSTNAME AS INDEX_NAME,
             CASE
                 WHEN R.UPDATERULE = 'R' THEN 'RESTRICT'
             END AS ON_UPDATE,
             CASE
                 WHEN R.DELETERULE = 'C' THEN 'CASCADE'
                 WHEN R.DELETERULE = 'N' THEN 'SET NULL'
                 WHEN R.DELETERULE = 'R' THEN 'RESTRICT'
             END AS ON_DELETE
        FROM SYSCAT.REFERENCES AS R
         JOIN SYSCAT.TABLES AS T
              ON T.TABSCHEMA = R.TABSCHEMA
                  AND T.TABNAME = R.TABNAME
         JOIN SYSCAT.KEYCOLUSE AS FKCOL
              ON FKCOL.CONSTNAME = R.CONSTNAME
                  AND FKCOL.TABSCHEMA = R.TABSCHEMA
                  AND FKCOL.TABNAME = R.TABNAME
         JOIN SYSCAT.KEYCOLUSE AS PKCOL
              ON PKCOL.CONSTNAME = R.REFKEYNAME
                  AND PKCOL.TABSCHEMA = R.REFTABSCHEMA
                  AND PKCOL.TABNAME = R.REFTABNAME
                  AND PKCOL.COLSEQ = FKCOL.COLSEQ
SQL;

        $conditions = ['R.TABSCHEMA = ?', "T.TYPE = 'T'"];
        $params     = [$databaseName];

        if ($tableName !== null) {
            $conditions[] = 'R.TABNAME = ?';
            $params[]     = $tableName;
        }

        $sql .= ' WHERE ' . implode(' AND ', $conditions) . ' ORDER BY R.CONSTNAME, FKCOL.COLSEQ';

        return $this->_conn->executeQuery($sql, $params);
    }

    /**
     * {@inheritDoc}
     */
    protected function getDatabaseTableOptions(string $databaseName, ?string $tableName = null): array
    {
        $sql = 'SELECT NAME, REMARKS';

        $conditions = [];
        $params     = [];

        if ($tableName !== null) {
            $conditions[] = 'NAME = ?';
            $params[]     = $tableName;
        }

        $sql .= ' FROM SYSIBM.SYSTABLES';

        if ($conditions !== []) {
            $sql .= ' WHERE ' . implode(' AND ', $conditions);
        }

        /** @var array<string,array<string,mixed>> $metadata */
        $metadata = $this->_conn->executeQuery($sql, $params)
            ->fetchAllAssociativeIndexed();

        $tableOptions = [];
        foreach ($metadata as $table => $data) {
            $data = array_change_key_case($data, CASE_LOWER);

            $tableOptions[$table] = ['comment' => $data['remarks']];
        }

        return $tableOptions;
    }
}<|MERGE_RESOLUTION|>--- conflicted
+++ resolved
@@ -44,49 +44,30 @@
     }
 
     /**
-<<<<<<< HEAD
-=======
      * {@inheritDoc}
      */
-    public function listTables()
-    {
-        return $this->doListTables();
+    public function listTableColumns(string $table, ?string $database = null): array
+    {
+        return $this->doListTableColumns($table, $database);
     }
 
     /**
      * {@inheritDoc}
      */
-    public function listTableDetails($name)
-    {
-        return $this->doListTableDetails($name);
+    public function listTableIndexes(string $table): array
+    {
+        return $this->doListTableIndexes($table);
     }
 
     /**
      * {@inheritDoc}
      */
-    public function listTableColumns($table, $database = null)
-    {
-        return $this->doListTableColumns($table, $database);
-    }
-
-    /**
-     * {@inheritDoc}
-     */
-    public function listTableIndexes($table)
-    {
-        return $this->doListTableIndexes($table);
-    }
-
-    /**
-     * {@inheritDoc}
-     */
-    public function listTableForeignKeys($table, $database = null)
+    public function listTableForeignKeys(string $table, ?string $database = null): array
     {
         return $this->doListTableForeignKeys($table, $database);
     }
 
     /**
->>>>>>> 5f0233fd
      * {@inheritdoc}
      *
      * @throws Exception
