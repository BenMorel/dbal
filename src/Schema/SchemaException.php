--- conflicted
+++ resolved
@@ -6,11 +6,6 @@
 
 use Doctrine\DBAL\Exception;
 
-<<<<<<< HEAD
-/** @psalm-immutable */
 interface SchemaException extends Exception
-=======
-class SchemaException extends Exception
->>>>>>> 9f28deeb
 {
 }