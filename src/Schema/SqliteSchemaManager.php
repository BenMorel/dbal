<?php

declare(strict_types=1);

namespace Doctrine\DBAL\Schema;

use Doctrine\DBAL\DriverManager;
use Doctrine\DBAL\Exception;
use Doctrine\DBAL\Platforms\SQLite;
use Doctrine\DBAL\Platforms\SqlitePlatform;
use Doctrine\DBAL\Types\StringType;
use Doctrine\DBAL\Types\TextType;
use Doctrine\DBAL\Types\Type;
use Doctrine\Deprecations\Deprecation;

use function array_change_key_case;
use function array_merge;
use function array_reverse;
use function array_values;
use function assert;
use function count;
use function file_exists;
use function is_string;
use function preg_match;
use function preg_match_all;
use function preg_quote;
use function preg_replace;
use function rtrim;
use function sprintf;
use function str_replace;
use function strpos;
use function strtolower;
use function trim;
use function unlink;
use function usort;

use const CASE_LOWER;

/**
 * Sqlite SchemaManager.
 *
 * @extends AbstractSchemaManager<SqlitePlatform>
 */
class SqliteSchemaManager extends AbstractSchemaManager
{
<<<<<<< HEAD
    public function dropDatabase(string $database): void
=======
    /**
     * {@inheritdoc}
     *
     * @deprecated Delete the database file using the filesystem.
     */
    public function dropDatabase($database)
>>>>>>> 07453f22
    {
        Deprecation::trigger(
            'doctrine/dbal',
            'https://github.com/doctrine/dbal/issues/4963',
            'SqliteSchemaManager::dropDatabase() is deprecated. Delete the database file using the filesystem.'
        );

        if (! file_exists($database)) {
            return;
        }

        unlink($database);
    }

<<<<<<< HEAD
    public function createDatabase(string $database): void
=======
    /**
     * {@inheritdoc}
     *
     * @deprecated The engine will create the database file automatically.
     */
    public function createDatabase($database)
>>>>>>> 07453f22
    {
        Deprecation::trigger(
            'doctrine/dbal',
            'https://github.com/doctrine/dbal/issues/4963',
            'SqliteSchemaManager::createDatabase() is deprecated.'
                . ' The engine will create the database file automatically.'
        );

        $params = $this->_conn->getParams();

        $params['path'] = $database;
        unset($params['memory']);

        $conn = DriverManager::getConnection($params);
        $conn->connect();
        $conn->close();
    }

    public function renameTable(string $name, string $newName): void
    {
        $tableDiff            = new TableDiff($name);
        $tableDiff->fromTable = $this->listTableDetails($name);
        $tableDiff->newName   = $newName;
        $this->alterTable($tableDiff);
    }

    public function createForeignKey(ForeignKeyConstraint $foreignKey, string $table): void
    {
        $table = $this->ensureTable($table);

        $tableDiff = $this->getTableDiffForAlterForeignKey($table);

        $tableDiff->addedForeignKeys[] = $foreignKey;

        $this->alterTable($tableDiff);
    }

    /**
     * @deprecated Use {@link dropForeignKey()} and {@link createForeignKey()} instead.
     */
    public function dropAndCreateForeignKey(ForeignKeyConstraint $foreignKey, string $table): void
    {
        Deprecation::trigger(
            'doctrine/dbal',
            'https://github.com/doctrine/dbal/pull/4897',
            'SqliteSchemaManager::dropAndCreateForeignKey() is deprecated.'
                . ' Use SqliteSchemaManager::dropForeignKey() and SqliteSchemaManager::createForeignKey() instead.'
        );

        $table = $this->ensureTable($table);

        $tableDiff                       = $this->getTableDiffForAlterForeignKey($table);
        $tableDiff->changedForeignKeys[] = $foreignKey;

        $this->alterTable($tableDiff);
    }

    public function dropForeignKey(string $name, string $table): void
    {
        $table = $this->ensureTable($table);

        $tableDiff                       = $this->getTableDiffForAlterForeignKey($table);
        $tableDiff->removedForeignKeys[] = $table->getForeignKey($name);

        $this->alterTable($tableDiff);
    }

    /**
     * {@inheritdoc}
     */
    public function listTableForeignKeys(string $table, ?string $database = null): array
    {
        if ($database === null) {
            $database = $this->_conn->getDatabase();
        }

        $sql              = $this->_platform->getListTableForeignKeysSQL($table, $database);
        $tableForeignKeys = $this->_conn->fetchAllAssociative($sql);

        if (! empty($tableForeignKeys)) {
            $createSql = $this->getCreateTableSQL($table);

            if (
                preg_match_all(
                    '#
                    (?:CONSTRAINT\s+([^\s]+)\s+)?
                    (?:FOREIGN\s+KEY[^\)]+\)\s*)?
                    REFERENCES\s+[^\s]+\s+(?:\([^)]+\))?
                    (?:
                        [^,]*?
                        (NOT\s+DEFERRABLE|DEFERRABLE)
                        (?:\s+INITIALLY\s+(DEFERRED|IMMEDIATE))?
                    )?#isx',
                    $createSql,
                    $match
                ) > 0
            ) {
                $names      = array_reverse($match[1]);
                $deferrable = array_reverse($match[2]);
                $deferred   = array_reverse($match[3]);
            } else {
                $names = $deferrable = $deferred = [];
            }

            foreach ($tableForeignKeys as $key => $value) {
                $id = $value['id'];

                $tableForeignKeys[$key] = array_merge($tableForeignKeys[$key], [
                    'constraint_name' => isset($names[$id]) && $names[$id] !== '' ? $names[$id] : (string) $id,
                    'deferrable'      => isset($deferrable[$id]) && strtolower($deferrable[$id]) === 'deferrable',
                    'deferred'        => isset($deferred[$id]) && strtolower($deferred[$id]) === 'deferred',
                ]);
            }
        }

        return $this->_getPortableTableForeignKeysList($tableForeignKeys);
    }

    /**
     * {@inheritdoc}
     */
    protected function _getPortableTableDefinition(array $table): string
    {
        return $table['name'];
    }

    /**
     * {@inheritdoc}
     *
     * @link http://ezcomponents.org/docs/api/trunk/DatabaseSchema/ezcDbSchemaPgsqlReader.html
     */
    protected function _getPortableTableIndexesList(array $tableIndexes, string $tableName): array
    {
        $indexBuffer = [];

        // fetch primary
        $indexArray = $this->_conn->fetchAllAssociative(sprintf(
            'PRAGMA TABLE_INFO (%s)',
            $this->_conn->quote($tableName)
        ));

        usort(
            $indexArray,
            /**
             * @param array<string,mixed> $a
             * @param array<string,mixed> $b
             */
            static function (array $a, array $b): int {
                if ($a['pk'] === $b['pk']) {
                    return $a['cid'] - $b['cid'];
                }

                return $a['pk'] - $b['pk'];
            }
        );

        foreach ($indexArray as $indexColumnRow) {
            if ($indexColumnRow['pk'] === 0 || $indexColumnRow['pk'] === '0') {
                continue;
            }

            $indexBuffer[] = [
                'key_name' => 'primary',
                'primary' => true,
                'non_unique' => false,
                'column_name' => $indexColumnRow['name'],
            ];
        }

        // fetch regular indexes
        foreach ($tableIndexes as $tableIndex) {
            // Ignore indexes with reserved names, e.g. autoindexes
            if (strpos($tableIndex['name'], 'sqlite_') === 0) {
                continue;
            }

            $keyName           = $tableIndex['name'];
            $idx               = [];
            $idx['key_name']   = $keyName;
            $idx['primary']    = false;
            $idx['non_unique'] = ! $tableIndex['unique'];

            $indexArray = $this->_conn->fetchAllAssociative(sprintf(
                'PRAGMA INDEX_INFO (%s)',
                $this->_conn->quote($keyName)
            ));

            foreach ($indexArray as $indexColumnRow) {
                $idx['column_name'] = $indexColumnRow['name'];
                $indexBuffer[]      = $idx;
            }
        }

        return parent::_getPortableTableIndexesList($indexBuffer, $tableName);
    }

    /**
     * {@inheritdoc}
     */
    protected function _getPortableTableColumnList(string $table, string $database, array $tableColumns): array
    {
        $list = parent::_getPortableTableColumnList($table, $database, $tableColumns);

        // find column with autoincrement
        $autoincrementColumn = null;
        $autoincrementCount  = 0;

        foreach ($tableColumns as $tableColumn) {
            if ($tableColumn['pk'] === 0 || $tableColumn['pk'] === '0') {
                continue;
            }

            $autoincrementCount++;
            if ($autoincrementColumn !== null || strtolower($tableColumn['type']) !== 'integer') {
                continue;
            }

            $autoincrementColumn = $tableColumn['name'];
        }

        if ($autoincrementCount === 1 && $autoincrementColumn !== null) {
            foreach ($list as $column) {
                if ($autoincrementColumn !== $column->getName()) {
                    continue;
                }

                $column->setAutoincrement(true);
            }
        }

        // inspect column collation and comments
        $createSql = $this->getCreateTableSQL($table);

        foreach ($list as $columnName => $column) {
            $type = $column->getType();

            if ($type instanceof StringType || $type instanceof TextType) {
                $column->setPlatformOption(
                    'collation',
                    $this->parseColumnCollationFromSQL($columnName, $createSql) ?? 'BINARY'
                );
            }

            $comment = $this->parseColumnCommentFromSQL($columnName, $createSql);

            $type = $this->extractDoctrineTypeFromComment($comment);

            if ($type !== null) {
                $column->setType(Type::getType($type));
            }

            $column->setComment($comment);
        }

        return $list;
    }

    /**
     * {@inheritdoc}
     */
    protected function _getPortableTableColumnDefinition(array $tableColumn): Column
    {
        preg_match('/^([^()]*)\\s*(\\(((\\d+)(,\\s*(\\d+))?)\\))?/', $tableColumn['type'], $matches);

        $dbType = trim(strtolower($matches[1]));

        $length = $precision = $unsigned = null;
        $fixed  = $unsigned = false;
        $scale  = 0;

        if (count($matches) >= 6) {
            $precision = (int) $matches[4];
            $scale     = (int) $matches[6];
        } elseif (count($matches) >= 4) {
            $length = (int) $matches[4];
        }

        if (strpos($dbType, ' unsigned') !== false) {
            $dbType   = str_replace(' unsigned', '', $dbType);
            $unsigned = true;
        }

        $type    = $this->_platform->getDoctrineTypeMapping($dbType);
        $default = $tableColumn['dflt_value'];
        if ($default === 'NULL') {
            $default = null;
        }

        if ($default !== null) {
            // SQLite returns the default value as a literal expression, so we need to parse it
            if (preg_match('/^\'(.*)\'$/s', $default, $matches) === 1) {
                $default = str_replace("''", "'", $matches[1]);
            }
        }

        $notnull = (bool) $tableColumn['notnull'];

        if (! isset($tableColumn['name'])) {
            $tableColumn['name'] = '';
        }

        if ($dbType === 'char') {
            $fixed = true;
        }

        $options = [
            'length'   => $length,
            'unsigned' => $unsigned,
            'fixed'    => $fixed,
            'notnull'  => $notnull,
            'default'  => $default,
            'precision' => $precision,
            'scale'     => $scale,
            'autoincrement' => false,
        ];

        return new Column($tableColumn['name'], Type::getType($type), $options);
    }

    /**
     * {@inheritdoc}
     */
    protected function _getPortableViewDefinition(array $view): View
    {
        return new View($view['name'], $view['sql']);
    }

    /**
     * {@inheritdoc}
     */
    protected function _getPortableTableForeignKeysList(array $tableForeignKeys): array
    {
        $list = [];
        foreach ($tableForeignKeys as $value) {
            $value = array_change_key_case($value, CASE_LOWER);
            $name  = $value['constraint_name'];
            if (! isset($list[$name])) {
                if (! isset($value['on_delete']) || $value['on_delete'] === 'RESTRICT') {
                    $value['on_delete'] = null;
                }

                if (! isset($value['on_update']) || $value['on_update'] === 'RESTRICT') {
                    $value['on_update'] = null;
                }

                $list[$name] = [
                    'name' => $name,
                    'local' => [],
                    'foreign' => [],
                    'foreignTable' => $value['table'],
                    'onDelete' => $value['on_delete'],
                    'onUpdate' => $value['on_update'],
                    'deferrable' => $value['deferrable'],
                    'deferred' => $value['deferred'],
                ];
            }

            $list[$name]['local'][] = $value['from'];

            if ($value['to'] === null) {
                continue;
            }

            $list[$name]['foreign'][] = $value['to'];
        }

        $result = [];
        foreach ($list as $constraint) {
            $result[] = new ForeignKeyConstraint(
                array_values($constraint['local']),
                $constraint['foreignTable'],
                array_values($constraint['foreign']),
                $constraint['name'],
                [
                    'onDelete' => $constraint['onDelete'],
                    'onUpdate' => $constraint['onUpdate'],
                    'deferrable' => $constraint['deferrable'],
                    'deferred' => $constraint['deferred'],
                ]
            );
        }

        return $result;
    }

    private function getTableDiffForAlterForeignKey(Table $table): TableDiff
    {
        $tableDiff            = new TableDiff($table->getName());
        $tableDiff->fromTable = $table;

        return $tableDiff;
    }

    /**
     * @param string|Table $table
     */
    private function ensureTable($table): Table
    {
        if (is_string($table)) {
            $table = $this->listTableDetails($table);
        }

        return $table;
    }

    private function parseColumnCollationFromSQL(string $column, string $sql): ?string
    {
        $pattern = '{(?:\W' . preg_quote($column) . '\W|\W'
            . preg_quote($this->_platform->quoteSingleIdentifier($column))
            . '\W)[^,(]+(?:\([^()]+\)[^,]*)?(?:(?:DEFAULT|CHECK)\s*(?:\(.*?\))?[^,]*)*COLLATE\s+["\']?([^\s,"\')]+)}is';

        if (preg_match($pattern, $sql, $match) !== 1) {
            return null;
        }

        return $match[1];
    }

    private function parseTableCommentFromSQL(string $table, string $sql): ?string
    {
        $pattern = '/\s* # Allow whitespace characters at start of line
CREATE\sTABLE # Match "CREATE TABLE"
(?:\W"' . preg_quote($this->_platform->quoteSingleIdentifier($table), '/') . '"\W|\W' . preg_quote($table, '/')
            . '\W) # Match table name (quoted and unquoted)
( # Start capture
   (?:\s*--[^\n]*\n?)+ # Capture anything that starts with whitespaces followed by -- until the end of the line(s)
)/ix';

        if (preg_match($pattern, $sql, $match) !== 1) {
            return null;
        }

        $comment = preg_replace('{^\s*--}m', '', rtrim($match[1], "\n"));

        return $comment === '' ? null : $comment;
    }

    private function parseColumnCommentFromSQL(string $column, string $sql): string
    {
        $pattern = '{[\s(,](?:\W' . preg_quote($this->_platform->quoteSingleIdentifier($column))
            . '\W|\W' . preg_quote($column) . '\W)(?:\([^)]*?\)|[^,(])*?,?((?:(?!\n))(?:\s*--[^\n]*\n?)+)}i';

        if (preg_match($pattern, $sql, $match) !== 1) {
            return '';
        }

        $comment = preg_replace('{^\s*--}m', '', rtrim($match[1], "\n"));
        assert(is_string($comment));

        return $comment;
    }

    /**
     * @throws Exception
     */
    private function getCreateTableSQL(string $table): string
    {
        $sql = $this->_conn->fetchOne(
            <<<'SQL'
SELECT sql
  FROM (
      SELECT *
        FROM sqlite_master
   UNION ALL
      SELECT *
        FROM sqlite_temp_master
  )
WHERE type = 'table'
AND name = ?
SQL
            ,
            [$table]
        );

        if ($sql !== false) {
            return $sql;
        }

        return '';
    }

    public function listTableDetails(string $name): Table
    {
        $table = parent::listTableDetails($name);

        $tableCreateSql = $this->getCreateTableSQL($name);

        $comment = $this->parseTableCommentFromSQL($name, $tableCreateSql);

        if ($comment !== null) {
            $table->addOption('comment', $comment);
        }

        return $table;
    }

    public function createComparator(): Comparator
    {
        return new SQLite\Comparator($this->getDatabasePlatform());
    }
}<|MERGE_RESOLUTION|>--- conflicted
+++ resolved
@@ -43,16 +43,10 @@
  */
 class SqliteSchemaManager extends AbstractSchemaManager
 {
-<<<<<<< HEAD
+    /**
+     * @deprecated Delete the database file using the filesystem.
+     */
     public function dropDatabase(string $database): void
-=======
-    /**
-     * {@inheritdoc}
-     *
-     * @deprecated Delete the database file using the filesystem.
-     */
-    public function dropDatabase($database)
->>>>>>> 07453f22
     {
         Deprecation::trigger(
             'doctrine/dbal',
@@ -67,16 +61,10 @@
         unlink($database);
     }
 
-<<<<<<< HEAD
+    /**
+     * @deprecated The engine will create the database file automatically.
+     */
     public function createDatabase(string $database): void
-=======
-    /**
-     * {@inheritdoc}
-     *
-     * @deprecated The engine will create the database file automatically.
-     */
-    public function createDatabase($database)
->>>>>>> 07453f22
     {
         Deprecation::trigger(
             'doctrine/dbal',
