<?php

declare(strict_types=1);

namespace Doctrine\DBAL\Schema\Exception;

use Doctrine\DBAL\Schema\SchemaException;
use LogicException;

use function sprintf;

<<<<<<< HEAD
/** @psalm-immutable */
final class ColumnAlreadyExists extends LogicException implements SchemaException
=======
final class ColumnAlreadyExists extends SchemaException
>>>>>>> 9f28deeb
{
    public static function new(string $tableName, string $columnName): self
    {
        return new self(sprintf('The column "%s" on table "%s" already exists.', $columnName, $tableName));
    }
}<|MERGE_RESOLUTION|>--- conflicted
+++ resolved
@@ -9,12 +9,7 @@
 
 use function sprintf;
 
-<<<<<<< HEAD
-/** @psalm-immutable */
 final class ColumnAlreadyExists extends LogicException implements SchemaException
-=======
-final class ColumnAlreadyExists extends SchemaException
->>>>>>> 9f28deeb
 {
     public static function new(string $tableName, string $columnName): self
     {
