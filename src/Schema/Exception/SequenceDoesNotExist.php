--- conflicted
+++ resolved
@@ -9,12 +9,7 @@
 
 use function sprintf;
 
-<<<<<<< HEAD
-/** @psalm-immutable */
 final class SequenceDoesNotExist extends LogicException implements SchemaException
-=======
-final class SequenceDoesNotExist extends SchemaException
->>>>>>> 9f28deeb
 {
     public static function new(string $sequenceName): self
     {
