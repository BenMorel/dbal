<?php

declare(strict_types=1);

namespace Doctrine\DBAL\Schema\Exception;

use Doctrine\DBAL\Schema\SchemaException;
use LogicException;

use function sprintf;

<<<<<<< HEAD
/** @psalm-immutable */
final class TableAlreadyExists extends LogicException implements SchemaException
=======
final class TableAlreadyExists extends SchemaException
>>>>>>> 9f28deeb
{
    public static function new(string $tableName): self
    {
        return new self(sprintf('The table with name "%s" already exists.', $tableName));
    }
}<|MERGE_RESOLUTION|>--- conflicted
+++ resolved
@@ -9,12 +9,7 @@
 
 use function sprintf;
 
-<<<<<<< HEAD
-/** @psalm-immutable */
 final class TableAlreadyExists extends LogicException implements SchemaException
-=======
-final class TableAlreadyExists extends SchemaException
->>>>>>> 9f28deeb
 {
     public static function new(string $tableName): self
     {
