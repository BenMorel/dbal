--- conflicted
+++ resolved
@@ -32,68 +32,7 @@
 class OracleSchemaManager extends AbstractSchemaManager
 {
     /**
-<<<<<<< HEAD
-     * {@inheritdoc}
-=======
-     * {@inheritDoc}
-     */
-    public function listTableNames()
-    {
-        return $this->doListTableNames();
-    }
-
-    /**
-     * {@inheritDoc}
-     */
-    public function listTables()
-    {
-        return $this->doListTables();
-    }
-
-    /**
-     * {@inheritDoc}
-     *
-     * @deprecated Use {@see introspectTable()} instead.
-     */
-    public function listTableDetails($name)
-    {
-        Deprecation::trigger(
-            'doctrine/dbal',
-            'https://github.com/doctrine/dbal/pull/5595',
-            '%s is deprecated. Use introspectTable() instead.',
-            __METHOD__,
-        );
-
-        return $this->doListTableDetails($name);
-    }
-
-    /**
-     * {@inheritDoc}
-     */
-    public function listTableColumns($table, $database = null)
-    {
-        return $this->doListTableColumns($table, $database);
-    }
-
-    /**
-     * {@inheritDoc}
-     */
-    public function listTableIndexes($table)
-    {
-        return $this->doListTableIndexes($table);
-    }
-
-    /**
-     * {@inheritDoc}
-     */
-    public function listTableForeignKeys($table, $database = null)
-    {
-        return $this->doListTableForeignKeys($table, $database);
-    }
-
-    /**
-     * {@inheritDoc}
->>>>>>> fd47abd3
+     * {@inheritDoc}
      */
     protected function _getPortableViewDefinition(array $view): View
     {
@@ -311,14 +250,7 @@
         return $database['username'];
     }
 
-<<<<<<< HEAD
     public function createDatabase(string $database): void
-=======
-    /**
-     * {@inheritDoc}
-     */
-    public function createDatabase($database)
->>>>>>> fd47abd3
     {
         $statement = $this->platform->getCreateDatabaseSQL($database);
 
@@ -345,14 +277,7 @@
         return true;
     }
 
-<<<<<<< HEAD
     public function dropTable(string $name): void
-=======
-    /**
-     * {@inheritDoc}
-     */
-    public function dropTable($name)
->>>>>>> fd47abd3
     {
         try {
             $this->dropAutoincrement($name);
