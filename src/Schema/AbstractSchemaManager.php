--- conflicted
+++ resolved
@@ -446,7 +446,7 @@
             'doctrine/dbal',
             'https://github.com/doctrine/dbal/pull/5595',
             '%s is deprecated. Use introspectTable() instead.',
-            __METHOD__
+            __METHOD__,
         );
 
         $columns     = $this->listTableColumns($name);
@@ -708,7 +708,7 @@
     public function dropDatabase($database)
     {
         $this->_conn->executeStatement(
-            $this->_platform->getDropDatabaseSQL($database)
+            $this->_platform->getDropDatabaseSQL($database),
         );
     }
 
@@ -720,7 +720,7 @@
     public function dropSchema(string $schemaName): void
     {
         $this->_conn->executeStatement(
-            $this->_platform->getDropSchemaSQL($schemaName)
+            $this->_platform->getDropSchemaSQL($schemaName),
         );
     }
 
@@ -736,7 +736,7 @@
     public function dropTable($name)
     {
         $this->_conn->executeStatement(
-            $this->_platform->getDropTableSQL($name)
+            $this->_platform->getDropTableSQL($name),
         );
     }
 
@@ -775,7 +775,7 @@
         }
 
         $this->_conn->executeStatement(
-            $this->_platform->getDropIndexSQL($index, $table)
+            $this->_platform->getDropIndexSQL($index, $table),
         );
     }
 
@@ -803,19 +803,10 @@
             $table = $table->getQuotedName($this->_platform);
         }
 
-<<<<<<< HEAD
-        $this->_conn->executeStatement(
-            $this->_platform->getDropConstraintSQL(
-                $constraint->getQuotedName($this->_platform),
-                $table
-            )
-        );
-=======
-        $this->_execSql($this->_platform->getDropConstraintSQL(
+        $this->_conn->executeStatement($this->_platform->getDropConstraintSQL(
             $constraint->getQuotedName($this->_platform),
             $table,
         ));
->>>>>>> a24b89d6
     }
 
     /**
@@ -854,7 +845,7 @@
         }
 
         $this->_conn->executeStatement(
-            $this->_platform->getDropForeignKeySQL($foreignKey, $table)
+            $this->_platform->getDropForeignKeySQL($foreignKey, $table),
         );
     }
 
@@ -870,7 +861,7 @@
     public function dropSequence($name)
     {
         $this->_conn->executeStatement(
-            $this->_platform->getDropSequenceSQL($name)
+            $this->_platform->getDropSequenceSQL($name),
         );
     }
 
@@ -882,7 +873,7 @@
     public function dropUniqueConstraint(string $name, string $tableName): void
     {
         $this->_conn->executeStatement(
-            $this->_platform->getDropUniqueConstraintSQL($name, $tableName)
+            $this->_platform->getDropUniqueConstraintSQL($name, $tableName),
         );
     }
 
@@ -898,7 +889,7 @@
     public function dropView($name)
     {
         $this->_conn->executeStatement(
-            $this->_platform->getDropViewSQL($name)
+            $this->_platform->getDropViewSQL($name),
         );
     }
 
@@ -922,7 +913,7 @@
     public function createDatabase($database)
     {
         $this->_conn->executeStatement(
-            $this->_platform->getCreateDatabaseSQL($database)
+            $this->_platform->getCreateDatabaseSQL($database),
         );
     }
 
@@ -951,7 +942,7 @@
     public function createSequence($sequence)
     {
         $this->_conn->executeStatement(
-            $this->_platform->getCreateSequenceSQL($sequence)
+            $this->_platform->getCreateSequenceSQL($sequence),
         );
     }
 
@@ -969,7 +960,7 @@
     public function createConstraint(Constraint $constraint, $table)
     {
         $this->_conn->executeStatement(
-            $this->_platform->getCreateConstraintSQL($constraint, $table)
+            $this->_platform->getCreateConstraintSQL($constraint, $table),
         );
     }
 
@@ -985,7 +976,7 @@
     public function createIndex(Index $index, $table)
     {
         $this->_conn->executeStatement(
-            $this->_platform->getCreateIndexSQL($index, $table)
+            $this->_platform->getCreateIndexSQL($index, $table),
         );
     }
 
@@ -1002,7 +993,7 @@
     public function createForeignKey(ForeignKeyConstraint $foreignKey, $table)
     {
         $this->_conn->executeStatement(
-            $this->_platform->getCreateForeignKeySQL($foreignKey, $table)
+            $this->_platform->getCreateForeignKeySQL($foreignKey, $table),
         );
     }
 
@@ -1014,7 +1005,7 @@
     public function createUniqueConstraint(UniqueConstraint $uniqueConstraint, string $tableName): void
     {
         $this->_conn->executeStatement(
-            $this->_platform->getCreateUniqueConstraintSQL($uniqueConstraint, $tableName)
+            $this->_platform->getCreateUniqueConstraintSQL($uniqueConstraint, $tableName),
         );
     }
 
@@ -1030,8 +1021,8 @@
         $this->_conn->executeStatement(
             $this->_platform->getCreateViewSQL(
                 $view->getQuotedName($this->_platform),
-                $view->getSql()
-            )
+                $view->getSql(),
+            ),
         );
     }
 
@@ -1630,7 +1621,7 @@
             'doctrine/dbal',
             'https://github.com/doctrine/dbal/pull/5613',
             '%s is deprecated. Use introspectSchema() instead.',
-            __METHOD__
+            __METHOD__,
         );
 
         $schemaNames = [];
