--- conflicted
+++ resolved
@@ -357,15 +357,8 @@
     /**
      * Drops the constraint from the given table.
      *
-<<<<<<< HEAD
-=======
      * @deprecated Use {@link dropIndex()}, {@link dropForeignKey()} or {@link dropUniqueConstraint()} instead.
      *
-     * @param Table|string $table The name of the table.
-     *
-     * @return void
-     *
->>>>>>> bda52c54
      * @throws Exception
      */
     public function dropConstraint(string $name, string $table): void
@@ -449,15 +442,8 @@
     /**
      * Creates a constraint on a table.
      *
-<<<<<<< HEAD
-=======
      * @deprecated Use {@link createIndex()}, {@link createForeignKey()} or {@link createUniqueConstraint()} instead.
      *
-     * @param Table|string $table
-     *
-     * @return void
-     *
->>>>>>> bda52c54
      * @throws Exception
      */
     public function createConstraint(Constraint $constraint, string $table): void
