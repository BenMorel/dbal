--- conflicted
+++ resolved
@@ -4,11 +4,6 @@
 
 namespace Doctrine\DBAL;
 
-<<<<<<< HEAD
-/** @psalm-immutable */
 class ConnectionException extends \Exception implements Exception
-=======
-class ConnectionException extends Exception
->>>>>>> 9f28deeb
 {
 }