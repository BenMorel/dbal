--- conflicted
+++ resolved
@@ -161,11 +161,7 @@
         $wrapperClass = Connection::class;
         if (isset($params['wrapperClass'])) {
             if (! is_subclass_of($params['wrapperClass'], $wrapperClass)) {
-<<<<<<< HEAD
                 throw InvalidWrapperClass::new($params['wrapperClass']);
-=======
-                throw Exception::invalidWrapperClass($params['wrapperClass']);
->>>>>>> 6b57e8b5
             }
 
             $wrapperClass = $params['wrapperClass'];
@@ -197,33 +193,21 @@
 
         // driver
         if (! isset($params['driver']) && ! isset($params['driverClass'])) {
-<<<<<<< HEAD
             throw DriverRequired::new();
-=======
-            throw Exception::driverRequired();
->>>>>>> 6b57e8b5
         }
 
         // check validity of parameters
 
         // driver
         if (isset($params['driver']) && ! isset(self::$_driverMap[$params['driver']])) {
-<<<<<<< HEAD
             throw UnknownDriver::new($params['driver'], array_keys(self::$_driverMap));
-=======
-            throw Exception::unknownDriver($params['driver'], array_keys(self::$_driverMap));
->>>>>>> 6b57e8b5
         }
 
         if (
             isset($params['driverClass'])
             && ! in_array(Driver::class, class_implements($params['driverClass']), true)
         ) {
-<<<<<<< HEAD
             throw InvalidDriverClass::new($params['driverClass']);
-=======
-            throw Exception::invalidDriverClass($params['driverClass']);
->>>>>>> 6b57e8b5
         }
     }
 
@@ -423,11 +407,7 @@
         // If a schemeless connection URL is given, we require a default driver or default custom driver
         // as connection parameter.
         if (! isset($params['driverClass']) && ! isset($params['driver'])) {
-<<<<<<< HEAD
             throw DriverRequired::new($params['url']);
-=======
-            throw Exception::driverRequired($params['url']);
->>>>>>> 6b57e8b5
         }
 
         return $params;
