--- conflicted
+++ resolved
@@ -6,44 +6,14 @@
 
 /**
  * An SQL query together with its bound parameters.
-<<<<<<< HEAD
  *
- * @psalm-immutable
- * @psalm-import-type WrapperParameterType from Connection
-=======
->>>>>>> 9f28deeb
+ * @phpstan-import-type WrapperParameterType from Connection
  */
 final class Query
 {
     /**
-<<<<<<< HEAD
      * @param array<mixed> $params
-     * @psalm-param array<WrapperParameterType> $types
-     *
-     * @psalm-suppress ImpurePropertyAssignment
-=======
-     * The SQL query.
-     */
-    private string $sql;
-
-    /**
-     * The parameters bound to the query.
-     *
-     * @var array<mixed>
-     */
-    private array $params;
-
-    /**
-     * The types of the parameters bound to the query.
-     *
-     * @var array<Type|int|string|null>
-     */
-    private array $types;
-
-    /**
-     * @param array<mixed>                $params
-     * @param array<Type|int|string|null> $types
->>>>>>> 9f28deeb
+     * @phpstan-param array<WrapperParameterType> $types
      */
     public function __construct(
         private readonly string $sql,
@@ -63,7 +33,7 @@
         return $this->params;
     }
 
-    /** @psalm-return array<WrapperParameterType> */
+    /** @phpstan-return array<WrapperParameterType> */
     public function getTypes(): array
     {
         return $this->types;
