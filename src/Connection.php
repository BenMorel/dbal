<?php

declare(strict_types=1);

namespace Doctrine\DBAL;

use Closure;
use Doctrine\DBAL\Cache\ArrayResult;
use Doctrine\DBAL\Cache\CacheException;
use Doctrine\DBAL\Cache\Exception\NoResultDriverConfigured;
use Doctrine\DBAL\Cache\QueryCacheProfile;
use Doctrine\DBAL\Connection\StaticServerVersionProvider;
use Doctrine\DBAL\Driver\API\ExceptionConverter;
use Doctrine\DBAL\Driver\Connection as DriverConnection;
use Doctrine\DBAL\Driver\Statement as DriverStatement;
use Doctrine\DBAL\Exception\CommitFailedRollbackOnly;
use Doctrine\DBAL\Exception\ConnectionLost;
use Doctrine\DBAL\Exception\DriverException;
use Doctrine\DBAL\Exception\NoActiveTransaction;
use Doctrine\DBAL\Exception\SavepointsNotSupported;
use Doctrine\DBAL\Platforms\AbstractPlatform;
use Doctrine\DBAL\Query\Expression\ExpressionBuilder;
use Doctrine\DBAL\Query\QueryBuilder;
use Doctrine\DBAL\Schema\AbstractSchemaManager;
use Doctrine\DBAL\SQL\Parser;
use Doctrine\DBAL\Types\Type;
use Doctrine\Deprecations\Deprecation;
<<<<<<< HEAD
use InvalidArgumentException;
=======
use LogicException;
use SensitiveParameter;
>>>>>>> e4f65b5e
use Throwable;
use Traversable;

use function array_key_exists;
use function assert;
use function count;
use function implode;
use function is_int;
use function is_string;
use function key;
use function sprintf;

/**
 * A database abstraction-level connection that implements features like transaction isolation levels,
 * configuration, emulated transaction nesting, lazy connecting and more.
 *
 * @psalm-import-type Params from DriverManager
 * @psalm-type WrapperParameterType = string|Type|ParameterType|ArrayParameterType
 * @psalm-type WrapperParameterTypeArray = array<int, WrapperParameterType>|array<string, WrapperParameterType>
 * @psalm-consistent-constructor
 */
class Connection implements ServerVersionProvider
{
    /**
     * The wrapped driver connection.
     */
    protected ?DriverConnection $_conn = null;

    protected Configuration $_config;

    /**
     * The current auto-commit mode of this connection.
     */
    private bool $autoCommit = true;

    /**
     * The transaction nesting level.
     */
    private int $transactionNestingLevel = 0;

    /**
     * The currently active transaction isolation level or NULL before it has been determined.
     */
    private ?TransactionIsolationLevel $transactionIsolationLevel = null;

    /**
     * The parameters used during creation of the Connection instance.
     *
     * @var array<string,mixed>
     * @psalm-var Params
     */
    private array $params;

    /**
     * The database platform object used by the connection or NULL before it's initialized.
     */
    private ?AbstractPlatform $platform = null;

    private ?ExceptionConverter $exceptionConverter = null;
    private ?Parser $parser                         = null;

    /**
     * Flag that indicates whether the current transaction is marked for rollback only.
     */
    private bool $isRollbackOnly = false;

    /**
     * Initializes a new instance of the Connection class.
     *
     * @internal The connection can be only instantiated by the driver manager.
     *
     * @param array<string, mixed> $params The connection parameters.
     * @param Driver               $driver The driver to use.
     * @param Configuration|null   $config The configuration, optional.
     * @psalm-param Params $params
     */
    public function __construct(
        #[SensitiveParameter]
        array $params,
        protected Driver $driver,
        ?Configuration $config = null,
    ) {
        $this->_config    = $config ?? new Configuration();
        $this->params     = $params;
        $this->autoCommit = $this->_config->getAutoCommit();
    }

    /**
     * Gets the parameters used during instantiation.
     *
     * @internal
     *
     * @return array<string,mixed>
     * @psalm-return Params
     */
    public function getParams(): array
    {
        return $this->params;
    }

    /**
     * Gets the name of the currently selected database.
     *
     * @return string|null The name of the database or NULL if a database is not selected.
     *                     The platforms which don't support the concept of a database (e.g. embedded databases)
     *                     must always return a string as an indicator of an implicitly selected database.
     *
     * @throws Exception
     */
    public function getDatabase(): ?string
    {
        $platform = $this->getDatabasePlatform();
        $query    = $platform->getDummySelectSQL($platform->getCurrentDatabaseExpression());
        $database = $this->fetchOne($query);

        assert(is_string($database) || $database === null);

        return $database;
    }

    /**
     * Gets the DBAL driver instance.
     */
    public function getDriver(): Driver
    {
        return $this->driver;
    }

    /**
     * Gets the Configuration used by the Connection.
     */
    public function getConfiguration(): Configuration
    {
        return $this->_config;
    }

    /**
     * Gets the DatabasePlatform for the connection.
     *
     * @throws Exception
     */
    public function getDatabasePlatform(): AbstractPlatform
    {
        if ($this->platform === null) {
            $versionProvider = $this;

            if (isset($this->params['serverVersion'])) {
                $versionProvider = new StaticServerVersionProvider($this->params['serverVersion']);
            }

            $this->platform = $this->driver->getDatabasePlatform($versionProvider);
        }

        return $this->platform;
    }

    /**
     * Creates an expression builder for the connection.
     */
    public function createExpressionBuilder(): ExpressionBuilder
    {
        return new ExpressionBuilder($this);
    }

    /**
     * Establishes the connection with the database and returns the underlying connection.
     *
     * @throws Exception
     */
    protected function connect(): DriverConnection
    {
        if ($this->_conn !== null) {
            return $this->_conn;
        }

        try {
            $connection = $this->_conn = $this->driver->connect($this->params);
        } catch (Driver\Exception $e) {
            throw $this->convertException($e);
        }

        if ($this->autoCommit === false) {
            $this->beginTransaction();
        }

        return $connection;
    }

    /**
     * {@inheritDoc}
     *
     * @throws Exception
     */
    public function getServerVersion(): string
    {
        return $this->connect()->getServerVersion();
    }

    /**
     * Returns the current auto-commit mode for this connection.
     *
     * @see    setAutoCommit
     *
     * @return bool True if auto-commit mode is currently enabled for this connection, false otherwise.
     */
    public function isAutoCommit(): bool
    {
        return $this->autoCommit;
    }

    /**
     * Sets auto-commit mode for this connection.
     *
     * If a connection is in auto-commit mode, then all its SQL statements will be executed and committed as individual
     * transactions. Otherwise, its SQL statements are grouped into transactions that are terminated by a call to either
     * the method commit or the method rollback. By default, new connections are in auto-commit mode.
     *
     * NOTE: If this method is called during a transaction and the auto-commit mode is changed, the transaction is
     * committed. If this method is called and the auto-commit mode is not changed, the call is a no-op.
     *
     * @see isAutoCommit
     *
     * @throws ConnectionException
     * @throws DriverException
     */
    public function setAutoCommit(bool $autoCommit): void
    {
        // Mode not changed, no-op.
        if ($autoCommit === $this->autoCommit) {
            return;
        }

        $this->autoCommit = $autoCommit;

        // Commit all currently active transactions if any when switching auto-commit mode.
        if ($this->_conn === null || $this->transactionNestingLevel === 0) {
            return;
        }

        $this->commitAll();
    }

    /**
     * Prepares and executes an SQL query and returns the first row of the result
     * as an associative array.
     *
     * @param list<mixed>|array<string, mixed> $params
     * @psalm-param WrapperParameterTypeArray $types
     *
     * @return array<string, mixed>|false False is returned if no rows are found.
     *
     * @throws Exception
     */
    public function fetchAssociative(string $query, array $params = [], array $types = []): array|false
    {
        return $this->executeQuery($query, $params, $types)->fetchAssociative();
    }

    /**
     * Prepares and executes an SQL query and returns the first row of the result
     * as a numerically indexed array.
     *
     * @param list<mixed>|array<string, mixed> $params
     * @psalm-param WrapperParameterTypeArray $types
     *
     * @return list<mixed>|false False is returned if no rows are found.
     *
     * @throws Exception
     */
    public function fetchNumeric(string $query, array $params = [], array $types = []): array|false
    {
        return $this->executeQuery($query, $params, $types)->fetchNumeric();
    }

    /**
     * Prepares and executes an SQL query and returns the value of a single column
     * of the first row of the result.
     *
     * @param list<mixed>|array<string, mixed> $params
     * @psalm-param WrapperParameterTypeArray $types
     *
     * @return mixed|false False is returned if no rows are found.
     *
     * @throws Exception
     */
    public function fetchOne(string $query, array $params = [], array $types = []): mixed
    {
        return $this->executeQuery($query, $params, $types)->fetchOne();
    }

    /**
     * Whether an actual connection to the database is established.
     */
    public function isConnected(): bool
    {
        return $this->_conn !== null;
    }

    /**
     * Checks whether a transaction is currently active.
     *
     * @return bool TRUE if a transaction is currently active, FALSE otherwise.
     */
    public function isTransactionActive(): bool
    {
        return $this->transactionNestingLevel > 0;
    }

    /**
     * Adds condition based on the criteria to the query components
     *
     * @param array<string, mixed> $criteria   Map of key columns to their values
     * @param array<int, string>   $columns    Column names
     * @param array<int, mixed>    $values     Column values
     * @param array<int, string>   $conditions Key conditions
     *
     * @throws Exception
     */
    private function addCriteriaCondition(
        array $criteria,
        array &$columns,
        array &$values,
        array &$conditions,
    ): void {
        foreach ($criteria as $columnName => $value) {
            if ($value === null) {
                $conditions[] = $columnName . ' IS NULL';
                continue;
            }

            $columns[]    = $columnName;
            $values[]     = $value;
            $conditions[] = $columnName . ' = ?';
        }
    }

    /**
     * Executes an SQL DELETE statement on a table.
     *
     * Table expression and columns are not escaped and are not safe for user-input.
     *
     * @param array<string, mixed>                                                           $criteria
     * @param array<int, string|ParameterType|Type>|array<string, string|ParameterType|Type> $types
     *
     * @return int|string The number of affected rows.
     *
     * @throws Exception
     */
    public function delete(string $table, array $criteria = [], array $types = []): int|string
    {
        $columns = $values = $conditions = [];

        $this->addCriteriaCondition($criteria, $columns, $values, $conditions);

        $sql = 'DELETE FROM ' . $table;

        if ($conditions !== []) {
            $sql .= ' WHERE ' . implode(' AND ', $conditions);
        }

        return $this->executeStatement(
            $sql,
            $values,
            is_string(key($types)) ? $this->extractTypeValues($columns, $types) : $types,
        );
    }

    /**
     * Closes the connection.
     */
    public function close(): void
    {
        $this->_conn                   = null;
        $this->transactionNestingLevel = 0;
    }

    /**
     * Sets the transaction isolation level.
     *
     * @param TransactionIsolationLevel $level The level to set.
     *
     * @throws Exception
     */
    public function setTransactionIsolation(TransactionIsolationLevel $level): void
    {
        $this->transactionIsolationLevel = $level;

        $this->executeStatement($this->getDatabasePlatform()->getSetTransactionIsolationSQL($level));
    }

    /**
     * Gets the currently active transaction isolation level.
     *
     * @return TransactionIsolationLevel The current transaction isolation level.
     *
     * @throws Exception
     */
    public function getTransactionIsolation(): TransactionIsolationLevel
    {
        return $this->transactionIsolationLevel ??= $this->getDatabasePlatform()->getDefaultTransactionIsolationLevel();
    }

    /**
     * Executes an SQL UPDATE statement on a table.
     *
     * Table expression and columns are not escaped and are not safe for user-input.
     *
     * @param array<string, mixed>                                                           $data
     * @param array<string, mixed>                                                           $criteria
     * @param array<int, string|ParameterType|Type>|array<string, string|ParameterType|Type> $types
     *
     * @return int|string The number of affected rows.
     *
     * @throws Exception
     */
    public function update(string $table, array $data, array $criteria = [], array $types = []): int|string
    {
        $columns = $values = $conditions = $set = [];

        foreach ($data as $columnName => $value) {
            $columns[] = $columnName;
            $values[]  = $value;
            $set[]     = $columnName . ' = ?';
        }

        $this->addCriteriaCondition($criteria, $columns, $values, $conditions);

        if (is_string(key($types))) {
            $types = $this->extractTypeValues($columns, $types);
        }

        $sql = 'UPDATE ' . $table . ' SET ' . implode(', ', $set);

        if ($conditions !== []) {
            $sql .= ' WHERE ' . implode(' AND ', $conditions);
        }

        return $this->executeStatement($sql, $values, $types);
    }

    /**
     * Inserts a table row with specified data.
     *
     * Table expression and columns are not escaped and are not safe for user-input.
     *
     * @param array<string, mixed>                                                           $data
     * @param array<int, string|ParameterType|Type>|array<string, string|ParameterType|Type> $types
     *
     * @return int|string The number of affected rows.
     *
     * @throws Exception
     */
    public function insert(string $table, array $data, array $types = []): int|string
    {
        if (count($data) === 0) {
            return $this->executeStatement('INSERT INTO ' . $table . ' () VALUES ()');
        }

        $columns = [];
        $values  = [];
        $set     = [];

        foreach ($data as $columnName => $value) {
            $columns[] = $columnName;
            $values[]  = $value;
            $set[]     = '?';
        }

        return $this->executeStatement(
            'INSERT INTO ' . $table . ' (' . implode(', ', $columns) . ')' .
            ' VALUES (' . implode(', ', $set) . ')',
            $values,
            is_string(key($types)) ? $this->extractTypeValues($columns, $types) : $types,
        );
    }

    /**
     * Extract ordered type list from an ordered column list and type map.
     *
     * @param array<int, string>                                                             $columns
     * @param array<int, string|ParameterType|Type>|array<string, string|ParameterType|Type> $types
     *
     * @return array<int, string|ParameterType|Type>|array<string, string|ParameterType|Type>
     */
    private function extractTypeValues(array $columns, array $types): array
    {
        $typeValues = [];

        foreach ($columns as $columnName) {
            $typeValues[] = $types[$columnName] ?? ParameterType::STRING;
        }

        return $typeValues;
    }

    /**
     * Quotes a string so it can be safely used as a table or column name, even if
     * it is a reserved name.
     *
     * Delimiting style depends on the underlying database platform that is being used.
     *
     * NOTE: Just because you CAN use quoted identifiers does not mean
     * you SHOULD use them. In general, they end up causing way more
     * problems than they solve.
     *
     * @param string $identifier The identifier to be quoted.
     *
     * @return string The quoted identifier.
     */
    public function quoteIdentifier(string $identifier): string
    {
        return $this->getDatabasePlatform()->quoteIdentifier($identifier);
    }

    /**
     * The usage of this method is discouraged. Use prepared statements
     * or {@see AbstractPlatform::quoteStringLiteral()} instead.
     */
    public function quote(string $value): string
    {
        return $this->connect()->quote($value);
    }

    /**
     * Prepares and executes an SQL query and returns the result as an array of numeric arrays.
     *
     * @param list<mixed>|array<string, mixed> $params
     * @psalm-param WrapperParameterTypeArray $types
     *
     * @return list<list<mixed>>
     *
     * @throws Exception
     */
    public function fetchAllNumeric(string $query, array $params = [], array $types = []): array
    {
        return $this->executeQuery($query, $params, $types)->fetchAllNumeric();
    }

    /**
     * Prepares and executes an SQL query and returns the result as an array of associative arrays.
     *
     * @param list<mixed>|array<string, mixed> $params
     * @psalm-param WrapperParameterTypeArray $types
     *
     * @return list<array<string,mixed>>
     *
     * @throws Exception
     */
    public function fetchAllAssociative(string $query, array $params = [], array $types = []): array
    {
        return $this->executeQuery($query, $params, $types)->fetchAllAssociative();
    }

    /**
     * Prepares and executes an SQL query and returns the result as an associative array with the keys
     * mapped to the first column and the values mapped to the second column.
     *
     * @param list<mixed>|array<string, mixed> $params
     * @psalm-param WrapperParameterTypeArray $types
     *
     * @return array<mixed,mixed>
     *
     * @throws Exception
     */
    public function fetchAllKeyValue(string $query, array $params = [], array $types = []): array
    {
        return $this->executeQuery($query, $params, $types)->fetchAllKeyValue();
    }

    /**
     * Prepares and executes an SQL query and returns the result as an associative array with the keys mapped
     * to the first column and the values being an associative array representing the rest of the columns
     * and their values.
     *
     * @param list<mixed>|array<string, mixed> $params
     * @psalm-param WrapperParameterTypeArray $types
     *
     * @return array<mixed,array<string,mixed>>
     *
     * @throws Exception
     */
    public function fetchAllAssociativeIndexed(string $query, array $params = [], array $types = []): array
    {
        return $this->executeQuery($query, $params, $types)->fetchAllAssociativeIndexed();
    }

    /**
     * Prepares and executes an SQL query and returns the result as an array of the first column values.
     *
     * @param list<mixed>|array<string, mixed> $params
     * @psalm-param WrapperParameterTypeArray $types
     *
     * @return list<mixed>
     *
     * @throws Exception
     */
    public function fetchFirstColumn(string $query, array $params = [], array $types = []): array
    {
        return $this->executeQuery($query, $params, $types)->fetchFirstColumn();
    }

    /**
     * Prepares and executes an SQL query and returns the result as an iterator over rows represented as numeric arrays.
     *
     * @param list<mixed>|array<string, mixed> $params
     * @psalm-param WrapperParameterTypeArray $types
     *
     * @return Traversable<int,list<mixed>>
     *
     * @throws Exception
     */
    public function iterateNumeric(string $query, array $params = [], array $types = []): Traversable
    {
        return $this->executeQuery($query, $params, $types)->iterateNumeric();
    }

    /**
     * Prepares and executes an SQL query and returns the result as an iterator over rows represented
     * as associative arrays.
     *
     * @param list<mixed>|array<string, mixed> $params
     * @psalm-param WrapperParameterTypeArray $types
     *
     * @return Traversable<int,array<string,mixed>>
     *
     * @throws Exception
     */
    public function iterateAssociative(string $query, array $params = [], array $types = []): Traversable
    {
        return $this->executeQuery($query, $params, $types)->iterateAssociative();
    }

    /**
     * Prepares and executes an SQL query and returns the result as an iterator with the keys
     * mapped to the first column and the values mapped to the second column.
     *
     * @param list<mixed>|array<string, mixed> $params
     * @psalm-param WrapperParameterTypeArray $types
     *
     * @return Traversable<mixed,mixed>
     *
     * @throws Exception
     */
    public function iterateKeyValue(string $query, array $params = [], array $types = []): Traversable
    {
        return $this->executeQuery($query, $params, $types)->iterateKeyValue();
    }

    /**
     * Prepares and executes an SQL query and returns the result as an iterator with the keys mapped
     * to the first column and the values being an associative array representing the rest of the columns
     * and their values.
     *
     * @param list<mixed>|array<string, mixed> $params
     * @psalm-param WrapperParameterTypeArray $types
     *
     * @return Traversable<mixed,array<string,mixed>>
     *
     * @throws Exception
     */
    public function iterateAssociativeIndexed(string $query, array $params = [], array $types = []): Traversable
    {
        return $this->executeQuery($query, $params, $types)->iterateAssociativeIndexed();
    }

    /**
     * Prepares and executes an SQL query and returns the result as an iterator over the first column values.
     *
     * @param list<mixed>|array<string, mixed> $params
     * @psalm-param WrapperParameterTypeArray $types
     *
     * @return Traversable<int,mixed>
     *
     * @throws Exception
     */
    public function iterateColumn(string $query, array $params = [], array $types = []): Traversable
    {
        return $this->executeQuery($query, $params, $types)->iterateColumn();
    }

    /**
     * Prepares an SQL statement.
     *
     * @param string $sql The SQL statement to prepare.
     *
     * @throws Exception
     */
    public function prepare(string $sql): Statement
    {
        $connection = $this->connect();

        try {
            $statement = $connection->prepare($sql);
        } catch (Driver\Exception $e) {
            throw $this->convertExceptionDuringQuery($e, $sql);
        }

        return new Statement($this, $statement, $sql);
    }

    /**
     * Executes an, optionally parametrized, SQL query.
     *
     * If the query is parametrized, a prepared statement is used.
     *
     * @param list<mixed>|array<string, mixed> $params
     * @psalm-param WrapperParameterTypeArray $types
     *
     * @throws Exception
     */
    public function executeQuery(
        string $sql,
        array $params = [],
        array $types = [],
        ?QueryCacheProfile $qcp = null,
    ): Result {
        if ($qcp !== null) {
            return $this->executeCacheQuery($sql, $params, $types, $qcp);
        }

        $connection = $this->connect();

        try {
            if (count($params) > 0) {
                [$sql, $params, $types] = $this->expandArrayParameters($sql, $params, $types);

                $stmt = $connection->prepare($sql);

                $this->bindParameters($stmt, $params, $types);

                $result = $stmt->execute();
            } else {
                $result = $connection->query($sql);
            }

            return new Result($result, $this);
        } catch (Driver\Exception $e) {
            throw $this->convertExceptionDuringQuery($e, $sql, $params, $types);
        }
    }

    /**
     * Executes a caching query.
     *
     * @param list<mixed>|array<string, mixed> $params
     * @psalm-param WrapperParameterTypeArray $types
     *
     * @throws CacheException
     * @throws Exception
     */
    public function executeCacheQuery(string $sql, array $params, array $types, QueryCacheProfile $qcp): Result
    {
        $resultCache = $qcp->getResultCache() ?? $this->_config->getResultCache();

        if ($resultCache === null) {
            throw NoResultDriverConfigured::new();
        }

<<<<<<< HEAD
        [$cacheKey, $realKey] = $qcp->generateCacheKeys($sql, $params, $types, $this->params);
=======
        $connectionParams = $this->params;
        unset($connectionParams['platform'], $connectionParams['password'], $connectionParams['url']);

        [$cacheKey, $realKey] = $qcp->generateCacheKeys($sql, $params, $types, $connectionParams);
>>>>>>> e4f65b5e

        $item = $resultCache->getItem($cacheKey);

        if ($item->isHit()) {
            $value = $item->get();
            if (isset($value[$realKey])) {
                return new Result(new ArrayResult($value[$realKey]), $this);
            }
        } else {
            $value = [];
        }

        $data = $this->fetchAllAssociative($sql, $params, $types);

        $value[$realKey] = $data;

        $item->set($value);

        $lifetime = $qcp->getLifetime();
        if ($lifetime > 0) {
            $item->expiresAfter($lifetime);
        }

        $resultCache->save($item);

        return new Result(new ArrayResult($data), $this);
    }

    /**
     * Executes an SQL statement with the given parameters and returns the number of affected rows.
     *
     * Could be used for:
     *  - DML statements: INSERT, UPDATE, DELETE, etc.
     *  - DDL statements: CREATE, DROP, ALTER, etc.
     *  - DCL statements: GRANT, REVOKE, etc.
     *  - Session control statements: ALTER SESSION, SET, DECLARE, etc.
     *  - Other statements that don't yield a row set.
     *
     * This method supports PDO binding types as well as DBAL mapping types.
     *
     * @param list<mixed>|array<string, mixed> $params
     * @psalm-param WrapperParameterTypeArray $types
     *
     * @throws Exception
     */
    public function executeStatement(string $sql, array $params = [], array $types = []): int|string
    {
        $connection = $this->connect();

        try {
            if (count($params) > 0) {
                [$sql, $params, $types] = $this->expandArrayParameters($sql, $params, $types);

                $stmt = $connection->prepare($sql);

                $this->bindParameters($stmt, $params, $types);

                return $stmt->execute()
                    ->rowCount();
            }

            return $connection->exec($sql);
        } catch (Driver\Exception $e) {
            throw $this->convertExceptionDuringQuery($e, $sql, $params, $types);
        }
    }

    /**
     * Returns the current transaction nesting level.
     *
     * @return int The nesting level. A value of 0 means there's no active transaction.
     */
    public function getTransactionNestingLevel(): int
    {
        return $this->transactionNestingLevel;
    }

    /**
     * Returns the ID of the last inserted row.
     *
     * If the underlying driver does not support identity columns, an exception is thrown.
     *
     * @return int|string The last insert ID, as an integer or a numeric string.
     *
     * @throws Exception
     */
    public function lastInsertId(): int|string
    {
        try {
            return $this->connect()->lastInsertId();
        } catch (Driver\Exception $e) {
            throw $this->convertException($e);
        }
    }

    /**
     * Executes a function in a transaction.
     *
     * The function gets passed this Connection instance as an (optional) parameter.
     *
     * If an exception occurs during execution of the function or transaction commit,
     * the transaction is rolled back and the exception re-thrown.
     *
     * @param Closure(self):T $func The function to execute transactionally.
     *
     * @return T The value returned by $func
     *
     * @throws Throwable
     *
     * @template T
     */
    public function transactional(Closure $func): mixed
    {
        $this->beginTransaction();
        try {
            $res = $func($this);
            $this->commit();

            return $res;
        } catch (Throwable $e) {
            $this->rollBack();

            throw $e;
        }
    }

    /**
     * Sets if nested transactions should use savepoints.
     *
     * @deprecated No replacement planned
     *
     * @throws Exception
     */
    public function setNestTransactionsWithSavepoints(bool $nestTransactionsWithSavepoints): void
    {
        if (! $nestTransactionsWithSavepoints) {
            throw new InvalidArgumentException(sprintf(
                'Calling %s with false to enable nesting transactions without savepoints is no longer supported.',
                __METHOD__,
            ));
        }

        Deprecation::trigger(
            'doctrine/dbal',
            'https://github.com/doctrine/dbal/pull/5383',
            '%s is deprecated and will be removed in 5.0',
            __METHOD__,
        );
    }

    /**
     * Gets if nested transactions should use savepoints.
     *
     * @deprecated No replacement planned
     */
    public function getNestTransactionsWithSavepoints(): bool
    {
        Deprecation::trigger(
            'doctrine/dbal',
            'https://github.com/doctrine/dbal/pull/5383',
            '%s is deprecated and will be removed in 5.0',
            __METHOD__,
        );

        return true;
    }

    /**
     * Returns the savepoint name to use for nested transactions.
     */
    protected function _getNestedTransactionSavePointName(): string
    {
        return 'DOCTRINE2_SAVEPOINT_' . $this->transactionNestingLevel;
    }

    /** @throws Exception */
    public function beginTransaction(): void
    {
        $connection = $this->connect();

        ++$this->transactionNestingLevel;

        if ($this->transactionNestingLevel === 1) {
            $connection->beginTransaction();
        } else {
            $this->createSavepoint($this->_getNestedTransactionSavePointName());
        }
    }

    /** @throws Exception */
    public function commit(): void
    {
        if ($this->transactionNestingLevel === 0) {
            throw NoActiveTransaction::new();
        }

        if ($this->isRollbackOnly) {
            throw CommitFailedRollbackOnly::new();
        }

        $connection = $this->connect();

        if ($this->transactionNestingLevel === 1) {
            try {
                $connection->commit();
            } catch (Driver\Exception $e) {
                throw $this->convertException($e);
            }
        } else {
            $this->releaseSavepoint($this->_getNestedTransactionSavePointName());
        }

        --$this->transactionNestingLevel;

        if ($this->autoCommit !== false || $this->transactionNestingLevel !== 0) {
            return;
        }

        $this->beginTransaction();
    }

    /**
     * Commits all current nesting transactions.
     *
     * @throws Exception
     */
    private function commitAll(): void
    {
        while ($this->transactionNestingLevel !== 0) {
            if ($this->autoCommit === false && $this->transactionNestingLevel === 1) {
                // When in no auto-commit mode, the last nesting commit immediately starts a new transaction.
                // Therefore we need to do the final commit here and then leave to avoid an infinite loop.
                $this->commit();

                return;
            }

            $this->commit();
        }
    }

    /** @throws Exception */
    public function rollBack(): void
    {
        if ($this->transactionNestingLevel === 0) {
            throw NoActiveTransaction::new();
        }

        $connection = $this->connect();

        if ($this->transactionNestingLevel === 1) {
            $this->transactionNestingLevel = 0;

            try {
                $connection->rollBack();
            } catch (Driver\Exception $e) {
                throw $this->convertException($e);
            } finally {
                $this->isRollbackOnly = false;

                if ($this->autoCommit === false) {
                    $this->beginTransaction();
                }
            }
        } else {
            $this->rollbackSavepoint($this->_getNestedTransactionSavePointName());
            --$this->transactionNestingLevel;
        }
    }

    /**
     * Creates a new savepoint.
     *
     * @param string $savepoint The name of the savepoint to create.
     *
     * @throws Exception
     */
    public function createSavepoint(string $savepoint): void
    {
        $platform = $this->getDatabasePlatform();

        if (! $platform->supportsSavepoints()) {
            throw SavepointsNotSupported::new();
        }

        $this->executeStatement($platform->createSavePoint($savepoint));
    }

    /**
     * Releases the given savepoint.
     *
     * @param string $savepoint The name of the savepoint to release.
     *
     * @throws Exception
     */
    public function releaseSavepoint(string $savepoint): void
    {
        $platform = $this->getDatabasePlatform();

        if (! $platform->supportsSavepoints()) {
            throw SavepointsNotSupported::new();
        }

        if (! $platform->supportsReleaseSavepoints()) {
            return;
        }

        $this->executeStatement($platform->releaseSavePoint($savepoint));
    }

    /**
     * Rolls back to the given savepoint.
     *
     * @param string $savepoint The name of the savepoint to rollback to.
     *
     * @throws Exception
     */
    public function rollbackSavepoint(string $savepoint): void
    {
        $platform = $this->getDatabasePlatform();

        if (! $platform->supportsSavepoints()) {
            throw SavepointsNotSupported::new();
        }

        $this->executeStatement($platform->rollbackSavePoint($savepoint));
    }

    /**
     * Provides access to the native database connection.
     *
     * @return resource|object
     *
     * @throws Exception
     */
    public function getNativeConnection()
    {
        return $this->connect()->getNativeConnection();
    }

    /**
     * Creates a SchemaManager that can be used to inspect or change the
     * database schema through the connection.
     *
     * @throws Exception
     */
    public function createSchemaManager(): AbstractSchemaManager
    {
        return $this->getDatabasePlatform()
            ->createSchemaManager($this);
    }

    /**
     * Marks the current transaction so that the only possible
     * outcome for the transaction to be rolled back.
     *
     * @throws ConnectionException If no transaction is active.
     */
    public function setRollbackOnly(): void
    {
        if ($this->transactionNestingLevel === 0) {
            throw NoActiveTransaction::new();
        }

        $this->isRollbackOnly = true;
    }

    /**
     * Checks whether the current transaction is marked for rollback only.
     *
     * @throws ConnectionException If no transaction is active.
     */
    public function isRollbackOnly(): bool
    {
        if ($this->transactionNestingLevel === 0) {
            throw NoActiveTransaction::new();
        }

        return $this->isRollbackOnly;
    }

    /**
     * Converts a given value to its database representation according to the conversion
     * rules of a specific DBAL mapping type.
     *
     * @param mixed  $value The value to convert.
     * @param string $type  The name of the DBAL mapping type.
     *
     * @return mixed The converted value.
     *
     * @throws Exception
     */
    public function convertToDatabaseValue(mixed $value, string $type): mixed
    {
        return Type::getType($type)->convertToDatabaseValue($value, $this->getDatabasePlatform());
    }

    /**
     * Converts a given value to its PHP representation according to the conversion
     * rules of a specific DBAL mapping type.
     *
     * @param mixed  $value The value to convert.
     * @param string $type  The name of the DBAL mapping type.
     *
     * @return mixed The converted type.
     *
     * @throws Exception
     */
    public function convertToPHPValue(mixed $value, string $type): mixed
    {
        return Type::getType($type)->convertToPHPValue($value, $this->getDatabasePlatform());
    }

    /**
     * Binds a set of parameters, some or all of which are typed with a PDO binding type
     * or DBAL mapping type, to a given statement.
     *
     * @param list<mixed>|array<string, mixed>                                               $params
     * @param array<int, string|ParameterType|Type>|array<string, string|ParameterType|Type> $types
     *
     * @throws Exception
     */
    private function bindParameters(DriverStatement $stmt, array $params, array $types): void
    {
        // Check whether parameters are positional or named. Mixing is not allowed.
        if (is_int(key($params))) {
            $bindIndex = 1;

            foreach ($params as $key => $value) {
                if (array_key_exists($key, $types)) {
                    $type                  = $types[$key];
                    [$value, $bindingType] = $this->getBindingInfo($value, $type);
                } else {
                    $bindingType = ParameterType::STRING;
                }

                $stmt->bindValue($bindIndex, $value, $bindingType);

                ++$bindIndex;
            }
        } else {
            // Named parameters
            foreach ($params as $name => $value) {
                if (array_key_exists($name, $types)) {
                    $type                  = $types[$name];
                    [$value, $bindingType] = $this->getBindingInfo($value, $type);
                } else {
                    $bindingType = ParameterType::STRING;
                }

                $stmt->bindValue($name, $value, $bindingType);
            }
        }
    }

    /**
     * Gets the binding type of a given type.
     *
     * @param mixed                     $value The value to bind.
     * @param string|ParameterType|Type $type  The type to bind.
     *
     * @return array{mixed, ParameterType} [0] => the (escaped) value, [1] => the binding type.
     *
     * @throws Exception
     */
    private function getBindingInfo(mixed $value, string|ParameterType|Type $type): array
    {
        if (is_string($type)) {
            $type = Type::getType($type);
        }

        if ($type instanceof Type) {
            $value       = $type->convertToDatabaseValue($value, $this->getDatabasePlatform());
            $bindingType = $type->getBindingType();
        } else {
            $bindingType = $type;
        }

        return [$value, $bindingType];
    }

    /**
     * Creates a new instance of a SQL query builder.
     */
    public function createQueryBuilder(): QueryBuilder
    {
        return new Query\QueryBuilder($this);
    }

    /**
     * @internal
     *
     * @param list<mixed>|array<string,mixed> $params
     * @psalm-param WrapperParameterTypeArray $types
     */
    final public function convertExceptionDuringQuery(
        Driver\Exception $e,
        string $sql,
        array $params = [],
        array $types = [],
    ): DriverException {
        return $this->handleDriverException($e, new Query($sql, $params, $types));
    }

    /** @internal */
    final public function convertException(Driver\Exception $e): DriverException
    {
        return $this->handleDriverException($e, null);
    }

    /**
     * @param array<int, mixed>|array<string, mixed> $params
     * @psalm-param WrapperParameterTypeArray $types
     *
     * @return array{
     *     string,
     *     array<int, mixed>|array<string, mixed>,
     *     array<int, string|ParameterType|Type>|array<string, string|ParameterType|Type>
     * }
     */
    private function expandArrayParameters(string $sql, array $params, array $types): array
    {
        $needsConversion = false;
        $nonArrayTypes   = [];

        if (is_string(key($params))) {
            $needsConversion = true;
        } else {
            foreach ($types as $key => $type) {
                if ($type instanceof ArrayParameterType) {
                    $needsConversion = true;
                    break;
                }

                $nonArrayTypes[$key] = $type;
            }
        }

        if (! $needsConversion) {
            return [$sql, $params, $nonArrayTypes];
        }

        $this->parser ??= $this->getDatabasePlatform()->createSQLParser();
        $visitor        = new ExpandArrayParameters($params, $types);

        $this->parser->parse($sql, $visitor);

        return [
            $visitor->getSQL(),
            $visitor->getParameters(),
            $visitor->getTypes(),
        ];
    }

    private function handleDriverException(
        Driver\Exception $driverException,
        ?Query $query,
    ): DriverException {
        $this->exceptionConverter ??= $this->driver->getExceptionConverter();
        $exception                  = $this->exceptionConverter->convert($driverException, $query);

        if ($exception instanceof ConnectionLost) {
            $this->close();
        }

        return $exception;
    }

    /**
     * BC layer for a wide-spread use-case of old DBAL APIs
     *
     * @deprecated This API is deprecated and will be removed after 2022
     *
     * @param array<int, mixed>|array<string, mixed> $params
     * @psalm-param WrapperParameterTypeArray $types
     *
     * @throws Exception
     */
    public function executeUpdate(string $sql, array $params = [], array $types = []): int|string
    {
        return $this->executeStatement($sql, $params, $types);
    }

    /**
     * BC layer for a wide-spread use-case of old DBAL APIs
     *
     * @deprecated This API is deprecated and will be removed after 2022
     */
    public function query(string $sql): Result
    {
        return $this->executeQuery($sql);
    }

    /**
     * BC layer for a wide-spread use-case of old DBAL APIs
     *
     * @deprecated This API is deprecated and will be removed after 2022
     */
    public function exec(string $sql): int|string
    {
        return $this->executeStatement($sql);
    }
}<|MERGE_RESOLUTION|>--- conflicted
+++ resolved
@@ -25,12 +25,8 @@
 use Doctrine\DBAL\SQL\Parser;
 use Doctrine\DBAL\Types\Type;
 use Doctrine\Deprecations\Deprecation;
-<<<<<<< HEAD
 use InvalidArgumentException;
-=======
-use LogicException;
 use SensitiveParameter;
->>>>>>> e4f65b5e
 use Throwable;
 use Traversable;
 
@@ -789,14 +785,10 @@
             throw NoResultDriverConfigured::new();
         }
 
-<<<<<<< HEAD
-        [$cacheKey, $realKey] = $qcp->generateCacheKeys($sql, $params, $types, $this->params);
-=======
         $connectionParams = $this->params;
-        unset($connectionParams['platform'], $connectionParams['password'], $connectionParams['url']);
+        unset($connectionParams['password']);
 
         [$cacheKey, $realKey] = $qcp->generateCacheKeys($sql, $params, $types, $connectionParams);
->>>>>>> e4f65b5e
 
         $item = $resultCache->getItem($cacheKey);
 
