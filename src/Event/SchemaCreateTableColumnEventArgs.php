--- conflicted
+++ resolved
@@ -17,19 +17,10 @@
 class SchemaCreateTableColumnEventArgs extends SchemaEventArgs
 {
     private Column $column;
-<<<<<<< HEAD
-
     private Table $table;
-
     private AbstractPlatform $platform;
 
     /** @var array<int, string> */
-=======
-    private Table $table;
-    private AbstractPlatform $platform;
-
-    /** @var string[] */
->>>>>>> b5b9caf6
     private array $sql = [];
 
     public function __construct(Column $column, Table $table, AbstractPlatform $platform)
