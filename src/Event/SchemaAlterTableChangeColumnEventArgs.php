<?php

declare(strict_types=1);

namespace Doctrine\DBAL\Event;

use Doctrine\DBAL\Platforms\AbstractPlatform;
use Doctrine\DBAL\Schema\ColumnDiff;
use Doctrine\DBAL\Schema\TableDiff;

use function array_merge;
use function array_values;

/**
 * Event Arguments used when SQL queries for changing table columns are generated inside {@see AbstractPlatform}.
 */
class SchemaAlterTableChangeColumnEventArgs extends SchemaEventArgs
{
    private ColumnDiff $columnDiff;
<<<<<<< HEAD

    private TableDiff $tableDiff;

    private AbstractPlatform $platform;

    /** @var array<int, string> */
=======
    private TableDiff $tableDiff;
    private AbstractPlatform $platform;

    /** @var string[] */
>>>>>>> b5b9caf6
    private array $sql = [];

    public function __construct(ColumnDiff $columnDiff, TableDiff $tableDiff, AbstractPlatform $platform)
    {
        $this->columnDiff = $columnDiff;
        $this->tableDiff  = $tableDiff;
        $this->platform   = $platform;
    }

    public function getColumnDiff(): ColumnDiff
    {
        return $this->columnDiff;
    }

    public function getTableDiff(): TableDiff
    {
        return $this->tableDiff;
    }

    public function getPlatform(): AbstractPlatform
    {
        return $this->platform;
    }

    /**
     * @return $this
     */
    public function addSql(string ...$sql): self
    {
        $this->sql = array_merge($this->sql, array_values($sql));

        return $this;
    }

    /**
     * @return array<int, string>
     */
    public function getSql(): array
    {
        return $this->sql;
    }
}<|MERGE_RESOLUTION|>--- conflicted
+++ resolved
@@ -17,19 +17,10 @@
 class SchemaAlterTableChangeColumnEventArgs extends SchemaEventArgs
 {
     private ColumnDiff $columnDiff;
-<<<<<<< HEAD
-
     private TableDiff $tableDiff;
-
     private AbstractPlatform $platform;
 
     /** @var array<int, string> */
-=======
-    private TableDiff $tableDiff;
-    private AbstractPlatform $platform;
-
-    /** @var string[] */
->>>>>>> b5b9caf6
     private array $sql = [];
 
     public function __construct(ColumnDiff $columnDiff, TableDiff $tableDiff, AbstractPlatform $platform)
