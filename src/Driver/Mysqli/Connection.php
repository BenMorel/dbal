--- conflicted
+++ resolved
@@ -49,15 +49,10 @@
         $connection = mysqli_init();
         assert($connection !== false);
 
-        try {
-            foreach ($preInitializers as $initializer) {
-                $initializer->initialize($connection);
-            }
+        foreach ($preInitializers as $initializer) {
+            $initializer->initialize($connection);
+        }
 
-<<<<<<< HEAD
-            $success = @$connection
-                ->real_connect($host, $username, $password, $database, $port, $socket, $flags);
-=======
         try {
             $success = @$connection->real_connect($host, $username, $password, $database, $port, $socket, $flags);
         } catch (mysqli_sql_exception $e) {
@@ -67,17 +62,9 @@
         if (! $success) {
             throw ConnectionFailed::new($connection);
         }
->>>>>>> 299b8175
 
-            if (! $success) {
-                throw ConnectionFailed::new($connection);
-            }
-
-            foreach ($postInitializers as $initializer) {
-                $initializer->initialize($connection);
-            }
-        } catch (mysqli_sql_exception $e) {
-            throw ConnectionFailed::upcast($e);
+        foreach ($postInitializers as $initializer) {
+            $initializer->initialize($connection);
         }
 
         $this->conn = $connection;
