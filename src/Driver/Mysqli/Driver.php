<?php

declare(strict_types=1);

namespace Doctrine\DBAL\Driver\Mysqli;

use Doctrine\DBAL\Driver\AbstractMySQLDriver;
use Doctrine\DBAL\Driver\Mysqli\Exception\ConnectionFailed;
use Doctrine\DBAL\Driver\Mysqli\Exception\HostRequired;
use Doctrine\DBAL\Driver\Mysqli\Initializer\Charset;
use Doctrine\DBAL\Driver\Mysqli\Initializer\Options;
use Doctrine\DBAL\Driver\Mysqli\Initializer\Secure;
use mysqli;
use mysqli_sql_exception;

use function count;

final class Driver extends AbstractMySQLDriver
{
    /**
     * {@inheritdoc}
     */
    public function connect(array $params): Connection
    {
        if (! empty($params['persistent'])) {
            if (! isset($params['host'])) {
                throw HostRequired::forPersistentConnection();
            }

            $host = 'p:' . $params['host'];
        } else {
            $host = $params['host'] ?? '';
        }

        $flags = 0;

        $preInitializers = $postInitializers = [];

        if (isset($params['driverOptions'])) {
            $driverOptions = $params['driverOptions'];

            if (isset($driverOptions[Connection::OPTION_FLAGS])) {
                $flags = $driverOptions[Connection::OPTION_FLAGS];
                unset($driverOptions[Connection::OPTION_FLAGS]);
            }

            $preInitializers = $this->withOptions($preInitializers, $driverOptions);
        }

        $preInitializers  = $this->withSecure($preInitializers, $params);
        $postInitializers = $this->withCharset($postInitializers, $params);

<<<<<<< HEAD
        return new Connection(
            $host,
            $params['user'] ?? '',
            $params['password'] ?? '',
            $params['dbname'] ?? '',
            $params['port'] ?? 0,
            $params['unix_socket'] ?? '',
            $flags,
            $preInitializers,
            $postInitializers
        );
=======
        $connection = new mysqli();

        foreach ($preInitializers as $initializer) {
            $initializer->initialize($connection);
        }

        try {
            $success = @$connection->real_connect(
                $host,
                $params['user'] ?? null,
                $params['password'] ?? null,
                $params['dbname'] ?? null,
                $params['port'] ?? null,
                $params['unix_socket'] ?? null,
                $flags
            );
        } catch (mysqli_sql_exception $e) {
            throw ConnectionFailed::upcast($e);
        }

        if (! $success) {
            throw ConnectionFailed::new($connection);
        }

        foreach ($postInitializers as $initializer) {
            $initializer->initialize($connection);
        }

        return new Connection($connection);
>>>>>>> 1ee1bf32
    }

    /**
     * @param list<Initializer> $initializers
     * @param array<int,mixed>  $options
     *
     * @return list<Initializer>
     */
    private function withOptions(array $initializers, array $options): array
    {
        if (count($options) !== 0) {
            $initializers[] = new Options($options);
        }

        return $initializers;
    }

    /**
     * @param list<Initializer>   $initializers
     * @param array<string,mixed> $params
     *
     * @return list<Initializer>
     */
    private function withSecure(array $initializers, array $params): array
    {
        if (
            isset($params['ssl_key']) ||
            isset($params['ssl_cert']) ||
            isset($params['ssl_ca']) ||
            isset($params['ssl_capath']) ||
            isset($params['ssl_cipher'])
        ) {
            $initializers[] = new Secure(
                $params['ssl_key']    ?? '',
                $params['ssl_cert']   ?? '',
                $params['ssl_ca']     ?? '',
                $params['ssl_capath'] ?? '',
                $params['ssl_cipher'] ?? ''
            );
        }

        return $initializers;
    }

    /**
     * @param list<Initializer>   $initializers
     * @param array<string,mixed> $params
     *
     * @return list<Initializer>
     */
    private function withCharset(array $initializers, array $params): array
    {
        if (isset($params['charset'])) {
            $initializers[] = new Charset($params['charset']);
        }

        return $initializers;
    }
}<|MERGE_RESOLUTION|>--- conflicted
+++ resolved
@@ -50,19 +50,6 @@
         $preInitializers  = $this->withSecure($preInitializers, $params);
         $postInitializers = $this->withCharset($postInitializers, $params);
 
-<<<<<<< HEAD
-        return new Connection(
-            $host,
-            $params['user'] ?? '',
-            $params['password'] ?? '',
-            $params['dbname'] ?? '',
-            $params['port'] ?? 0,
-            $params['unix_socket'] ?? '',
-            $flags,
-            $preInitializers,
-            $postInitializers
-        );
-=======
         $connection = new mysqli();
 
         foreach ($preInitializers as $initializer) {
@@ -72,11 +59,11 @@
         try {
             $success = @$connection->real_connect(
                 $host,
-                $params['user'] ?? null,
-                $params['password'] ?? null,
-                $params['dbname'] ?? null,
-                $params['port'] ?? null,
-                $params['unix_socket'] ?? null,
+                $params['user'] ?? '',
+                $params['password'] ?? '',
+                $params['dbname'] ?? '',
+                $params['port'] ?? 0,
+                $params['unix_socket'] ?? '',
                 $flags
             );
         } catch (mysqli_sql_exception $e) {
@@ -92,7 +79,6 @@
         }
 
         return new Connection($connection);
->>>>>>> 1ee1bf32
     }
 
     /**
