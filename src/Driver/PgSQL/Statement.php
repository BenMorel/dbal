--- conflicted
+++ resolved
@@ -26,11 +26,7 @@
     /** @var array<int, mixed> */
     private array $parameters = [];
 
-<<<<<<< HEAD
-    /** @psalm-var array<int, ParameterType> */
-=======
-    /** @var array<int, int> */
->>>>>>> 9f28deeb
+    /** @phpstan-var array<int, ParameterType> */
     private array $parameterTypes = [];
 
     /** @param array<array-key, int> $parameterMap */
