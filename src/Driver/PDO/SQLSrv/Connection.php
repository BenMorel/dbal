--- conflicted
+++ resolved
@@ -4,22 +4,11 @@
 
 namespace Doctrine\DBAL\Driver\PDO\SQLSrv;
 
-<<<<<<< HEAD
-use Doctrine\DBAL\Driver\Connection as ConnectionInterface;
-use Doctrine\DBAL\Driver\PDO\Connection as PDOConnection;
-use Doctrine\DBAL\Driver\PDO\Result;
-use PDO;
-
-final class Connection implements ConnectionInterface
-=======
 use Doctrine\DBAL\Driver\Middleware\AbstractConnectionMiddleware;
 use Doctrine\DBAL\Driver\PDO\Connection as PDOConnection;
-use Doctrine\DBAL\Driver\Statement as StatementInterface;
-use Doctrine\Deprecations\Deprecation;
 use PDO;
 
 final class Connection extends AbstractConnectionMiddleware
->>>>>>> 71b2e68a
 {
     private PDOConnection $connection;
 
@@ -37,70 +26,6 @@
         );
     }
 
-<<<<<<< HEAD
-    public function query(string $sql): Result
-    {
-        return $this->connection->query($sql);
-    }
-
-    public function quote(string $value): string
-    {
-        return $this->connection->quote($value);
-    }
-
-    public function exec(string $sql): int
-    {
-        return $this->connection->exec($sql);
-    }
-
-=======
->>>>>>> 71b2e68a
-    /**
-     * {@inheritDoc}
-     */
-    public function lastInsertId()
-    {
-<<<<<<< HEAD
-        return $this->connection->lastInsertId();
-    }
-
-    public function beginTransaction(): void
-    {
-        $this->connection->beginTransaction();
-    }
-
-    public function commit(): void
-    {
-        $this->connection->commit();
-    }
-
-    public function rollBack(): void
-    {
-        $this->connection->rollBack();
-    }
-
-    public function getServerVersion(): string
-    {
-        return $this->connection->getServerVersion();
-    }
-
-=======
-        if ($name === null) {
-            return parent::lastInsertId($name);
-        }
-
-        Deprecation::triggerIfCalledFromOutside(
-            'doctrine/dbal',
-            'https://github.com/doctrine/dbal/issues/4687',
-            'The usage of Connection::lastInsertId() with a sequence name is deprecated.'
-        );
-
-        return $this->prepare('SELECT CONVERT(VARCHAR(MAX), current_value) FROM sys.sequences WHERE name = ?')
-            ->execute([$name])
-            ->fetchOne();
-    }
-
->>>>>>> 71b2e68a
     public function getNativeConnection(): PDO
     {
         return $this->connection->getNativeConnection();
