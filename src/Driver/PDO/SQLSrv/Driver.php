<?php

declare(strict_types=1);

namespace Doctrine\DBAL\Driver\PDO\SQLSrv;

use Doctrine\DBAL\Driver\AbstractSQLServerDriver;
use Doctrine\DBAL\Driver\AbstractSQLServerDriver\Exception\PortWithoutHost;
use Doctrine\DBAL\Driver\Exception;
use Doctrine\DBAL\Driver\PDO\Connection as PDOConnection;
use Doctrine\DBAL\Driver\PDO\Exception as PDOException;
use PDO;

use function is_int;
use function sprintf;

final class Driver extends AbstractSQLServerDriver
{
    /**
     * {@inheritdoc}
     */
    public function connect(array $params): Connection
    {
        $driverOptions = $dsnOptions = [];

        if (isset($params['driverOptions'])) {
            foreach ($params['driverOptions'] as $option => $value) {
                if (is_int($option)) {
                    $driverOptions[$option] = $value;
                } else {
                    $dsnOptions[$option] = $value;
                }
            }
        }

        if (! empty($params['persistent'])) {
            $driverOptions[PDO::ATTR_PERSISTENT] = true;
        }

<<<<<<< HEAD
        return new Connection(
            new PDOConnection(
                $this->constructPdoDsn($params, $dsnOptions),
=======
        try {
            $pdo = new PDO(
                $this->constructDsn($params, $dsnOptions),
>>>>>>> 1ee1bf32
                $params['user'] ?? '',
                $params['password'] ?? '',
                $driverOptions
            );
        } catch (\PDOException $exception) {
            throw PDOException::new($exception);
        }

        return new Connection(new PDOConnection($pdo));
    }

    /**
     * Constructs the Sqlsrv PDO DSN.
     *
     * @param mixed[]  $params
     * @param string[] $connectionOptions
     *
     * @return string The DSN.
     *
     * @throws Exception
     */
<<<<<<< HEAD
    private function constructPdoDsn(array $params, array $connectionOptions): string
=======
    private function constructDsn(array $params, array $connectionOptions)
>>>>>>> 1ee1bf32
    {
        $dsn = 'sqlsrv:server=';

        if (isset($params['host'])) {
            $dsn .= $params['host'];

            if (isset($params['port'])) {
                $dsn .= ',' . $params['port'];
            }
        } elseif (isset($params['port'])) {
            throw PortWithoutHost::new();
        }

        if (isset($params['dbname'])) {
            $connectionOptions['Database'] = $params['dbname'];
        }

        if (isset($params['MultipleActiveResultSets'])) {
            $connectionOptions['MultipleActiveResultSets'] = $params['MultipleActiveResultSets'] ? 'true' : 'false';
        }

        return $dsn . $this->getConnectionOptionsDsn($connectionOptions);
    }

    /**
     * Converts a connection options array to the DSN
     *
     * @param string[] $connectionOptions
     */
    private function getConnectionOptionsDsn(array $connectionOptions): string
    {
        $connectionOptionsDsn = '';

        foreach ($connectionOptions as $paramName => $paramValue) {
            $connectionOptionsDsn .= sprintf(';%s=%s', $paramName, $paramValue);
        }

        return $connectionOptionsDsn;
    }
}<|MERGE_RESOLUTION|>--- conflicted
+++ resolved
@@ -37,15 +37,9 @@
             $driverOptions[PDO::ATTR_PERSISTENT] = true;
         }
 
-<<<<<<< HEAD
-        return new Connection(
-            new PDOConnection(
-                $this->constructPdoDsn($params, $dsnOptions),
-=======
         try {
             $pdo = new PDO(
                 $this->constructDsn($params, $dsnOptions),
->>>>>>> 1ee1bf32
                 $params['user'] ?? '',
                 $params['password'] ?? '',
                 $driverOptions
@@ -67,11 +61,7 @@
      *
      * @throws Exception
      */
-<<<<<<< HEAD
-    private function constructPdoDsn(array $params, array $connectionOptions): string
-=======
-    private function constructDsn(array $params, array $connectionOptions)
->>>>>>> 1ee1bf32
+    private function constructDsn(array $params, array $connectionOptions): string
     {
         $dsn = 'sqlsrv:server=';
 
