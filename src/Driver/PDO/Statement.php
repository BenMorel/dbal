<?php

declare(strict_types=1);

namespace Doctrine\DBAL\Driver\PDO;

use Doctrine\DBAL\Driver\Exception as ExceptionInterface;
use Doctrine\DBAL\Driver\Statement as StatementInterface;
use Doctrine\DBAL\ParameterType;
use PDO;
use PDOException;
use PDOStatement;

final class Statement implements StatementInterface
{
    /** @internal The statement can be only instantiated by its driver connection. */
    public function __construct(private readonly PDOStatement $stmt)
    {
    }

<<<<<<< HEAD
    public function bindValue(int|string $param, mixed $value, ParameterType $type): void
=======
    /**
     * {@inheritDoc}
     *
     * @throws UnknownParameterType
     *
     * @phpstan-assert ParameterType::* $type
     */
    public function bindValue($param, $value, $type = ParameterType::STRING)
>>>>>>> 9f28deeb
    {
        $pdoType = $this->convertParamType($type);

        try {
            $this->stmt->bindValue($param, $value, $pdoType);
        } catch (PDOException $exception) {
            throw Exception::new($exception);
        }
    }

    /**
     * @internal Driver options can be only specified by a PDO-based driver.
     *
<<<<<<< HEAD
     * @throws ExceptionInterface
=======
     * @throws UnknownParameterType
     *
     * @phpstan-assert ParameterType::* $type
>>>>>>> 9f28deeb
     */
    public function bindParamWithDriverOptions(
        string|int $param,
        mixed &$variable,
        ParameterType $type,
        mixed $driverOptions,
    ): void {
        $pdoType = $this->convertParamType($type);

        try {
            $this->stmt->bindParam($param, $variable, $pdoType, 0, $driverOptions);
        } catch (PDOException $exception) {
            throw Exception::new($exception);
        }
    }

    public function execute(): Result
    {
        try {
            $this->stmt->execute();
        } catch (PDOException $exception) {
            throw Exception::new($exception);
        }

        return new Result($this->stmt);
    }

    /**
     * Converts DBAL parameter type to PDO parameter type
     *
     * @psalm-return PDO::PARAM_*
     */
    private function convertParamType(ParameterType $type): int
    {
        return match ($type) {
            ParameterType::NULL => PDO::PARAM_NULL,
            ParameterType::INTEGER => PDO::PARAM_INT,
            ParameterType::STRING,
            ParameterType::ASCII => PDO::PARAM_STR,
            ParameterType::BINARY,
            ParameterType::LARGE_OBJECT => PDO::PARAM_LOB,
            ParameterType::BOOLEAN => PDO::PARAM_BOOL,
        };
    }
}<|MERGE_RESOLUTION|>--- conflicted
+++ resolved
@@ -18,18 +18,7 @@
     {
     }
 
-<<<<<<< HEAD
     public function bindValue(int|string $param, mixed $value, ParameterType $type): void
-=======
-    /**
-     * {@inheritDoc}
-     *
-     * @throws UnknownParameterType
-     *
-     * @phpstan-assert ParameterType::* $type
-     */
-    public function bindValue($param, $value, $type = ParameterType::STRING)
->>>>>>> 9f28deeb
     {
         $pdoType = $this->convertParamType($type);
 
@@ -43,13 +32,7 @@
     /**
      * @internal Driver options can be only specified by a PDO-based driver.
      *
-<<<<<<< HEAD
      * @throws ExceptionInterface
-=======
-     * @throws UnknownParameterType
-     *
-     * @phpstan-assert ParameterType::* $type
->>>>>>> 9f28deeb
      */
     public function bindParamWithDriverOptions(
         string|int $param,
@@ -80,7 +63,7 @@
     /**
      * Converts DBAL parameter type to PDO parameter type
      *
-     * @psalm-return PDO::PARAM_*
+     * @phpstan-return PDO::PARAM_*
      */
     private function convertParamType(ParameterType $type): int
     {
