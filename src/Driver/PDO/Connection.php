<?php

declare(strict_types=1);

namespace Doctrine\DBAL\Driver\PDO;

use Doctrine\DBAL\Driver\Exception as ExceptionInterface;
use Doctrine\DBAL\Driver\Result as ResultInterface;
use Doctrine\DBAL\Driver\ServerInfoAwareConnection;
use Doctrine\DBAL\Driver\Statement as StatementInterface;
use PDO;
use PDOException;
use PDOStatement;

use function assert;

final class Connection implements ServerInfoAwareConnection
{
    /** @var PDO */
    private $connection;

    /**
     * @internal The connection can be only instantiated by its driver.
     *
     * @param array<int, mixed> $options
     *
     * @throws ExceptionInterface
     */
    public function __construct(string $dsn, string $username = '', string $password = '', array $options = [])
    {
        try {
            $this->connection = new PDO($dsn, $username, $password, $options);
            $this->connection->setAttribute(PDO::ATTR_ERRMODE, PDO::ERRMODE_EXCEPTION);
        } catch (PDOException $exception) {
            throw Exception::new($exception);
        }
    }

    public function exec(string $sql): int
    {
        try {
            $result = $this->connection->exec($sql);

            assert($result !== false);

            return $result;
        } catch (PDOException $exception) {
            throw Exception::new($exception);
        }
    }

    public function getServerVersion(): string
    {
        return $this->connection->getAttribute(PDO::ATTR_SERVER_VERSION);
    }

    /**
     * {@inheritDoc}
     *
     * @return Statement
     */
    public function prepare(string $sql): StatementInterface
    {
        try {
            return $this->createStatement(
                $this->connection->prepare($sql)
            );
        } catch (PDOException $exception) {
            throw Exception::new($exception);
        }
    }

    public function query(string $sql): ResultInterface
    {
        try {
            $stmt = $this->connection->query($sql);
            assert($stmt instanceof PDOStatement);

            return new Result($stmt);
        } catch (PDOException $exception) {
            throw Exception::new($exception);
        }
    }

<<<<<<< HEAD
    public function quote(string $input): string
    {
        return $this->connection->quote($input);
=======
    /**
     * {@inheritdoc}
     */
    public function quote($value, $type = ParameterType::STRING)
    {
        return $this->connection->quote($value, $type);
>>>>>>> b2bd586c
    }

    public function lastInsertId(?string $name = null): string
    {
        try {
            if ($name === null) {
                return $this->connection->lastInsertId();
            }

            return $this->connection->lastInsertId($name);
        } catch (PDOException $exception) {
            throw Exception::new($exception);
        }
    }

    /**
     * Creates a wrapped statement
     */
    protected function createStatement(PDOStatement $stmt): Statement
    {
        return new Statement($stmt);
    }

    public function beginTransaction(): void
    {
        $this->connection->beginTransaction();
    }

    public function commit(): void
    {
        $this->connection->commit();
    }

    public function rollBack(): void
    {
        $this->connection->rollBack();
    }

    public function getWrappedConnection(): PDO
    {
        return $this->connection;
    }
}<|MERGE_RESOLUTION|>--- conflicted
+++ resolved
@@ -82,18 +82,9 @@
         }
     }
 
-<<<<<<< HEAD
-    public function quote(string $input): string
+    public function quote(string $value): string
     {
-        return $this->connection->quote($input);
-=======
-    /**
-     * {@inheritdoc}
-     */
-    public function quote($value, $type = ParameterType::STRING)
-    {
-        return $this->connection->quote($value, $type);
->>>>>>> b2bd586c
+        return $this->connection->quote($value);
     }
 
     public function lastInsertId(?string $name = null): string
