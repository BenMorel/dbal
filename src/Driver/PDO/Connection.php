--- conflicted
+++ resolved
@@ -4,18 +4,9 @@
 
 namespace Doctrine\DBAL\Driver\PDO;
 
-<<<<<<< HEAD
 use Doctrine\DBAL\Driver\Connection as ConnectionInterface;
 use Doctrine\DBAL\Driver\Exception\IdentityColumnsNotSupported;
 use Doctrine\DBAL\Driver\Exception\NoIdentityValue;
-=======
-use Doctrine\DBAL\Driver\PDO\PDOException as DriverPDOException;
-use Doctrine\DBAL\Driver\Result as ResultInterface;
-use Doctrine\DBAL\Driver\ServerInfoAwareConnection;
-use Doctrine\DBAL\Driver\Statement as StatementInterface;
-use Doctrine\DBAL\ParameterType;
-use Doctrine\Deprecations\Deprecation;
->>>>>>> 46d6635b
 use PDO;
 use PDOException;
 use PDOStatement;
@@ -110,44 +101,28 @@
 
     public function beginTransaction(): void
     {
-<<<<<<< HEAD
-        $this->connection->beginTransaction();
-=======
         try {
-            return $this->connection->beginTransaction();
+            $this->connection->beginTransaction();
         } catch (PDOException $exception) {
-            throw DriverPDOException::new($exception);
+            throw Exception::new($exception);
         }
->>>>>>> 46d6635b
     }
 
     public function commit(): void
     {
         try {
-<<<<<<< HEAD
             $this->connection->commit();
         } catch (PDOException $exception) {
             throw Exception::new($exception);
-=======
-            return $this->connection->commit();
-        } catch (PDOException $exception) {
-            throw DriverPDOException::new($exception);
->>>>>>> 46d6635b
         }
     }
 
     public function rollBack(): void
     {
         try {
-<<<<<<< HEAD
             $this->connection->rollBack();
         } catch (PDOException $exception) {
             throw Exception::new($exception);
-=======
-            return $this->connection->rollBack();
-        } catch (PDOException $exception) {
-            throw DriverPDOException::new($exception);
->>>>>>> 46d6635b
         }
     }
 
