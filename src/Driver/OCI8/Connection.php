<?php

declare(strict_types=1);

namespace Doctrine\DBAL\Driver\OCI8;

<<<<<<< HEAD
use Doctrine\DBAL\Driver\Connection as ConnectionInterface;
use Doctrine\DBAL\Driver\Exception\IdentityColumnsNotSupported;
use Doctrine\DBAL\Driver\OCI8\Exception\Error;

use function addcslashes;
use function assert;
=======
use Doctrine\DBAL\Driver\Exception;
use Doctrine\DBAL\Driver\OCI8\Exception\Error;
use Doctrine\DBAL\Driver\OCI8\Exception\SequenceDoesNotExist;
use Doctrine\DBAL\Driver\Result as ResultInterface;
use Doctrine\DBAL\Driver\ServerInfoAwareConnection;
use Doctrine\DBAL\Driver\Statement as DriverStatement;
use Doctrine\DBAL\ParameterType;
use Doctrine\DBAL\SQL\Parser;
use Doctrine\Deprecations\Deprecation;

use function addcslashes;
use function assert;
use function is_float;
use function is_int;
use function is_resource;
>>>>>>> c355101a
use function oci_commit;
use function oci_parse;
use function oci_rollback;
use function oci_server_version;
use function preg_match;
use function str_replace;

final class Connection implements ConnectionInterface
{
    /** @var resource */
    private $connection;
<<<<<<< HEAD
=======

    /** @var Parser */
    private $parser;
>>>>>>> c355101a

    private ExecutionMode $executionMode;

    /**
     * @internal The connection can be only instantiated by its driver.
     *
     * @param resource $connection
     */
    public function __construct($connection)
    {
        $this->connection    = $connection;
        $this->parser        = new Parser(false);
        $this->executionMode = new ExecutionMode();
    }

    public function getServerVersion(): string
    {
        $version = oci_server_version($this->connection);

        if ($version === false) {
            throw Error::new($this->connection);
        }

        assert(preg_match('/\s+(\d+\.\d+\.\d+\.\d+\.\d+)\s+/', $version, $matches) === 1);

        return $matches[1];
    }

<<<<<<< HEAD
    public function prepare(string $sql): Statement
=======
    /**
     * @throws Parser\Exception
     */
    public function prepare(string $sql): DriverStatement
>>>>>>> c355101a
    {
        $visitor = new ConvertPositionalToNamedPlaceholders();

        $this->parser->parse($sql, $visitor);

        $statement = oci_parse($this->connection, $visitor->getSQL());
        assert(is_resource($statement));

        return new Statement($this->connection, $statement, $visitor->getParameterMap(), $this->executionMode);
    }

<<<<<<< HEAD
    public function query(string $sql): Result
=======
    /**
     * @throws Exception
     * @throws Parser\Exception
     */
    public function query(string $sql): ResultInterface
>>>>>>> c355101a
    {
        return $this->prepare($sql)->execute();
    }

    public function quote(string $value): string
    {
        return "'" . addcslashes(str_replace("'", "''", $value), "\000\n\r\\\032") . "'";
    }

    /**
     * @throws Exception
     * @throws Parser\Exception
     */
    public function exec(string $sql): int
    {
        return $this->prepare($sql)->execute()->rowCount();
    }

    /**
<<<<<<< HEAD
     * {@inheritDoc}
=======
     * {@inheritdoc}
     *
     * @param string|null $name
     *
     * @return int|false
     *
     * @throws Parser\Exception
>>>>>>> c355101a
     */
    public function lastInsertId()
    {
        throw IdentityColumnsNotSupported::new();
    }

    public function beginTransaction(): void
    {
        $this->executionMode->disableAutoCommit();
    }

    public function commit(): void
    {
        if (! oci_commit($this->connection)) {
            throw Error::new($this->connection);
        }

        $this->executionMode->enableAutoCommit();
    }

    public function rollBack(): void
    {
        if (! oci_rollback($this->connection)) {
            throw Error::new($this->connection);
        }

        $this->executionMode->enableAutoCommit();
    }
}<|MERGE_RESOLUTION|>--- conflicted
+++ resolved
@@ -4,30 +4,15 @@
 
 namespace Doctrine\DBAL\Driver\OCI8;
 
-<<<<<<< HEAD
 use Doctrine\DBAL\Driver\Connection as ConnectionInterface;
+use Doctrine\DBAL\Driver\Exception;
 use Doctrine\DBAL\Driver\Exception\IdentityColumnsNotSupported;
 use Doctrine\DBAL\Driver\OCI8\Exception\Error;
+use Doctrine\DBAL\SQL\Parser;
 
 use function addcslashes;
 use function assert;
-=======
-use Doctrine\DBAL\Driver\Exception;
-use Doctrine\DBAL\Driver\OCI8\Exception\Error;
-use Doctrine\DBAL\Driver\OCI8\Exception\SequenceDoesNotExist;
-use Doctrine\DBAL\Driver\Result as ResultInterface;
-use Doctrine\DBAL\Driver\ServerInfoAwareConnection;
-use Doctrine\DBAL\Driver\Statement as DriverStatement;
-use Doctrine\DBAL\ParameterType;
-use Doctrine\DBAL\SQL\Parser;
-use Doctrine\Deprecations\Deprecation;
-
-use function addcslashes;
-use function assert;
-use function is_float;
-use function is_int;
 use function is_resource;
->>>>>>> c355101a
 use function oci_commit;
 use function oci_parse;
 use function oci_rollback;
@@ -39,12 +24,8 @@
 {
     /** @var resource */
     private $connection;
-<<<<<<< HEAD
-=======
 
-    /** @var Parser */
-    private $parser;
->>>>>>> c355101a
+    private Parser $parser;
 
     private ExecutionMode $executionMode;
 
@@ -73,14 +54,10 @@
         return $matches[1];
     }
 
-<<<<<<< HEAD
-    public function prepare(string $sql): Statement
-=======
     /**
      * @throws Parser\Exception
      */
-    public function prepare(string $sql): DriverStatement
->>>>>>> c355101a
+    public function prepare(string $sql): Statement
     {
         $visitor = new ConvertPositionalToNamedPlaceholders();
 
@@ -92,15 +69,11 @@
         return new Statement($this->connection, $statement, $visitor->getParameterMap(), $this->executionMode);
     }
 
-<<<<<<< HEAD
-    public function query(string $sql): Result
-=======
     /**
      * @throws Exception
      * @throws Parser\Exception
      */
-    public function query(string $sql): ResultInterface
->>>>>>> c355101a
+    public function query(string $sql): Result
     {
         return $this->prepare($sql)->execute();
     }
@@ -120,17 +93,7 @@
     }
 
     /**
-<<<<<<< HEAD
      * {@inheritDoc}
-=======
-     * {@inheritdoc}
-     *
-     * @param string|null $name
-     *
-     * @return int|false
-     *
-     * @throws Parser\Exception
->>>>>>> c355101a
      */
     public function lastInsertId()
     {
