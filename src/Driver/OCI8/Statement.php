<?php

declare(strict_types=1);

namespace Doctrine\DBAL\Driver\OCI8;

use Doctrine\DBAL\Driver\OCI8\Exception\Error;
use Doctrine\DBAL\Driver\OCI8\Exception\UnknownParameterIndex;
use Doctrine\DBAL\Driver\Statement as StatementInterface;
use Doctrine\DBAL\ParameterType;
use Doctrine\Deprecations\Deprecation;

use function func_num_args;
use function is_int;
use function oci_bind_by_name;
use function oci_execute;
use function oci_new_descriptor;

use const OCI_B_BIN;
use const OCI_B_BLOB;
use const OCI_COMMIT_ON_SUCCESS;
use const OCI_D_LOB;
use const OCI_NO_AUTO_COMMIT;
use const OCI_TEMP_BLOB;
use const SQLT_CHR;

final class Statement implements StatementInterface
{
    /**
     * @internal The statement can be only instantiated by its driver connection.
     *
     * @param resource          $connection
     * @param resource          $statement
     * @param array<int,string> $parameterMap
     */
    public function __construct(
        private readonly mixed $connection,
        private readonly mixed $statement,
        private readonly array $parameterMap,
        private readonly ExecutionMode $executionMode
    ) {
    }

    public function bindValue(int|string $param, mixed $value, ParameterType $type = ParameterType::STRING): void
    {
<<<<<<< HEAD
        $this->bindParam($param, $value, $type);
    }

    public function bindParam(
        int|string $param,
        mixed &$variable,
        ParameterType $type = ParameterType::STRING,
        ?int $length = null
    ): void {
=======
        if (func_num_args() < 3) {
            Deprecation::trigger(
                'doctrine/dbal',
                'https://github.com/doctrine/dbal/pull/5558',
                'Not passing $type to Statement::bindValue() is deprecated.'
                    . ' Pass the type corresponding to the parameter being bound.'
            );
        }

        return $this->bindParam($param, $value, $type);
    }

    /**
     * {@inheritdoc}
     */
    public function bindParam($param, &$variable, $type = ParameterType::STRING, $length = null): bool
    {
        if (func_num_args() < 3) {
            Deprecation::trigger(
                'doctrine/dbal',
                'https://github.com/doctrine/dbal/pull/5558',
                'Not passing $type to Statement::bindParam() is deprecated.'
                    . ' Pass the type corresponding to the parameter being bound.'
            );
        }

>>>>>>> bf648df3
        if (is_int($param)) {
            if (! isset($this->parameterMap[$param])) {
                throw UnknownParameterIndex::new($param);
            }

            $param = $this->parameterMap[$param];
        }

        if ($type === ParameterType::LARGE_OBJECT) {
            if ($variable !== null) {
                $lob = oci_new_descriptor($this->connection, OCI_D_LOB);
                $lob->writeTemporary($variable, OCI_TEMP_BLOB);

                $variable =& $lob;
            } else {
                $type = ParameterType::STRING;
            }
        }

        if (
            ! @oci_bind_by_name(
                $this->statement,
                $param,
                $variable,
                $length ?? -1,
                $this->convertParameterType($type)
            )
        ) {
            throw Error::new($this->statement);
        }
    }

    /**
     * Converts DBAL parameter type to oci8 parameter type
     */
    private function convertParameterType(ParameterType $type): int
    {
        return match ($type) {
            ParameterType::BINARY => OCI_B_BIN,
            ParameterType::LARGE_OBJECT => OCI_B_BLOB,
            default => SQLT_CHR,
        };
    }

    public function execute(?array $params = null): Result
    {
        if ($params !== null) {
            Deprecation::trigger(
                'doctrine/dbal',
                'https://github.com/doctrine/dbal/pull/5556',
                'Passing $params to Statement::execute() is deprecated. Bind parameters using'
                    . ' Statement::bindParam() or Statement::bindValue() instead.'
            );

            foreach ($params as $key => $val) {
                if (is_int($key)) {
<<<<<<< HEAD
                    $param = $key + 1;
                } else {
                    $param = $key;
=======
                    $this->bindValue($key + 1, $val, ParameterType::STRING);
                } else {
                    $this->bindValue($key, $val, ParameterType::STRING);
>>>>>>> bf648df3
                }

                $this->bindValue($param, $val);
            }
        }

        if ($this->executionMode->isAutoCommitEnabled()) {
            $mode = OCI_COMMIT_ON_SUCCESS;
        } else {
            $mode = OCI_NO_AUTO_COMMIT;
        }

        $ret = @oci_execute($this->statement, $mode);
        if (! $ret) {
            throw Error::new($this->statement);
        }

        return new Result($this->statement);
    }
}<|MERGE_RESOLUTION|>--- conflicted
+++ resolved
@@ -43,7 +43,15 @@
 
     public function bindValue(int|string $param, mixed $value, ParameterType $type = ParameterType::STRING): void
     {
-<<<<<<< HEAD
+        if (func_num_args() < 3) {
+            Deprecation::trigger(
+                'doctrine/dbal',
+                'https://github.com/doctrine/dbal/pull/5558',
+                'Not passing $type to Statement::bindValue() is deprecated.'
+                . ' Pass the type corresponding to the parameter being bound.'
+            );
+        }
+
         $this->bindParam($param, $value, $type);
     }
 
@@ -53,24 +61,6 @@
         ParameterType $type = ParameterType::STRING,
         ?int $length = null
     ): void {
-=======
-        if (func_num_args() < 3) {
-            Deprecation::trigger(
-                'doctrine/dbal',
-                'https://github.com/doctrine/dbal/pull/5558',
-                'Not passing $type to Statement::bindValue() is deprecated.'
-                    . ' Pass the type corresponding to the parameter being bound.'
-            );
-        }
-
-        return $this->bindParam($param, $value, $type);
-    }
-
-    /**
-     * {@inheritdoc}
-     */
-    public function bindParam($param, &$variable, $type = ParameterType::STRING, $length = null): bool
-    {
         if (func_num_args() < 3) {
             Deprecation::trigger(
                 'doctrine/dbal',
@@ -80,7 +70,6 @@
             );
         }
 
->>>>>>> bf648df3
         if (is_int($param)) {
             if (! isset($this->parameterMap[$param])) {
                 throw UnknownParameterIndex::new($param);
@@ -137,18 +126,12 @@
 
             foreach ($params as $key => $val) {
                 if (is_int($key)) {
-<<<<<<< HEAD
                     $param = $key + 1;
                 } else {
                     $param = $key;
-=======
-                    $this->bindValue($key + 1, $val, ParameterType::STRING);
-                } else {
-                    $this->bindValue($key, $val, ParameterType::STRING);
->>>>>>> bf648df3
                 }
 
-                $this->bindValue($param, $val);
+                $this->bindValue($param, $val, ParameterType::STRING);
             }
         }
 
