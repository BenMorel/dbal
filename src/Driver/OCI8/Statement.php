<?php

declare(strict_types=1);

namespace Doctrine\DBAL\Driver\OCI8;

use Doctrine\DBAL\Driver\Exception;
use Doctrine\DBAL\Driver\OCI8\Exception\Error;
use Doctrine\DBAL\Driver\OCI8\Exception\UnknownParameterIndex;
use Doctrine\DBAL\Driver\Result as ResultInterface;
use Doctrine\DBAL\Driver\Statement as StatementInterface;
use Doctrine\DBAL\ParameterType;
use Doctrine\DBAL\SQL\Parser;

use function assert;
use function is_int;
use function is_resource;
use function oci_bind_by_name;
use function oci_execute;
use function oci_new_descriptor;
use function oci_parse;

use const OCI_B_BIN;
use const OCI_B_BLOB;
use const OCI_COMMIT_ON_SUCCESS;
use const OCI_D_LOB;
use const OCI_NO_AUTO_COMMIT;
use const OCI_TEMP_BLOB;
use const SQLT_CHR;

final class Statement implements StatementInterface
{
    /** @var resource */
    private $connection;

    /** @var resource */
    private $statement;

    /** @var ExecutionMode */
    private $executionMode;

    /** @var string[] */
    private $parameterMap = [];

    /**
     * Holds references to bound parameter values.
     *
     * This is a new requirement for PHP7's oci8 extension that prevents bound values from being garbage collected.
     *
     * @var mixed[]
     */
    private $boundValues = [];

    /**
     * Creates a new OCI8Statement that uses the given connection handle and SQL statement.
     *
     * @internal The statement can be only instantiated by its driver connection.
     *
     * @param resource $dbh   The connection handle.
     * @param string   $query The SQL query.
     *
     * @throws Exception
     */
    public function __construct($dbh, string $query, ExecutionMode $executionMode)
    {
<<<<<<< HEAD
        [$query, $parameterMap] = (new ConvertPositionalToNamedPlaceholders())($query);

        $statement = oci_parse($dbh, $query);
        assert(is_resource($statement));

        $this->statement     = $statement;
        $this->connection    = $dbh;
        $this->parameterMap  = $parameterMap;
=======
        $parser  = new Parser(false);
        $visitor = new ConvertPositionalToNamedPlaceholders();

        $parser->parse($query, $visitor);

        $stmt = oci_parse($dbh, $visitor->getSQL());
        assert(is_resource($stmt));

        $this->_sth          = $stmt;
        $this->_dbh          = $dbh;
        $this->_paramMap     = $visitor->getParameterMap();
>>>>>>> 0f55c0dc
        $this->executionMode = $executionMode;
    }

    /**
     * {@inheritdoc}
     */
    public function bindValue($param, $value, int $type = ParameterType::STRING): void
    {
        $this->bindParam($param, $value, $type, null);
    }

    /**
     * {@inheritdoc}
     */
    public function bindParam($param, &$variable, int $type = ParameterType::STRING, ?int $length = null): void
    {
        if (is_int($param)) {
            if (! isset($this->parameterMap[$param])) {
                throw UnknownParameterIndex::new($param);
            }

            $param = $this->parameterMap[$param];
        }

        if ($type === ParameterType::LARGE_OBJECT) {
            $lob = oci_new_descriptor($this->connection, OCI_D_LOB);

            assert($lob !== false);

            $lob->writetemporary($variable, OCI_TEMP_BLOB);

            $variable =& $lob;
        }

        $this->boundValues[$param] =& $variable;

        if (
            ! oci_bind_by_name(
                $this->statement,
                $param,
                $variable,
                $length ?? -1,
                $this->convertParameterType($type)
            )
        ) {
            throw Error::new($this->statement);
        }
    }

    /**
     * Converts DBAL parameter type to oci8 parameter type
     */
    private function convertParameterType(int $type): int
    {
        switch ($type) {
            case ParameterType::BINARY:
                return OCI_B_BIN;

            case ParameterType::LARGE_OBJECT:
                return OCI_B_BLOB;

            default:
                return SQLT_CHR;
        }
    }

    /**
     * {@inheritdoc}
     */
    public function execute(?array $params = null): ResultInterface
    {
        if ($params !== null) {
            foreach ($params as $key => $val) {
                if (is_int($key)) {
                    $param = $key + 1;
                } else {
                    $param = $key;
                }

                $this->bindValue($param, $val);
            }
        }

        if ($this->executionMode->isAutoCommitEnabled()) {
            $mode = OCI_COMMIT_ON_SUCCESS;
        } else {
            $mode = OCI_NO_AUTO_COMMIT;
        }

        $ret = @oci_execute($this->statement, $mode);
        if (! $ret) {
            throw Error::new($this->statement);
        }

        return new Result($this->statement);
    }
}<|MERGE_RESOLUTION|>--- conflicted
+++ resolved
@@ -63,16 +63,6 @@
      */
     public function __construct($dbh, string $query, ExecutionMode $executionMode)
     {
-<<<<<<< HEAD
-        [$query, $parameterMap] = (new ConvertPositionalToNamedPlaceholders())($query);
-
-        $statement = oci_parse($dbh, $query);
-        assert(is_resource($statement));
-
-        $this->statement     = $statement;
-        $this->connection    = $dbh;
-        $this->parameterMap  = $parameterMap;
-=======
         $parser  = new Parser(false);
         $visitor = new ConvertPositionalToNamedPlaceholders();
 
@@ -81,10 +71,9 @@
         $stmt = oci_parse($dbh, $visitor->getSQL());
         assert(is_resource($stmt));
 
-        $this->_sth          = $stmt;
-        $this->_dbh          = $dbh;
-        $this->_paramMap     = $visitor->getParameterMap();
->>>>>>> 0f55c0dc
+        $this->statement     = $stmt;
+        $this->connection    = $dbh;
+        $this->parameterMap  = $visitor->getParameterMap();
         $this->executionMode = $executionMode;
     }
 
