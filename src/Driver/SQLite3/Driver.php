<?php

declare(strict_types=1);

namespace Doctrine\DBAL\Driver\SQLite3;

use Doctrine\DBAL\Driver\AbstractSQLiteDriver;
<<<<<<< HEAD
=======
use Doctrine\DBAL\Driver\API\SQLite\UserDefinedFunctions;
use SensitiveParameter;
>>>>>>> e4f65b5e
use SQLite3;

final class Driver extends AbstractSQLiteDriver
{
    /**
     * {@inheritdoc}
     */
    public function connect(
        #[SensitiveParameter]
        array $params
    ): Connection {
        $isMemory = (bool) ($params['memory'] ?? false);

        if (isset($params['path'])) {
            if ($isMemory) {
                throw new Exception(
                    'Invalid connection settings: specifying both parameters "path" and "memory" is ambiguous.',
                );
            }

            $filename = $params['path'];
        } elseif ($isMemory) {
            $filename = ':memory:';
        } else {
            throw new Exception(
                'Invalid connection settings: specify either the "path" or the "memory" parameter for SQLite3.',
            );
        }

        try {
            $connection = new SQLite3($filename);
        } catch (\Exception $e) {
            throw Exception::new($e);
        }

        $connection->enableExceptions(true);

        return new Connection($connection);
    }
}<|MERGE_RESOLUTION|>--- conflicted
+++ resolved
@@ -5,11 +5,7 @@
 namespace Doctrine\DBAL\Driver\SQLite3;
 
 use Doctrine\DBAL\Driver\AbstractSQLiteDriver;
-<<<<<<< HEAD
-=======
-use Doctrine\DBAL\Driver\API\SQLite\UserDefinedFunctions;
 use SensitiveParameter;
->>>>>>> e4f65b5e
 use SQLite3;
 
 final class Driver extends AbstractSQLiteDriver
@@ -19,9 +15,9 @@
      */
     public function connect(
         #[SensitiveParameter]
-        array $params
+        array $params,
     ): Connection {
-        $isMemory = (bool) ($params['memory'] ?? false);
+        $isMemory = $params['memory'] ?? false;
 
         if (isset($params['path'])) {
             if ($isMemory) {
