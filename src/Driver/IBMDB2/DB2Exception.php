--- conflicted
+++ resolved
@@ -5,41 +5,10 @@
 namespace Doctrine\DBAL\Driver\IBMDB2;
 
 use Doctrine\DBAL\Driver\AbstractDriverException;
-<<<<<<< HEAD
-
-use function db2_conn_error;
-use function db2_conn_errormsg;
-use function db2_stmt_error;
-use function db2_stmt_errormsg;
-=======
->>>>>>> 4509f271
 
 /**
  * @psalm-immutable
  */
 class DB2Exception extends AbstractDriverException
 {
-    /**
-     * @param resource|null $connection
-     */
-    public static function fromConnectionError($connection = null): self
-    {
-        if ($connection !== null) {
-            return new self(db2_conn_errormsg($connection), db2_conn_error($connection));
-        }
-
-        return new self(db2_conn_errormsg(), db2_conn_error());
-    }
-
-    /**
-     * @param resource|null $statement
-     */
-    public static function fromStatementError($statement = null): self
-    {
-        if ($statement !== null) {
-            return new self(db2_stmt_errormsg($statement), db2_stmt_error($statement));
-        }
-
-        return new self(db2_stmt_errormsg(), db2_stmt_error());
-    }
 }