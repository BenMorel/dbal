<?php

declare(strict_types=1);

namespace Doctrine\DBAL\Driver\IBMDB2;

use Doctrine\DBAL\Driver\Statement;
use Doctrine\DBAL\Driver\StatementIterator;
use Doctrine\DBAL\Exception\InvalidColumnIndex;
use Doctrine\DBAL\FetchMode;
use Doctrine\DBAL\ParameterType;
use IteratorAggregate;
<<<<<<< HEAD
use ReflectionClass;
use ReflectionObject;
use ReflectionProperty;
use stdClass;
use function array_change_key_case;
use function array_key_exists;
=======
use const DB2_BINARY;
use const DB2_CHAR;
use const DB2_LONG;
use const DB2_PARAM_FILE;
use const DB2_PARAM_IN;
>>>>>>> e6349bab
use function assert;
use function db2_bind_param;
use function db2_execute;
use function db2_fetch_array;
use function db2_fetch_assoc;
use function db2_fetch_both;
use function db2_free_result;
use function db2_num_fields;
use function db2_num_rows;
use function error_get_last;
use function fclose;
use function fwrite;
use function is_int;
use function is_resource;
use function ksort;
use function stream_copy_to_stream;
use function stream_get_meta_data;
use function tmpfile;
use const CASE_LOWER;
use const DB2_BINARY;
use const DB2_CHAR;
use const DB2_LONG;
use const DB2_PARAM_FILE;
use const DB2_PARAM_IN;

final class DB2Statement implements IteratorAggregate, Statement
{
    /** @var resource */
    private $stmt;

    /** @var mixed[] */
    private $bindParam = [];

    /**
     * Map of LOB parameter positions to the tuples containing reference to the variable bound to the driver statement
     * and the temporary file handle bound to the underlying statement
     *
     * @var mixed[][]
     */
    private $lobs = [];

    /** @var int */
    private $defaultFetchMode = FetchMode::MIXED;

    /**
     * Indicates whether the statement is in the state when fetching results is possible
     *
     * @var bool
     */
    private $result = false;

    /**
     * @param resource $stmt
     */
    public function __construct($stmt)
    {
        $this->stmt = $stmt;
    }

    /**
     * {@inheritdoc}
     */
    public function bindValue($param, $value, int $type = ParameterType::STRING) : void
    {
        $this->bindParam($param, $value, $type);
    }

    /**
     * {@inheritdoc}
     */
    public function bindParam($param, &$variable, int $type = ParameterType::STRING, ?int $length = null) : void
    {
        assert(is_int($param));

        switch ($type) {
            case ParameterType::INTEGER:
                $this->bind($param, $variable, DB2_PARAM_IN, DB2_LONG);
                break;

            case ParameterType::LARGE_OBJECT:
                if (isset($this->lobs[$param])) {
                    [, $handle] = $this->lobs[$param];
                    fclose($handle);
                }

                $handle = $this->createTemporaryFile();
                $path   = stream_get_meta_data($handle)['uri'];

                $this->bind($param, $path, DB2_PARAM_FILE, DB2_BINARY);

                $this->lobs[$param] = [&$variable, $handle];
                break;

            default:
                $this->bind($param, $variable, DB2_PARAM_IN, DB2_CHAR);
                break;
        }
    }

    public function closeCursor() : void
    {
        $this->bindParam = [];

        if (! $this->result) {
            return;
        }

        db2_free_result($this->stmt);

        $this->result = false;
    }

    public function columnCount() : int
    {
        $count = db2_num_fields($this->stmt);

        if ($count !== false) {
            return $count;
        }

        return 0;
    }

    /**
     * {@inheritdoc}
     */
    public function execute(?array $params = null) : void
    {
        if ($params === null) {
            ksort($this->bindParam);

            $params = [];

            foreach ($this->bindParam as $column => $value) {
                $params[] = $value;
            }
        }

        foreach ($this->lobs as [$source, $target]) {
            if (is_resource($source)) {
                $this->copyStreamToStream($source, $target);

                continue;
            }

            $this->writeStringToStream($source, $target);
        }

        $retval = db2_execute($this->stmt, $params);

        foreach ($this->lobs as [, $handle]) {
            fclose($handle);
        }

        $this->lobs = [];

        if ($retval === false) {
            throw DB2Exception::fromStatementError($this->stmt);
        }

        $this->result = true;
    }

    /**
     * {@inheritdoc}
     */
<<<<<<< HEAD
    public function setFetchMode(int $fetchMode, ...$args) : void
    {
        $this->defaultFetchMode = $fetchMode;

        if (isset($args[0])) {
            $this->defaultFetchClass = $args[0];
        }

        if (! isset($args[1])) {
            return;
        }

        $this->defaultFetchClassCtorArgs = (array) $args[2];
=======
    public function setFetchMode($fetchMode)
    {
        $this->defaultFetchMode = $fetchMode;

        return true;
>>>>>>> e6349bab
    }

    /**
     * {@inheritdoc}
     */
    public function getIterator()
    {
        return new StatementIterator($this);
    }

    /**
     * {@inheritdoc}
     */
<<<<<<< HEAD
    public function fetch(?int $fetchMode = null, ...$args)
=======
    public function fetch($fetchMode = null)
>>>>>>> e6349bab
    {
        // do not try fetching from the statement if it's not expected to contain result
        // in order to prevent exceptional situation
        if (! $this->result) {
            return false;
        }

        $fetchMode = $fetchMode ?? $this->defaultFetchMode;
        switch ($fetchMode) {
            case FetchMode::COLUMN:
                return $this->fetchColumn();

            case FetchMode::MIXED:
                return db2_fetch_both($this->stmt);

            case FetchMode::ASSOCIATIVE:
                return db2_fetch_assoc($this->stmt);

            case FetchMode::NUMERIC:
                return db2_fetch_array($this->stmt);

            default:
                throw new DB2Exception('Given Fetch-Style ' . $fetchMode . ' is not supported.');
        }
    }

    /**
     * {@inheritdoc}
     */
<<<<<<< HEAD
    public function fetchAll(?int $fetchMode = null, ...$args) : array
=======
    public function fetchAll($fetchMode = null)
>>>>>>> e6349bab
    {
        $rows = [];

        switch ($fetchMode) {
<<<<<<< HEAD
            case FetchMode::CUSTOM_OBJECT:
                while (($row = $this->fetch($fetchMode, ...$args)) !== false) {
                    $rows[] = $row;
                }

                break;

=======
>>>>>>> e6349bab
            case FetchMode::COLUMN:
                while (($row = $this->fetchColumn()) !== false) {
                    $rows[] = $row;
                }

                break;

            default:
                while (($row = $this->fetch($fetchMode)) !== false) {
                    $rows[] = $row;
                }
        }

        return $rows;
    }

    /**
     * {@inheritdoc}
     */
<<<<<<< HEAD
    public function fetchColumn(int $columnIndex = 0)
=======
    public function fetchColumn()
>>>>>>> e6349bab
    {
        $row = $this->fetch(FetchMode::NUMERIC);

        if ($row === false) {
            return false;
        }

<<<<<<< HEAD
        if (! array_key_exists($columnIndex, $row)) {
            throw InvalidColumnIndex::new($columnIndex, count($row));
        }

        return $row[$columnIndex];
=======
        return $row[0] ?? null;
>>>>>>> e6349bab
    }

    public function rowCount() : int
    {
        return @db2_num_rows($this->stmt);
    }

    /**
<<<<<<< HEAD
     * @param int   $position Parameter position
     * @param mixed $variable
     *
     * @throws DB2Exception
     */
    private function bind(int $position, &$variable, int $parameterType, int $dataType) : void
    {
        $this->bindParam[$position] =& $variable;

        if (! db2_bind_param($this->stmt, $position, 'variable', $parameterType, $dataType)) {
            throw DB2Exception::fromStatementError($this->stmt);
        }
    }

    /**
     * Casts a stdClass object to the given class name mapping its' properties.
     *
     * @param stdClass      $sourceObject     Object to cast from.
     * @param string|object $destinationClass Name of the class or class instance to cast to.
     * @param mixed[]       $ctorArgs         Arguments to use for constructing the destination class instance.
     *
     * @throws DB2Exception
     */
    private function castObject(stdClass $sourceObject, $destinationClass, array $ctorArgs = []) : object
    {
        if (! is_string($destinationClass)) {
            if (! is_object($destinationClass)) {
                throw new DB2Exception(sprintf(
                    'Destination class has to be of type string or object, %s given.',
                    gettype($destinationClass)
                ));
            }
        } else {
            $destinationClass = new ReflectionClass($destinationClass);
            $destinationClass = $destinationClass->newInstanceArgs($ctorArgs);
        }

        $sourceReflection           = new ReflectionObject($sourceObject);
        $destinationClassReflection = new ReflectionObject($destinationClass);
        /** @var ReflectionProperty[] $destinationProperties */
        $destinationProperties = array_change_key_case($destinationClassReflection->getProperties(), CASE_LOWER);

        foreach ($sourceReflection->getProperties() as $sourceProperty) {
            $sourceProperty->setAccessible(true);

            $name  = $sourceProperty->getName();
            $value = $sourceProperty->getValue($sourceObject);

            // Try to find a case-matching property.
            if ($destinationClassReflection->hasProperty($name)) {
                $destinationProperty = $destinationClassReflection->getProperty($name);

                $destinationProperty->setAccessible(true);
                $destinationProperty->setValue($destinationClass, $value);

                continue;
            }

            $name = strtolower($name);

            // Try to find a property without matching case.
            // Fallback for the driver returning either all uppercase or all lowercase column names.
            if (isset($destinationProperties[$name])) {
                $destinationProperty = $destinationProperties[$name];

                $destinationProperty->setAccessible(true);
                $destinationProperty->setValue($destinationClass, $value);

                continue;
            }

            $destinationClass->$name = $value;
        }

        return $destinationClass;
    }

    /**
=======
>>>>>>> e6349bab
     * @return resource
     *
     * @throws DB2Exception
     */
    private function createTemporaryFile()
    {
        $handle = @tmpfile();

        if ($handle === false) {
            throw new DB2Exception('Could not create temporary file: ' . error_get_last()['message']);
        }

        return $handle;
    }

    /**
     * @param resource $source
     * @param resource $target
     *
     * @throws DB2Exception
     */
    private function copyStreamToStream($source, $target) : void
    {
        if (@stream_copy_to_stream($source, $target) === false) {
            throw new DB2Exception('Could not copy source stream to temporary file: ' . error_get_last()['message']);
        }
    }

    /**
     * @param resource $target
     *
     * @throws DB2Exception
     */
    private function writeStringToStream(string $string, $target) : void
    {
        if (@fwrite($target, $string) === false) {
            throw new DB2Exception('Could not write string to temporary file: ' . error_get_last()['message']);
        }
    }
}<|MERGE_RESOLUTION|>--- conflicted
+++ resolved
@@ -6,24 +6,9 @@
 
 use Doctrine\DBAL\Driver\Statement;
 use Doctrine\DBAL\Driver\StatementIterator;
-use Doctrine\DBAL\Exception\InvalidColumnIndex;
 use Doctrine\DBAL\FetchMode;
 use Doctrine\DBAL\ParameterType;
 use IteratorAggregate;
-<<<<<<< HEAD
-use ReflectionClass;
-use ReflectionObject;
-use ReflectionProperty;
-use stdClass;
-use function array_change_key_case;
-use function array_key_exists;
-=======
-use const DB2_BINARY;
-use const DB2_CHAR;
-use const DB2_LONG;
-use const DB2_PARAM_FILE;
-use const DB2_PARAM_IN;
->>>>>>> e6349bab
 use function assert;
 use function db2_bind_param;
 use function db2_execute;
@@ -42,7 +27,6 @@
 use function stream_copy_to_stream;
 use function stream_get_meta_data;
 use function tmpfile;
-use const CASE_LOWER;
 use const DB2_BINARY;
 use const DB2_CHAR;
 use const DB2_LONG;
@@ -187,30 +171,9 @@
         $this->result = true;
     }
 
-    /**
-     * {@inheritdoc}
-     */
-<<<<<<< HEAD
-    public function setFetchMode(int $fetchMode, ...$args) : void
+    public function setFetchMode(int $fetchMode) : void
     {
         $this->defaultFetchMode = $fetchMode;
-
-        if (isset($args[0])) {
-            $this->defaultFetchClass = $args[0];
-        }
-
-        if (! isset($args[1])) {
-            return;
-        }
-
-        $this->defaultFetchClassCtorArgs = (array) $args[2];
-=======
-    public function setFetchMode($fetchMode)
-    {
-        $this->defaultFetchMode = $fetchMode;
-
-        return true;
->>>>>>> e6349bab
     }
 
     /**
@@ -224,11 +187,7 @@
     /**
      * {@inheritdoc}
      */
-<<<<<<< HEAD
-    public function fetch(?int $fetchMode = null, ...$args)
-=======
-    public function fetch($fetchMode = null)
->>>>>>> e6349bab
+    public function fetch(?int $fetchMode = null)
     {
         // do not try fetching from the statement if it's not expected to contain result
         // in order to prevent exceptional situation
@@ -258,25 +217,11 @@
     /**
      * {@inheritdoc}
      */
-<<<<<<< HEAD
-    public function fetchAll(?int $fetchMode = null, ...$args) : array
-=======
-    public function fetchAll($fetchMode = null)
->>>>>>> e6349bab
+    public function fetchAll(?int $fetchMode = null) : array
     {
         $rows = [];
 
         switch ($fetchMode) {
-<<<<<<< HEAD
-            case FetchMode::CUSTOM_OBJECT:
-                while (($row = $this->fetch($fetchMode, ...$args)) !== false) {
-                    $rows[] = $row;
-                }
-
-                break;
-
-=======
->>>>>>> e6349bab
             case FetchMode::COLUMN:
                 while (($row = $this->fetchColumn()) !== false) {
                     $rows[] = $row;
@@ -296,11 +241,7 @@
     /**
      * {@inheritdoc}
      */
-<<<<<<< HEAD
-    public function fetchColumn(int $columnIndex = 0)
-=======
     public function fetchColumn()
->>>>>>> e6349bab
     {
         $row = $this->fetch(FetchMode::NUMERIC);
 
@@ -308,15 +249,7 @@
             return false;
         }
 
-<<<<<<< HEAD
-        if (! array_key_exists($columnIndex, $row)) {
-            throw InvalidColumnIndex::new($columnIndex, count($row));
-        }
-
-        return $row[$columnIndex];
-=======
-        return $row[0] ?? null;
->>>>>>> e6349bab
+        return $row[0];
     }
 
     public function rowCount() : int
@@ -325,7 +258,6 @@
     }
 
     /**
-<<<<<<< HEAD
      * @param int   $position Parameter position
      * @param mixed $variable
      *
@@ -341,71 +273,6 @@
     }
 
     /**
-     * Casts a stdClass object to the given class name mapping its' properties.
-     *
-     * @param stdClass      $sourceObject     Object to cast from.
-     * @param string|object $destinationClass Name of the class or class instance to cast to.
-     * @param mixed[]       $ctorArgs         Arguments to use for constructing the destination class instance.
-     *
-     * @throws DB2Exception
-     */
-    private function castObject(stdClass $sourceObject, $destinationClass, array $ctorArgs = []) : object
-    {
-        if (! is_string($destinationClass)) {
-            if (! is_object($destinationClass)) {
-                throw new DB2Exception(sprintf(
-                    'Destination class has to be of type string or object, %s given.',
-                    gettype($destinationClass)
-                ));
-            }
-        } else {
-            $destinationClass = new ReflectionClass($destinationClass);
-            $destinationClass = $destinationClass->newInstanceArgs($ctorArgs);
-        }
-
-        $sourceReflection           = new ReflectionObject($sourceObject);
-        $destinationClassReflection = new ReflectionObject($destinationClass);
-        /** @var ReflectionProperty[] $destinationProperties */
-        $destinationProperties = array_change_key_case($destinationClassReflection->getProperties(), CASE_LOWER);
-
-        foreach ($sourceReflection->getProperties() as $sourceProperty) {
-            $sourceProperty->setAccessible(true);
-
-            $name  = $sourceProperty->getName();
-            $value = $sourceProperty->getValue($sourceObject);
-
-            // Try to find a case-matching property.
-            if ($destinationClassReflection->hasProperty($name)) {
-                $destinationProperty = $destinationClassReflection->getProperty($name);
-
-                $destinationProperty->setAccessible(true);
-                $destinationProperty->setValue($destinationClass, $value);
-
-                continue;
-            }
-
-            $name = strtolower($name);
-
-            // Try to find a property without matching case.
-            // Fallback for the driver returning either all uppercase or all lowercase column names.
-            if (isset($destinationProperties[$name])) {
-                $destinationProperty = $destinationProperties[$name];
-
-                $destinationProperty->setAccessible(true);
-                $destinationProperty->setValue($destinationClass, $value);
-
-                continue;
-            }
-
-            $destinationClass->$name = $value;
-        }
-
-        return $destinationClass;
-    }
-
-    /**
-=======
->>>>>>> e6349bab
      * @return resource
      *
      * @throws DB2Exception
