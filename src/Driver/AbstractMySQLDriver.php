--- conflicted
+++ resolved
@@ -6,17 +6,10 @@
 
 use Doctrine\DBAL\Connection;
 use Doctrine\DBAL\DBALException;
-<<<<<<< HEAD
-use Doctrine\DBAL\Driver\DriverException as DriverExceptionInterface;
-use Doctrine\DBAL\Exception;
-use Doctrine\DBAL\Exception\DriverException;
-use Doctrine\DBAL\Platforms\AbstractPlatform;
-use Doctrine\DBAL\Platforms\Exception\InvalidPlatformVersion;
-=======
 use Doctrine\DBAL\Driver\API\ExceptionConverter;
 use Doctrine\DBAL\Driver\API\MySQL;
 use Doctrine\DBAL\Platforms\AbstractPlatform;
->>>>>>> 4cc12da9
+use Doctrine\DBAL\Platforms\Exception\InvalidPlatformVersion;
 use Doctrine\DBAL\Platforms\MariaDb1027Platform;
 use Doctrine\DBAL\Platforms\MySQL57Platform;
 use Doctrine\DBAL\Platforms\MySQL80Platform;
@@ -34,159 +27,9 @@
  */
 abstract class AbstractMySQLDriver implements VersionAwarePlatformDriver
 {
-    /**#@+
-     * MySQL server error codes.
-     *
-<<<<<<< HEAD
-     * @link https://dev.mysql.com/doc/refman/8.0/en/server-error-reference.html
-     */
-    private const ER_DBACCESS_DENIED_ERROR            = 1044;
-    private const ER_ACCESS_DENIED_ERROR              = 1045;
-    private const ER_NO_DB_ERROR                      = 1046;
-    private const ER_BAD_NULL_ERROR                   = 1048;
-    private const ER_BAD_DB_ERROR                     = 1049;
-    private const ER_TABLE_EXISTS_ERROR               = 1050;
-    private const ER_BAD_TABLE_ERROR                  = 1051;
-    private const ER_NON_UNIQ_ERROR                   = 1052;
-    private const ER_BAD_FIELD_ERROR                  = 1054;
-    private const ER_DUP_FIELDNAME                    = 1060;
-    private const ER_DUP_ENTRY                        = 1062;
-    private const ER_PARSE_ERROR                      = 1064;
-    private const ER_KILL_DENIED_ERROR                = 1095;
-    private const ER_FIELD_SPECIFIED_TWICE            = 1110;
-    private const ER_NULL_COLUMN_IN_INDEX             = 1121;
-    private const ER_INVALID_USE_OF_NULL              = 1138;
-    private const ER_TABLEACCESS_DENIED_ERROR         = 1142;
-    private const ER_COLUMNACCESS_DENIED_ERROR        = 1143;
-    private const ER_NO_SUCH_TABLE                    = 1146;
-    private const ER_SYNTAX_ERROR                     = 1149;
-    private const ER_WRONG_COLUMN_NAME                = 1166;
-    private const ER_PRIMARY_CANT_HAVE_NULL           = 1171;
-    private const ER_LOCK_WAIT_TIMEOUT                = 1205;
-    private const ER_LOCK_DEADLOCK                    = 1213;
-    private const ER_NO_REFERENCED_ROW                = 1216;
-    private const ER_ROW_IS_REFERENCED                = 1217;
-    private const ER_SPECIFIC_ACCESS_DENIED_ERROR     = 1227;
-    private const ER_SPATIAL_CANT_HAVE_NULL           = 1252;
-    private const ER_WARN_NULL_TO_NOTNULL             = 1263;
-    private const ER_WARN_DEPRECATED_SYNTAX           = 1287;
-    private const ER_FPARSER_BAD_HEADER               = 1341;
-    private const ER_FPARSER_EOF_IN_COMMENT           = 1342;
-    private const ER_FPARSER_ERROR_IN_PARAMETER       = 1343;
-    private const ER_FPARSER_EOF_IN_UNKNOWN_PARAMETER = 1344;
-    private const ER_NO_DEFAULT_FOR_FIELD             = 1364;
-    private const ER_PROCACCESS_DENIED_ERROR          = 1370;
-    private const ER_RESERVED_SYNTAX                  = 1382;
-    private const ER_CONNECT_TO_FOREIGN_DATA_SOURCE   = 1429;
-    private const ER_ROW_IS_REFERENCED_2              = 1451;
-    private const ER_NO_REFERENCED_ROW_2              = 1452;
-    private const ER_PARTITION_REQUIRES_VALUES_ERROR  = 1479;
-    private const ER_EVENT_DROP_FAILED                = 1541;
-    private const ER_WARN_DEPRECATED_SYNTAX_WITH_VER  = 1554;
-    private const ER_FOREIGN_DUPLICATE_KEY_OLD_UNUSED = 1557;
-    private const ER_NULL_IN_VALUES_LESS_THAN         = 1566;
-    private const ER_DUP_ENTRY_AUTOINCREMENT_CASE     = 1569;
-    private const ER_DUP_ENTRY_WITH_KEY_NAME          = 1586;
-    private const ER_LOAD_DATA_INVALID_COLUMN         = 1611;
-    private const ER_CONFLICT_FN_PARSE_ERROR          = 1626;
-    private const ER_TRUNCATE_ILLEGAL_FK              = 1701;
-    /**#@-*/
-
-    /**#@+
-     * MySQL client error codes.
-     *
-     * @link https://dev.mysql.com/doc/refman/8.0/en/client-error-reference.html
-     */
-    private const CR_CONNECTION_ERROR = 2002;
-    private const CR_UNKNOWN_HOST     = 2005;
-    /**#@-*/
-
-    public function convertException(string $message, DriverExceptionInterface $exception): DriverException
-    {
-        switch ($exception->getCode()) {
-            case self::ER_LOCK_DEADLOCK:
-                return new Exception\DeadlockException($message, $exception);
-
-            case self::ER_LOCK_WAIT_TIMEOUT:
-                return new Exception\LockWaitTimeoutException($message, $exception);
-
-            case self::ER_TABLE_EXISTS_ERROR:
-                return new Exception\TableExistsException($message, $exception);
-
-            case self::ER_BAD_TABLE_ERROR:
-            case self::ER_NO_SUCH_TABLE:
-                return new Exception\TableNotFoundException($message, $exception);
-
-            case self::ER_NO_REFERENCED_ROW:
-            case self::ER_ROW_IS_REFERENCED:
-            case self::ER_ROW_IS_REFERENCED_2:
-            case self::ER_NO_REFERENCED_ROW_2:
-            case self::ER_TRUNCATE_ILLEGAL_FK:
-                return new Exception\ForeignKeyConstraintViolationException($message, $exception);
-
-            case self::ER_DUP_ENTRY:
-            case self::ER_FOREIGN_DUPLICATE_KEY_OLD_UNUSED:
-            case self::ER_DUP_ENTRY_AUTOINCREMENT_CASE:
-            case self::ER_DUP_ENTRY_WITH_KEY_NAME:
-                return new Exception\UniqueConstraintViolationException($message, $exception);
-
-            case self::ER_BAD_FIELD_ERROR:
-            case self::ER_WRONG_COLUMN_NAME:
-            case self::ER_LOAD_DATA_INVALID_COLUMN:
-                return new Exception\InvalidFieldNameException($message, $exception);
-
-            case self::ER_NON_UNIQ_ERROR:
-            case self::ER_DUP_FIELDNAME:
-            case self::ER_FIELD_SPECIFIED_TWICE:
-                return new Exception\NonUniqueFieldNameException($message, $exception);
-
-            case self::ER_PARSE_ERROR:
-            case self::ER_SYNTAX_ERROR:
-            case self::ER_WARN_DEPRECATED_SYNTAX:
-            case self::ER_FPARSER_BAD_HEADER:
-            case self::ER_FPARSER_EOF_IN_COMMENT:
-            case self::ER_FPARSER_ERROR_IN_PARAMETER:
-            case self::ER_FPARSER_EOF_IN_UNKNOWN_PARAMETER:
-            case self::ER_RESERVED_SYNTAX:
-            case self::ER_PARTITION_REQUIRES_VALUES_ERROR:
-            case self::ER_EVENT_DROP_FAILED:
-            case self::ER_WARN_DEPRECATED_SYNTAX_WITH_VER:
-            case self::ER_CONFLICT_FN_PARSE_ERROR:
-                return new Exception\SyntaxErrorException($message, $exception);
-
-            case self::ER_DBACCESS_DENIED_ERROR:
-            case self::ER_ACCESS_DENIED_ERROR:
-            case self::ER_NO_DB_ERROR:
-            case self::ER_BAD_DB_ERROR:
-            case self::ER_KILL_DENIED_ERROR:
-            case self::ER_TABLEACCESS_DENIED_ERROR:
-            case self::ER_COLUMNACCESS_DENIED_ERROR:
-            case self::ER_SPECIFIC_ACCESS_DENIED_ERROR:
-            case self::ER_PROCACCESS_DENIED_ERROR:
-            case self::ER_CONNECT_TO_FOREIGN_DATA_SOURCE:
-            case self::CR_CONNECTION_ERROR:
-            case self::CR_UNKNOWN_HOST:
-                return new Exception\ConnectionException($message, $exception);
-
-            case self::ER_BAD_NULL_ERROR:
-            case self::ER_NULL_COLUMN_IN_INDEX:
-            case self::ER_INVALID_USE_OF_NULL:
-            case self::ER_PRIMARY_CANT_HAVE_NULL:
-            case self::ER_SPATIAL_CANT_HAVE_NULL:
-            case self::ER_WARN_NULL_TO_NOTNULL:
-            case self::ER_NO_DEFAULT_FOR_FIELD:
-            case self::ER_NULL_IN_VALUES_LESS_THAN:
-                return new Exception\NotNullConstraintViolationException($message, $exception);
-        }
-
-        return new DriverException($message, $exception);
-    }
-
     /**
      * {@inheritdoc}
      *
-=======
->>>>>>> 4cc12da9
      * @throws DBALException
      */
     public function createDatabasePlatformForVersion(string $version): AbstractPlatform
@@ -285,16 +128,12 @@
      *
      * @return MySqlSchemaManager
      */
-<<<<<<< HEAD
-    public function getSchemaManager(Connection $conn): AbstractSchemaManager
-=======
-    public function getSchemaManager(Connection $conn, AbstractPlatform $platform)
+    public function getSchemaManager(Connection $conn, AbstractPlatform $platform): AbstractSchemaManager
     {
         return new MySqlSchemaManager($conn, $platform);
     }
 
     public function getExceptionConverter(): ExceptionConverter
->>>>>>> 4cc12da9
     {
         return new MySQL\ExceptionConverter();
     }
