--- conflicted
+++ resolved
@@ -122,10 +122,5 @@
         if (! sqlsrv_rollback($this->conn)) {
             throw SQLSrvException::fromSqlSrvErrors();
         }
-<<<<<<< HEAD
-=======
-
-        return true;
->>>>>>> 74eca6ba
     }
 }