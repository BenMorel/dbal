--- conflicted
+++ resolved
@@ -7,14 +7,7 @@
 use Doctrine\DBAL\Driver\Result as ResultInterface;
 use Doctrine\DBAL\Driver\ServerInfoAwareConnection;
 use Doctrine\DBAL\Driver\Statement as DriverStatement;
-<<<<<<< HEAD
-=======
-use Doctrine\DBAL\ParameterType;
 
-use function is_float;
-use function is_int;
-use function sprintf;
->>>>>>> 66b1f3d2
 use function sqlsrv_begin_transaction;
 use function sqlsrv_commit;
 use function sqlsrv_configure;
@@ -57,26 +50,14 @@
         $this->lastInsertId = new LastInsertId();
     }
 
-    public function getServerVersion() : string
+    public function getServerVersion(): string
     {
         $serverInfo = sqlsrv_server_info($this->conn);
 
         return $serverInfo['SQLServerVersion'];
     }
 
-<<<<<<< HEAD
-    public function prepare(string $sql) : DriverStatement
-=======
-    /**
-     * {@inheritdoc}
-     */
-    public function requiresQueryForServerVersion()
-    {
-        return false;
-    }
-
     public function prepare(string $sql): DriverStatement
->>>>>>> 66b1f3d2
     {
         return new SQLSrvStatement($this->conn, $sql, $this->lastInsertId);
     }
@@ -86,7 +67,7 @@
         return $this->prepare($sql)->execute();
     }
 
-    public function quote(string $input) : string
+    public function quote(string $input): string
     {
         return "'" . str_replace("'", "''", $input) . "'";
     }
@@ -108,7 +89,7 @@
         return $rowsAffected;
     }
 
-    public function lastInsertId(?string $name = null) : string
+    public function lastInsertId(?string $name = null): string
     {
         if ($name !== null) {
             $result = $this->prepare('SELECT CONVERT(VARCHAR(MAX), current_value) FROM sys.sequences WHERE name = ?')
@@ -120,21 +101,21 @@
         return $result->fetchOne();
     }
 
-    public function beginTransaction() : void
+    public function beginTransaction(): void
     {
         if (! sqlsrv_begin_transaction($this->conn)) {
             throw SQLSrvException::fromSqlSrvErrors();
         }
     }
 
-    public function commit() : void
+    public function commit(): void
     {
         if (! sqlsrv_commit($this->conn)) {
             throw SQLSrvException::fromSqlSrvErrors();
         }
     }
 
-    public function rollBack() : void
+    public function rollBack(): void
     {
         if (! sqlsrv_rollback($this->conn)) {
             throw SQLSrvException::fromSqlSrvErrors();
