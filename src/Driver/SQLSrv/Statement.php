--- conflicted
+++ resolved
@@ -8,6 +8,7 @@
 use Doctrine\DBAL\Driver\SQLSrv\Exception\Error;
 use Doctrine\DBAL\Driver\Statement as StatementInterface;
 use Doctrine\DBAL\ParameterType;
+use Doctrine\Deprecations\Deprecation;
 
 use function assert;
 use function is_int;
@@ -74,21 +75,15 @@
         $this->types[$param]     = $type;
     }
 
-<<<<<<< HEAD
+    /**
+     * @deprecated Use {@see bindValue()} instead.
+     */
     public function bindParam(
         int|string $param,
         mixed &$variable,
         ParameterType $type,
         ?int $length = null
     ): void {
-=======
-    /**
-     * {@inheritdoc}
-     *
-     * @deprecated Use {@see bindValue()} instead.
-     */
-    public function bindParam($param, &$variable, $type = ParameterType::STRING, $length = null): bool
-    {
         Deprecation::trigger(
             'doctrine/dbal',
             'https://github.com/doctrine/dbal/pull/5563',
@@ -96,7 +91,6 @@
             __METHOD__
         );
 
->>>>>>> eb78575c
         assert(is_int($param));
 
         $this->variables[$param] =& $variable;
