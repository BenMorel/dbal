<?php

declare(strict_types=1);

namespace Doctrine\DBAL\Tools\Console\Command;

use Doctrine\DBAL\Connection;
use Doctrine\DBAL\Exception;
use Doctrine\DBAL\Platforms\Keywords\DB2Keywords;
use Doctrine\DBAL\Platforms\Keywords\KeywordList;
use Doctrine\DBAL\Platforms\Keywords\MariaDb102Keywords;
use Doctrine\DBAL\Platforms\Keywords\MySQL57Keywords;
use Doctrine\DBAL\Platforms\Keywords\MySQL80Keywords;
use Doctrine\DBAL\Platforms\Keywords\MySQLKeywords;
use Doctrine\DBAL\Platforms\Keywords\OracleKeywords;
use Doctrine\DBAL\Platforms\Keywords\PostgreSQL100Keywords;
use Doctrine\DBAL\Platforms\Keywords\PostgreSQL94Keywords;
use Doctrine\DBAL\Platforms\Keywords\ReservedKeywordsValidator;
use Doctrine\DBAL\Platforms\Keywords\SQLiteKeywords;
use Doctrine\DBAL\Platforms\Keywords\SQLServer2012Keywords;
use Doctrine\DBAL\Tools\Console\ConnectionProvider;
use Doctrine\Deprecations\Deprecation;
use InvalidArgumentException;
use Symfony\Component\Console\Command\Command;
use Symfony\Component\Console\Input\InputInterface;
use Symfony\Component\Console\Input\InputOption;
use Symfony\Component\Console\Output\OutputInterface;

use function array_keys;
use function assert;
use function count;
use function implode;
use function is_array;
use function is_string;
use function sprintf;

class ReservedWordsCommand extends Command
{
    /** @var array<string,KeywordList> */
    private $keywordLists;

    /** @var ConnectionProvider */
    private $connectionProvider;

    public function __construct(ConnectionProvider $connectionProvider)
    {
        parent::__construct();
        $this->connectionProvider = $connectionProvider;

        $this->keywordLists = [
            'db2'        => new DB2Keywords(),
            'mariadb102' => new MariaDb102Keywords(),
            'mysql'      => new MySQLKeywords(),
            'mysql57'    => new MySQL57Keywords(),
            'mysql80'    => new MySQL80Keywords(),
            'oracle'     => new OracleKeywords(),
            'pgsql'      => new PostgreSQL94Keywords(),
            'pgsql100'   => new PostgreSQL100Keywords(),
            'sqlite'     => new SQLiteKeywords(),
            'sqlserver'  => new SQLServer2012Keywords(),
        ];
    }

    /**
     * Add or replace a keyword list.
     */
    public function setKeywordList(string $name, KeywordList $keywordList): void
    {
        $this->keywordLists[$name] = $keywordList;
    }

    /**
     * If you want to add or replace a keywords list use this command.
     *
     * @param class-string<KeywordList> $class
     */
    public function setKeywordListClass(string $name, string $class): void
    {
        Deprecation::trigger(
            'doctrine/dbal',
            'https://github.com/doctrine/dbal/issues/4510',
            'ReservedWordsCommand::setKeywordListClass() is deprecated,'
                . ' use ReservedWordsCommand::setKeywordList() instead.'
        );

        $this->keywordLists[$name] = new $class();
    }

    protected function configure(): void
    {
        $this
        ->setName('dbal:reserved-words')
        ->setDescription('Checks if the current database contains identifiers that are reserved.')
        ->setDefinition([
            new InputOption('connection', null, InputOption::VALUE_REQUIRED, 'The named database connection'),
            new InputOption(
                'list',
                'l',
                InputOption::VALUE_OPTIONAL | InputOption::VALUE_IS_ARRAY,
                'Keyword-List name.'
            ),
        ])
        ->setHelp(<<<EOT
Checks if the current database contains tables and columns
with names that are identifiers in this dialect or in other SQL dialects.

By default all supported platform keywords are checked:

    <info>%command.full_name%</info>

If you want to check against specific dialects you can
pass them to the command:

    <info>%command.full_name% -l mysql -l pgsql</info>

The following keyword lists are currently shipped with Doctrine:

    * db2
    * mariadb102
    * mysql
    * mysql57
    * mysql80
    * oracle
    * pgsql
    * pgsql100
    * sqlite
    * sqlserver
EOT
        );
    }

    /**
     * {@inheritdoc}
     *
     * @throws Exception
     */
    protected function execute(InputInterface $input, OutputInterface $output)
    {
        $conn = $this->getConnection($input);

        $keywordLists = $input->getOption('list');

        if (is_string($keywordLists)) {
            $keywordLists = [$keywordLists];
        } elseif (! is_array($keywordLists)) {
            $keywordLists = [];
        }

        if (count($keywordLists) === 0) {
            $keywordLists = array_keys($this->keywordLists);
        }

        $keywords = [];
        foreach ($keywordLists as $keywordList) {
<<<<<<< HEAD
            if (! isset($this->keywordListClasses[$keywordList])) {
                throw new InvalidArgumentException(sprintf(
                    'There exists no keyword list with name "%s". Known lists: %s',
                    $keywordList,
                    implode(', ', array_keys($this->keywordListClasses))
                ));
=======
            if (! isset($this->keywordLists[$keywordList])) {
                throw new InvalidArgumentException(
                    "There exists no keyword list with name '" . $keywordList . "'. " .
                    'Known lists: ' . implode(', ', array_keys($this->keywordLists))
                );
>>>>>>> 8bfd0ba3
            }

            $keywords[] = $this->keywordLists[$keywordList];
        }

        $output->write(
            'Checking keyword violations for <comment>' . implode(', ', $keywordLists) . '</comment>...',
            true
        );

        $schema  = $conn->createSchemaManager()->createSchema();
        $visitor = new ReservedKeywordsValidator($keywords);
        $schema->visit($visitor);

        $violations = $visitor->getViolations();
        if (count($violations) !== 0) {
            $output->write(
                'There are <error>' . count($violations) . '</error> reserved keyword violations'
                . ' in your database schema:',
                true
            );

            foreach ($violations as $violation) {
                $output->write('  - ' . $violation, true);
            }

            return 1;
        }

        $output->write('No reserved keywords violations have been found!', true);

        return 0;
    }

    private function getConnection(InputInterface $input): Connection
    {
        $connectionName = $input->getOption('connection');
        assert(is_string($connectionName) || $connectionName === null);

        if ($connectionName !== null) {
            return $this->connectionProvider->getConnection($connectionName);
        }

        return $this->connectionProvider->getDefaultConnection();
    }
}<|MERGE_RESOLUTION|>--- conflicted
+++ resolved
@@ -152,20 +152,12 @@
 
         $keywords = [];
         foreach ($keywordLists as $keywordList) {
-<<<<<<< HEAD
-            if (! isset($this->keywordListClasses[$keywordList])) {
+            if (! isset($this->keywordLists[$keywordList])) {
                 throw new InvalidArgumentException(sprintf(
                     'There exists no keyword list with name "%s". Known lists: %s',
                     $keywordList,
-                    implode(', ', array_keys($this->keywordListClasses))
+                    implode(', ', array_keys($this->keywordLists))
                 ));
-=======
-            if (! isset($this->keywordLists[$keywordList])) {
-                throw new InvalidArgumentException(
-                    "There exists no keyword list with name '" . $keywordList . "'. " .
-                    'Known lists: ' . implode(', ', array_keys($this->keywordLists))
-                );
->>>>>>> 8bfd0ba3
             }
 
             $keywords[] = $this->keywordLists[$keywordList];
