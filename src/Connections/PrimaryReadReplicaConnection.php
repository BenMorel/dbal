<?php

declare(strict_types=1);

namespace Doctrine\DBAL\Connections;

use Doctrine\DBAL\Configuration;
use Doctrine\DBAL\Connection;
use Doctrine\DBAL\Driver;
use Doctrine\DBAL\Driver\Connection as DriverConnection;
use Doctrine\DBAL\Driver\Exception as DriverException;
use Doctrine\DBAL\DriverManager;
use Doctrine\DBAL\Exception;
use Doctrine\DBAL\Statement;
use InvalidArgumentException;
use SensitiveParameter;

use function array_rand;
use function count;

/**
 * Primary-Replica Connection
 *
 * Connection can be used with primary-replica setups.
 *
 * Important for the understanding of this connection should be how and when
 * it picks the replica or primary.
 *
 * 1. Replica if primary was never picked before and ONLY if 'getWrappedConnection'
 *    or 'executeQuery' is used.
 * 2. Primary picked when 'executeStatement', 'insert', 'delete', 'update', 'createSavepoint',
 *    'releaseSavepoint', 'beginTransaction', 'rollback', 'commit' or 'prepare' is called.
 * 3. If Primary was picked once during the lifetime of the connection it will always get picked afterwards.
 * 4. One replica connection is randomly picked ONCE during a request.
 *
 * ATTENTION: You can write to the replica with this connection if you execute a write query without
 * opening up a transaction. For example:
 *
 *      $conn = DriverManager::getConnection(...);
 *      $conn->executeQuery("DELETE FROM table");
 *
 * Be aware that Connection#executeQuery is a method specifically for READ
 * operations only.
 *
 * Use Connection#executeStatement for any SQL statement that changes/updates
 * state in the database (UPDATE, INSERT, DELETE or DDL statements).
 *
 * This connection is limited to replica operations using the
 * Connection#executeQuery operation only, because it wouldn't be compatible
 * with the ORM or SchemaManager code otherwise. Both use all the other
 * operations in a context where writes could happen to a replica, which makes
 * this restricted approach necessary.
 *
 * You can manually connect to the primary at any time by calling:
 *
 *      $conn->ensureConnectedToPrimary();
 *
 * Instantiation through the DriverManager looks like:
 *
 * @psalm-import-type Params from DriverManager
 * @example
 *
 * $conn = DriverManager::getConnection(array(
 *    'wrapperClass' => 'Doctrine\DBAL\Connections\PrimaryReadReplicaConnection',
 *    'driver' => 'pdo_mysql',
 *    'primary' => array('user' => '', 'password' => '', 'host' => '', 'dbname' => ''),
 *    'replica' => array(
 *        array('user' => 'replica1', 'password', 'host' => '', 'dbname' => ''),
 *        array('user' => 'replica2', 'password', 'host' => '', 'dbname' => ''),
 *    )
 * ));
 *
 * You can also pass 'driverOptions' and any other documented option to each of this drivers
 * to pass additional information.
 */
class PrimaryReadReplicaConnection extends Connection
{
    /**
     * Primary and Replica connection (one of the randomly picked replicas).
     *
     * @var array<string, DriverConnection|null>
     */
    protected array $connections = ['primary' => null, 'replica' => null];

    /**
     * You can keep the replica connection and then switch back to it
     * during the request if you know what you are doing.
     */
    protected bool $keepReplica = false;

    /**
     * Creates Primary Replica Connection.
     *
     * @internal The connection can be only instantiated by the driver manager.
     *
     * @param array<string, mixed> $params
     * @psalm-param Params $params
     */
    public function __construct(array $params, Driver $driver, ?Configuration $config = null)
    {
        if (! isset($params['replica'], $params['primary'])) {
            throw new InvalidArgumentException('primary or replica configuration missing');
        }

        if (count($params['replica']) === 0) {
            throw new InvalidArgumentException('You have to configure at least one replica.');
        }

        if (isset($params['driver'])) {
            $params['primary']['driver'] = $params['driver'];

            foreach ($params['replica'] as $replicaKey => $replica) {
                $params['replica'][$replicaKey]['driver'] = $params['driver'];
            }
        }

        $this->keepReplica = ! empty($params['keepReplica']);

        parent::__construct($params, $driver, $config);
    }

    /**
     * Checks if the connection is currently towards the primary or not.
     */
    public function isConnectedToPrimary(): bool
    {
        return $this->_conn !== null && $this->_conn === $this->connections['primary'];
    }

    public function connect(?string $connectionName = null): DriverConnection
    {
        if ($connectionName !== null) {
            throw new InvalidArgumentException(
                'Passing a connection name as first argument is not supported anymore.'
                    . ' Use ensureConnectedToPrimary()/ensureConnectedToReplica() instead.',
            );
        }

        return $this->performConnect();
    }

    protected function performConnect(?string $connectionName = null): DriverConnection
    {
        $requestedConnectionChange = ($connectionName !== null);
        $connectionName          ??= 'replica';

        if ($connectionName !== 'replica' && $connectionName !== 'primary') {
            throw new InvalidArgumentException('Invalid option to connect(), only primary or replica allowed.');
        }

        // If we have a connection open, and this is not an explicit connection
        // change request, then abort right here, because we are already done.
        // This prevents writes to the replica in case of "keepReplica" option enabled.
        if ($this->_conn !== null && ! $requestedConnectionChange) {
            return $this->_conn;
        }

        $forcePrimaryAsReplica = false;

        if ($this->getTransactionNestingLevel() > 0) {
            $connectionName        = 'primary';
            $forcePrimaryAsReplica = true;
        }

        if (isset($this->connections[$connectionName])) {
            $this->_conn = $this->connections[$connectionName];

            if ($forcePrimaryAsReplica && ! $this->keepReplica) {
                $this->connections['replica'] = $this->_conn;
            }

            return $this->_conn;
        }

        if ($connectionName === 'primary') {
            $this->connections['primary'] = $this->_conn = $this->connectTo($connectionName);

            // Set replica connection to primary to avoid invalid reads
            if (! $this->keepReplica) {
                $this->connections['replica'] = $this->connections['primary'];
            }
        } else {
            $this->connections['replica'] = $this->_conn = $this->connectTo($connectionName);
        }

        return $this->_conn;
    }

    /**
     * Connects to the primary node of the database cluster.
     *
     * All following statements after this will be executed against the primary node.
     */
    public function ensureConnectedToPrimary(): void
    {
        $this->performConnect('primary');
    }

    /**
     * Connects to a replica node of the database cluster.
     *
     * All following statements after this will be executed against the replica node,
     * unless the keepReplica option is set to false and a primary connection
     * was already opened.
     */
    public function ensureConnectedToReplica(): void
    {
        $this->performConnect('replica');
    }

    /**
     * Connects to a specific connection.
     *
     * @throws Exception
     */
    protected function connectTo(string $connectionName): DriverConnection
    {
        $params = $this->getParams();

        $connectionParams = $this->chooseConnectionConfiguration($connectionName, $params);

        try {
            return $this->driver->connect($connectionParams);
        } catch (DriverException $e) {
            throw $this->convertException($e);
        }
    }

    /**
     * @param array<string, mixed> $params
     *
     * @return array<string, mixed>
     */
<<<<<<< HEAD
    protected function chooseConnectionConfiguration(string $connectionName, array $params): array
    {
=======
    protected function chooseConnectionConfiguration(
        $connectionName,
        #[SensitiveParameter]
        $params
    ) {
>>>>>>> e4f65b5e
        if ($connectionName === 'primary') {
            return $params['primary'];
        }

        $config = $params['replica'][array_rand($params['replica'])];

        if (! isset($config['charset']) && isset($params['primary']['charset'])) {
            $config['charset'] = $params['primary']['charset'];
        }

        return $config;
    }

    /**
     * {@inheritDoc}
     */
    public function executeStatement(string $sql, array $params = [], array $types = []): int|string
    {
        $this->ensureConnectedToPrimary();

        return parent::executeStatement($sql, $params, $types);
    }

    public function beginTransaction(): void
    {
        $this->ensureConnectedToPrimary();

        parent::beginTransaction();
    }

    public function commit(): void
    {
        $this->ensureConnectedToPrimary();

        parent::commit();
    }

    public function rollBack(): void
    {
        $this->ensureConnectedToPrimary();

        parent::rollBack();
    }

    public function close(): void
    {
        unset($this->connections['primary'], $this->connections['replica']);

        parent::close();

        $this->_conn       = null;
        $this->connections = ['primary' => null, 'replica' => null];
    }

    public function createSavepoint(string $savepoint): void
    {
        $this->ensureConnectedToPrimary();

        parent::createSavepoint($savepoint);
    }

    public function releaseSavepoint(string $savepoint): void
    {
        $this->ensureConnectedToPrimary();

        parent::releaseSavepoint($savepoint);
    }

    public function rollbackSavepoint(string $savepoint): void
    {
        $this->ensureConnectedToPrimary();

        parent::rollbackSavepoint($savepoint);
    }

    public function prepare(string $sql): Statement
    {
        $this->ensureConnectedToPrimary();

        return parent::prepare($sql);
    }
}<|MERGE_RESOLUTION|>--- conflicted
+++ resolved
@@ -16,6 +16,7 @@
 use SensitiveParameter;
 
 use function array_rand;
+use function assert;
 use function count;
 
 /**
@@ -58,6 +59,7 @@
  * Instantiation through the DriverManager looks like:
  *
  * @psalm-import-type Params from DriverManager
+ * @psalm-import-type OverrideParams from DriverManager
  * @example
  *
  * $conn = DriverManager::getConnection(array(
@@ -216,6 +218,7 @@
     protected function connectTo(string $connectionName): DriverConnection
     {
         $params = $this->getParams();
+        assert(isset($params['primary'], $params['replica']));
 
         $connectionParams = $this->chooseConnectionConfiguration($connectionName, $params);
 
@@ -228,19 +231,16 @@
 
     /**
      * @param array<string, mixed> $params
+     * @psalm-param array{primary: OverrideParams, replica: array<OverrideParams>} $params
      *
      * @return array<string, mixed>
-     */
-<<<<<<< HEAD
-    protected function chooseConnectionConfiguration(string $connectionName, array $params): array
-    {
-=======
+     * @psalm-return OverrideParams
+     */
     protected function chooseConnectionConfiguration(
-        $connectionName,
+        string $connectionName,
         #[SensitiveParameter]
-        $params
-    ) {
->>>>>>> e4f65b5e
+        array $params,
+    ): array {
         if ($connectionName === 'primary') {
             return $params['primary'];
         }
