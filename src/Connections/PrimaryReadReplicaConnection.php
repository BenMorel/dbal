--- conflicted
+++ resolved
@@ -58,12 +58,8 @@
  *
  * Instantiation through the DriverManager looks like:
  *
-<<<<<<< HEAD
- * @psalm-import-type Params from DriverManager
- * @psalm-import-type OverrideParams from DriverManager
-=======
  * @phpstan-import-type Params from DriverManager
->>>>>>> 9f28deeb
+ * @phpstan-import-type OverrideParams from DriverManager
  * @example
  *
  * $conn = DriverManager::getConnection(array(
@@ -99,16 +95,8 @@
      *
      * @internal The connection can be only instantiated by the driver manager.
      *
-<<<<<<< HEAD
      * @param array<string, mixed> $params
-     * @psalm-param Params $params
-=======
-     * @param array<string,mixed> $params
      * @phpstan-param Params $params
-     *
-     * @throws Exception
-     * @throws InvalidArgumentException
->>>>>>> 9f28deeb
      */
     public function __construct(array $params, Driver $driver, ?Configuration $config = null)
     {
@@ -251,7 +239,7 @@
      * @param array<OverrideParams> $replicas
      *
      * @return array<string, mixed>
-     * @psalm-return OverrideParams
+     * @phpstan-return OverrideParams
      */
     protected function chooseReplicaConnectionParameters(
         #[SensitiveParameter]
