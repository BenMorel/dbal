<?php

declare(strict_types=1);

namespace Doctrine\DBAL\Exception;

use Doctrine\DBAL\Exception;

use function sprintf;

<<<<<<< HEAD
/**
 * @internal
 *
 * @psalm-immutable
 */
final class NoKeyValue extends \Exception implements Exception
=======
/** @internal */
final class NoKeyValue extends Exception
>>>>>>> 9f28deeb
{
    public static function fromColumnCount(int $columnCount): self
    {
        return new self(
            sprintf(
                'Fetching as key-value pairs requires the result to contain at least 2 columns, %d given.',
                $columnCount,
            ),
        );
    }
}<|MERGE_RESOLUTION|>--- conflicted
+++ resolved
@@ -8,17 +8,8 @@
 
 use function sprintf;
 
-<<<<<<< HEAD
-/**
- * @internal
- *
- * @psalm-immutable
- */
+/** @internal */
 final class NoKeyValue extends \Exception implements Exception
-=======
-/** @internal */
-final class NoKeyValue extends Exception
->>>>>>> 9f28deeb
 {
     public static function fromColumnCount(int $columnCount): self
     {
