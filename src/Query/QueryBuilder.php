<?php

declare(strict_types=1);

namespace Doctrine\DBAL\Query;

use Doctrine\DBAL\ArrayParameterType;
use Doctrine\DBAL\Cache\QueryCacheProfile;
use Doctrine\DBAL\Connection;
use Doctrine\DBAL\Exception;
use Doctrine\DBAL\ParameterType;
use Doctrine\DBAL\Query\Exception\NonUniqueAlias;
use Doctrine\DBAL\Query\Exception\UnknownAlias;
use Doctrine\DBAL\Query\Expression\CompositeExpression;
use Doctrine\DBAL\Query\Expression\ExpressionBuilder;
use Doctrine\DBAL\Query\ForUpdate\ConflictResolutionMode;
use Doctrine\DBAL\Result;
use Doctrine\DBAL\Statement;
use Doctrine\DBAL\Types\Type;

use function array_key_exists;
use function array_keys;
use function array_merge;
use function array_unshift;
use function count;
use function implode;
use function is_object;
use function substr;

/**
 * QueryBuilder class is responsible to dynamically create SQL queries.
 *
 * Important: Verify that every feature you use will work with your database vendor.
 * SQL Query Builder does not attempt to validate the generated SQL at all.
 *
 * The query builder does no validation whatsoever if certain features even work with the
 * underlying database vendor. Limit queries and joins are NOT applied to UPDATE and DELETE statements
 * even if some vendors such as MySQL support it.
 *
 * @psalm-import-type WrapperParameterTypeArray from Connection
 */
class QueryBuilder
{
    /**
     * The complete SQL string for this query.
     */
    private ?string $sql = null;

    /**
     * The query parameters.
     *
     * @var list<mixed>|array<string, mixed>
     */
    private array $params = [];

    /**
     * The parameter type map of this query.
     *
     * @psalm-var WrapperParameterTypeArray
     */
    private array $types = [];

    /**
     * The type of query this is. Can be select, update or delete.
     */
    private QueryType $type = QueryType::SELECT;

    /**
     * The index of the first result to retrieve.
     */
    private int $firstResult = 0;

    /**
     * The maximum number of results to retrieve or NULL to retrieve all results.
     */
    private ?int $maxResults = null;

    /**
     * The counter of bound parameters used with {@see bindValue).
     *
     * @var int<0, max>
     */
    private int $boundCounter = 0;

    /**
     * The SELECT parts of the query.
     *
     * @var string[]
     */
    private array $select = [];

    /**
     * Whether this is a SELECT DISTINCT query.
     */
    private bool $distinct = false;

    /**
     * The FROM parts of a SELECT query.
     *
     * @var From[]
     */
    private array $from = [];

    /**
     * The table name for an INSERT, UPDATE or DELETE query.
     */
    private ?string $table = null;

    /**
     * The list of joins, indexed by from alias.
     *
     * @var array<string, Join[]>
     */
    private array $join = [];

    /**
     * The SET parts of an UPDATE query.
     *
<<<<<<< HEAD
     * @var string[]
=======
     * @phpstan-var self::SELECT|self::DELETE|self::UPDATE|self::INSERT
>>>>>>> 9f28deeb
     */
    private array $set = [];

    /**
     * The WHERE part of a SELECT, UPDATE or DELETE query.
     */
    private string|CompositeExpression|null $where = null;

    /**
     * The GROUP BY part of a SELECT query.
     *
<<<<<<< HEAD
     * @var string[]
=======
     * @phpstan-var self::STATE_*
>>>>>>> 9f28deeb
     */
    private array $groupBy = [];

    /**
     * The HAVING part of a SELECT query.
     */
    private string|CompositeExpression|null $having = null;

    /**
     * The ORDER BY parts of a SELECT query.
     *
     * @var string[]
     */
    private array $orderBy = [];

    private ?ForUpdate $forUpdate = null;

    /**
     * The values of an INSERT query.
     *
     * @var array<string, mixed>
     */
    private array $values = [];

    /**
     * The QueryBuilder for the union parts.
     *
     * @var Union[]
     */
    private array $unionParts = [];

    /**
     * The query cache profile used for caching results.
     */
    private ?QueryCacheProfile $resultCacheProfile = null;

    /**
     * Initializes a new <tt>QueryBuilder</tt>.
     *
     * @param Connection $connection The DBAL Connection.
     */
    public function __construct(private readonly Connection $connection)
    {
    }

    /**
     * Gets an ExpressionBuilder used for object-oriented construction of query expressions.
     * This producer method is intended for convenient inline usage. Example:
     *
     * <code>
     *     $qb = $conn->createQueryBuilder()
     *         ->select('u')
     *         ->from('users', 'u')
     *         ->where($qb->expr()->eq('u.id', 1));
     * </code>
     *
     * For more complex expression construction, consider storing the expression
     * builder object in a local variable.
<<<<<<< HEAD
=======
     *
     * @return ExpressionBuilder
     */
    public function expr()
    {
        return $this->connection->getExpressionBuilder();
    }

    /**
     * Gets the type of the currently built query.
     *
     * @deprecated If necessary, track the type of the query being built outside of the builder.
     *
     * @return int
     */
    public function getType()
    {
        Deprecation::trigger(
            'doctrine/dbal',
            'https://github.com/doctrine/dbal/pull/5551',
            'Relying on the type of the query being built is deprecated.'
                . ' If necessary, track the type of the query being built outside of the builder.',
        );

        return $this->type;
    }

    /**
     * Gets the associated DBAL Connection for this query builder.
     *
     * @deprecated Use the connection used to instantiate the builder instead.
     *
     * @return Connection
     */
    public function getConnection()
    {
        Deprecation::trigger(
            'doctrine/dbal',
            'https://github.com/doctrine/dbal/pull/5780',
            '%s is deprecated. Use the connection used to instantiate the builder instead.',
            __METHOD__,
        );

        return $this->connection;
    }

    /**
     * Gets the state of this query builder instance.
     *
     * @deprecated The builder state is an internal concern.
     *
     * @return int Either QueryBuilder::STATE_DIRTY or QueryBuilder::STATE_CLEAN.
     * @phpstan-return self::STATE_*
>>>>>>> 9f28deeb
     */
    public function expr(): ExpressionBuilder
    {
        return $this->connection->createExpressionBuilder();
    }

    /**
     * Prepares and executes an SQL query and returns the first row of the result
     * as an associative array.
     *
     * @return array<string, mixed>|false False is returned if no rows are found.
     *
     * @throws Exception
     */
    public function fetchAssociative(): array|false
    {
        return $this->executeQuery()->fetchAssociative();
    }

    /**
     * Prepares and executes an SQL query and returns the first row of the result
     * as a numerically indexed array.
     *
     * @return array<int, mixed>|false False is returned if no rows are found.
     *
     * @throws Exception
     */
    public function fetchNumeric(): array|false
    {
        return $this->executeQuery()->fetchNumeric();
    }

    /**
     * Prepares and executes an SQL query and returns the value of a single column
     * of the first row of the result.
     *
     * @return mixed|false False is returned if no rows are found.
     *
     * @throws Exception
     */
    public function fetchOne(): mixed
    {
        return $this->executeQuery()->fetchOne();
    }

    /**
     * Prepares and executes an SQL query and returns the result as an array of numeric arrays.
     *
     * @return array<int,array<int,mixed>>
     *
     * @throws Exception
     */
    public function fetchAllNumeric(): array
    {
        return $this->executeQuery()->fetchAllNumeric();
    }

    /**
     * Prepares and executes an SQL query and returns the result as an array of associative arrays.
     *
     * @return array<int,array<string,mixed>>
     *
     * @throws Exception
     */
    public function fetchAllAssociative(): array
    {
        return $this->executeQuery()->fetchAllAssociative();
    }

    /**
     * Prepares and executes an SQL query and returns the result as an associative array with the keys
     * mapped to the first column and the values mapped to the second column.
     *
     * @return array<mixed,mixed>
     *
     * @throws Exception
     */
    public function fetchAllKeyValue(): array
    {
        return $this->executeQuery()->fetchAllKeyValue();
    }

    /**
     * Prepares and executes an SQL query and returns the result as an associative array with the keys mapped
     * to the first column and the values being an associative array representing the rest of the columns
     * and their values.
     *
     * @return array<mixed,array<string,mixed>>
     *
     * @throws Exception
     */
    public function fetchAllAssociativeIndexed(): array
    {
        return $this->executeQuery()->fetchAllAssociativeIndexed();
    }

    /**
     * Prepares and executes an SQL query and returns the result as an array of the first column values.
     *
     * @return array<int,mixed>
     *
     * @throws Exception
     */
    public function fetchFirstColumn(): array
    {
        return $this->executeQuery()->fetchFirstColumn();
    }

    /**
     * Executes an SQL query (SELECT) and returns a Result.
     *
     * @throws Exception
     */
    public function executeQuery(): Result
    {
        return $this->connection->executeQuery(
            $this->getSQL(),
            $this->params,
            $this->types,
            $this->resultCacheProfile,
        );
    }

    /**
     * Executes an SQL statement and returns the number of affected rows.
     *
     * Should be used for INSERT, UPDATE and DELETE
     *
     * @return int|numeric-string The number of affected rows.
     *
     * @throws Exception
     */
    public function executeStatement(): int|string
    {
        return $this->connection->executeStatement($this->getSQL(), $this->params, $this->types);
    }

    /**
     * Gets the complete SQL string formed by the current specifications of this QueryBuilder.
     *
     * <code>
     *     $qb = $em->createQueryBuilder()
     *         ->select('u')
     *         ->from('User', 'u')
     *     echo $qb->getSQL(); // SELECT u FROM User u
     * </code>
     *
     * @return string The SQL query string.
     */
    public function getSQL(): string
    {
        return $this->sql ??= match ($this->type) {
            QueryType::INSERT => $this->getSQLForInsert(),
            QueryType::DELETE => $this->getSQLForDelete(),
            QueryType::UPDATE => $this->getSQLForUpdate(),
            QueryType::SELECT => $this->getSQLForSelect(),
            QueryType::UNION  => $this->getSQLForUnion(),
        };
    }

    /**
     * Sets a query parameter for the query being constructed.
     *
     * <code>
     *     $qb = $conn->createQueryBuilder()
     *         ->select('u')
     *         ->from('users', 'u')
     *         ->where('u.id = :user_id')
     *         ->setParameter('user_id', 1);
     * </code>
     *
     * @param int<0, max>|string $key Parameter position or name
     *
     * @return $this This QueryBuilder instance.
     */
    public function setParameter(
        int|string $key,
        mixed $value,
        string|ParameterType|Type|ArrayParameterType $type = ParameterType::STRING,
    ): self {
        $this->params[$key] = $value;
        $this->types[$key]  = $type;

        return $this;
    }

    /**
     * Sets a collection of query parameters for the query being constructed.
     *
     * <code>
     *     $qb = $conn->createQueryBuilder()
     *         ->select('u')
     *         ->from('users', 'u')
     *         ->where('u.id = :user_id1 OR u.id = :user_id2')
     *         ->setParameters(array(
     *             'user_id1' => 1,
     *             'user_id2' => 2
     *         ));
     * </code>
     *
     * @param list<mixed>|array<string, mixed> $params
     * @psalm-param WrapperParameterTypeArray $types
     *
     * @return $this This QueryBuilder instance.
     */
    public function setParameters(array $params, array $types = []): self
    {
        $this->params = $params;
        $this->types  = $types;

        return $this;
    }

    /**
     * Gets all defined query parameters for the query being constructed indexed by parameter index or name.
     *
     * @return list<mixed>|array<string, mixed> The currently defined query parameters
     */
    public function getParameters(): array
    {
        return $this->params;
    }

    /**
     * Gets a (previously set) query parameter of the query being constructed.
     *
     * @param string|int $key The key (index or name) of the bound parameter.
     *
     * @return mixed The value of the bound parameter.
     */
    public function getParameter(string|int $key): mixed
    {
        return $this->params[$key] ?? null;
    }

    /**
     * Gets all defined query parameter types for the query being constructed indexed by parameter index or name.
     *
     * @psalm-return WrapperParameterTypeArray
     */
    public function getParameterTypes(): array
    {
        return $this->types;
    }

    /**
     * Gets a (previously set) query parameter type of the query being constructed.
     *
     * @param int|string $key The key of the bound parameter type
     */
    public function getParameterType(int|string $key): string|ParameterType|Type|ArrayParameterType
    {
        return $this->types[$key] ?? ParameterType::STRING;
    }

    /**
     * Sets the position of the first result to retrieve (the "offset").
     *
     * @param int $firstResult The first result to return.
     *
     * @return $this This QueryBuilder instance.
     */
    public function setFirstResult(int $firstResult): self
    {
        $this->firstResult = $firstResult;

        $this->sql = null;

        return $this;
    }

    /**
     * Gets the position of the first result the query object was set to retrieve (the "offset").
     *
     * @return int The position of the first result.
     */
    public function getFirstResult(): int
    {
        return $this->firstResult;
    }

    /**
     * Sets the maximum number of results to retrieve (the "limit").
     *
     * @param int|null $maxResults The maximum number of results to retrieve or NULL to retrieve all results.
     *
     * @return $this This QueryBuilder instance.
     */
    public function setMaxResults(?int $maxResults): self
    {
        $this->maxResults = $maxResults;

        $this->sql = null;

        return $this;
    }

    /**
     * Gets the maximum number of results the query object was set to retrieve (the "limit").
     * Returns NULL if all results will be returned.
     *
     * @return int|null The maximum number of results.
     */
    public function getMaxResults(): ?int
    {
        return $this->maxResults;
    }

    /**
     * Locks the queried rows for a subsequent update.
     *
     * @return $this
     */
    public function forUpdate(ConflictResolutionMode $conflictResolutionMode = ConflictResolutionMode::ORDINARY): self
    {
        $this->forUpdate = new ForUpdate($conflictResolutionMode);

        $this->sql = null;

        return $this;
    }

    /**
     * Specifies union parts to be used to build a UNION query.
     * Replaces any previously specified parts.
     *
     * <code>
     *     $qb = $conn->createQueryBuilder()
     *         ->union('SELECT 1 AS field1', 'SELECT 2 AS field1');
     * </code>
     *
     * @return $this
     */
    public function union(string|QueryBuilder $part): self
    {
        $this->type = QueryType::UNION;

        $this->unionParts = [new Union($part)];

        $this->sql = null;

        return $this;
    }

    /**
     * Add parts to be used to build a UNION query.
     *
     * <code>
     *     $qb = $conn->createQueryBuilder()
     *         ->union('SELECT 1 AS field1')
     *         ->addUnion('SELECT 2 AS field1', 'SELECT 3 AS field1')
     * </code>
     *
     * @return $this
     */
    public function addUnion(string|QueryBuilder $part, UnionType $type = UnionType::DISTINCT): self
    {
        $this->type = QueryType::UNION;

        if (count($this->unionParts) === 0) {
            throw new QueryException('No initial UNION part set, use union() to set one first.');
        }

        $this->unionParts[] = new Union($part, $type);

        $this->sql = null;

        return $this;
    }

    /**
     * Specifies an item that is to be returned in the query result.
     * Replaces any previously specified selections, if any.
     *
     * <code>
     *     $qb = $conn->createQueryBuilder()
     *         ->select('u.id', 'p.id')
     *         ->from('users', 'u')
     *         ->leftJoin('u', 'phonenumbers', 'p', 'u.id = p.user_id');
     * </code>
     *
     * @param string ...$expressions The selection expressions.
     *
     * @return $this This QueryBuilder instance.
     */
    public function select(string ...$expressions): self
    {
        $this->type = QueryType::SELECT;

        $this->select = $expressions;

        $this->sql = null;

        return $this;
    }

    /**
     * Adds or removes DISTINCT to/from the query.
     *
     * <code>
     *     $qb = $conn->createQueryBuilder()
     *         ->select('u.id')
     *         ->distinct()
     *         ->from('users', 'u')
     * </code>
     *
     * @return $this This QueryBuilder instance.
     */
    public function distinct(bool $distinct = true): self
    {
        $this->distinct = $distinct;
        $this->sql      = null;

        return $this;
    }

    /**
     * Adds an item that is to be returned in the query result.
     *
     * <code>
     *     $qb = $conn->createQueryBuilder()
     *         ->select('u.id')
     *         ->addSelect('p.id')
     *         ->from('users', 'u')
     *         ->leftJoin('u', 'phonenumbers', 'u.id = p.user_id');
     * </code>
     *
     * @param string $expression     The selection expression.
     * @param string ...$expressions Additional selection expressions.
     *
     * @return $this This QueryBuilder instance.
     */
    public function addSelect(string $expression, string ...$expressions): self
    {
        $this->type = QueryType::SELECT;

        $this->select = array_merge($this->select, [$expression], $expressions);

        $this->sql = null;

        return $this;
    }

    /**
     * Turns the query being built into a bulk delete query that ranges over
     * a certain table.
     *
     * <code>
     *     $qb = $conn->createQueryBuilder()
     *         ->delete('users u')
     *         ->where('u.id = :user_id')
     *         ->setParameter(':user_id', 1);
     * </code>
     *
     * @param string $table The table whose rows are subject to the deletion.
     *
     * @return $this This QueryBuilder instance.
     */
    public function delete(string $table): self
    {
        $this->type = QueryType::DELETE;

        $this->table = $table;

        $this->sql = null;

        return $this;
    }

    /**
     * Turns the query being built into a bulk update query that ranges over
     * a certain table
     *
     * <code>
     *     $qb = $conn->createQueryBuilder()
     *         ->update('counters c')
     *         ->set('c.value', 'c.value + 1')
     *         ->where('c.id = ?');
     * </code>
     *
     * @param string $table The table whose rows are subject to the update.
     *
     * @return $this This QueryBuilder instance.
     */
    public function update(string $table): self
    {
        $this->type = QueryType::UPDATE;

        $this->table = $table;

        $this->sql = null;

        return $this;
    }

    /**
     * Turns the query being built into an insert query that inserts into
     * a certain table
     *
     * <code>
     *     $qb = $conn->createQueryBuilder()
     *         ->insert('users')
     *         ->values(
     *             array(
     *                 'name' => '?',
     *                 'password' => '?'
     *             )
     *         );
     * </code>
     *
     * @param string $table The table into which the rows should be inserted.
     *
     * @return $this This QueryBuilder instance.
     */
    public function insert(string $table): self
    {
        $this->type = QueryType::INSERT;

        $this->table = $table;

        $this->sql = null;

        return $this;
    }

    /**
     * Creates and adds a query root corresponding to the table identified by the
     * given alias, forming a cartesian product with any existing query roots.
     *
     * <code>
     *     $qb = $conn->createQueryBuilder()
     *         ->select('u.id')
     *         ->from('users', 'u')
     * </code>
     *
     * @param string      $table The table.
     * @param string|null $alias The alias of the table.
     *
     * @return $this This QueryBuilder instance.
     */
    public function from(string $table, ?string $alias = null): self
    {
        $this->from[] = new From($table, $alias);

        $this->sql = null;

        return $this;
    }

    /**
     * Creates and adds a join to the query.
     *
     * <code>
     *     $qb = $conn->createQueryBuilder()
     *         ->select('u.name')
     *         ->from('users', 'u')
     *         ->join('u', 'phonenumbers', 'p', 'p.is_primary = 1');
     * </code>
     *
     * @param string $fromAlias The alias that points to a from clause.
     * @param string $join      The table name to join.
     * @param string $alias     The alias of the join table.
     * @param string $condition The condition for the join.
     *
     * @return $this This QueryBuilder instance.
     */
    public function join(string $fromAlias, string $join, string $alias, ?string $condition = null): self
    {
        return $this->innerJoin($fromAlias, $join, $alias, $condition);
    }

    /**
     * Creates and adds a join to the query.
     *
     * <code>
     *     $qb = $conn->createQueryBuilder()
     *         ->select('u.name')
     *         ->from('users', 'u')
     *         ->innerJoin('u', 'phonenumbers', 'p', 'p.is_primary = 1');
     * </code>
     *
     * @param string $fromAlias The alias that points to a from clause.
     * @param string $join      The table name to join.
     * @param string $alias     The alias of the join table.
     * @param string $condition The condition for the join.
     *
     * @return $this This QueryBuilder instance.
     */
    public function innerJoin(string $fromAlias, string $join, string $alias, ?string $condition = null): self
    {
        $this->join[$fromAlias][] = Join::inner($join, $alias, $condition);

        $this->sql = null;

        return $this;
    }

    /**
     * Creates and adds a left join to the query.
     *
     * <code>
     *     $qb = $conn->createQueryBuilder()
     *         ->select('u.name')
     *         ->from('users', 'u')
     *         ->leftJoin('u', 'phonenumbers', 'p', 'p.is_primary = 1');
     * </code>
     *
     * @param string $fromAlias The alias that points to a from clause.
     * @param string $join      The table name to join.
     * @param string $alias     The alias of the join table.
     * @param string $condition The condition for the join.
     *
     * @return $this This QueryBuilder instance.
     */
    public function leftJoin(string $fromAlias, string $join, string $alias, ?string $condition = null): self
    {
        $this->join[$fromAlias][] = Join::left($join, $alias, $condition);

        $this->sql = null;

        return $this;
    }

    /**
     * Creates and adds a right join to the query.
     *
     * <code>
     *     $qb = $conn->createQueryBuilder()
     *         ->select('u.name')
     *         ->from('users', 'u')
     *         ->rightJoin('u', 'phonenumbers', 'p', 'p.is_primary = 1');
     * </code>
     *
     * @param string $fromAlias The alias that points to a from clause.
     * @param string $join      The table name to join.
     * @param string $alias     The alias of the join table.
     * @param string $condition The condition for the join.
     *
     * @return $this This QueryBuilder instance.
     */
    public function rightJoin(string $fromAlias, string $join, string $alias, ?string $condition = null): self
    {
        $this->join[$fromAlias][] = Join::right($join, $alias, $condition);

        $this->sql = null;

        return $this;
    }

    /**
     * Sets a new value for a column in a bulk update query.
     *
     * <code>
     *     $qb = $conn->createQueryBuilder()
     *         ->update('counters c')
     *         ->set('c.value', 'c.value + 1')
     *         ->where('c.id = ?');
     * </code>
     *
     * @param string $key   The column to set.
     * @param string $value The value, expression, placeholder, etc.
     *
     * @return $this This QueryBuilder instance.
     */
    public function set(string $key, string $value): self
    {
        $this->set[] = $key . ' = ' . $value;

        $this->sql = null;

        return $this;
    }

    /**
     * Specifies one or more restrictions to the query result.
     * Replaces any previously specified restrictions, if any.
     *
     * <code>
     *     $qb = $conn->createQueryBuilder()
     *         ->select('c.value')
     *         ->from('counters', 'c')
     *         ->where('c.id = ?');
     *
     *     // You can optionally programmatically build and/or expressions
     *     $qb = $conn->createQueryBuilder();
     *
     *     $or = $qb->expr()->orx();
     *     $or->add($qb->expr()->eq('c.id', 1));
     *     $or->add($qb->expr()->eq('c.id', 2));
     *
     *     $qb->update('counters c')
     *         ->set('c.value', 'c.value + 1')
     *         ->where($or);
     * </code>
     *
     * @param string|CompositeExpression $predicate     The WHERE clause predicate.
     * @param string|CompositeExpression ...$predicates Additional WHERE clause predicates.
     *
     * @return $this This QueryBuilder instance.
     */
    public function where(string|CompositeExpression $predicate, string|CompositeExpression ...$predicates): self
    {
        $this->where = $this->createPredicate($predicate, ...$predicates);

        $this->sql = null;

        return $this;
    }

    /**
     * Adds one or more restrictions to the query results, forming a logical
     * conjunction with any previously specified restrictions.
     *
     * <code>
     *     $qb = $conn->createQueryBuilder()
     *         ->select('u')
     *         ->from('users', 'u')
     *         ->where('u.username LIKE ?')
     *         ->andWhere('u.is_active = 1');
     * </code>
     *
     * @see where()
     *
     * @param string|CompositeExpression $predicate     The predicate to append.
     * @param string|CompositeExpression ...$predicates Additional predicates to append.
     *
     * @return $this This QueryBuilder instance.
     */
    public function andWhere(string|CompositeExpression $predicate, string|CompositeExpression ...$predicates): self
    {
        $this->where = $this->appendToPredicate(
            $this->where,
            CompositeExpression::TYPE_AND,
            $predicate,
            ...$predicates,
        );

        $this->sql = null;

        return $this;
    }

    /**
     * Adds one or more restrictions to the query results, forming a logical
     * disjunction with any previously specified restrictions.
     *
     * <code>
     *     $qb = $em->createQueryBuilder()
     *         ->select('u.name')
     *         ->from('users', 'u')
     *         ->where('u.id = 1')
     *         ->orWhere('u.id = 2');
     * </code>
     *
     * @see where()
     *
     * @param string|CompositeExpression $predicate     The predicate to append.
     * @param string|CompositeExpression ...$predicates Additional predicates to append.
     *
     * @return $this This QueryBuilder instance.
     */
    public function orWhere(string|CompositeExpression $predicate, string|CompositeExpression ...$predicates): self
    {
        $this->where = $this->appendToPredicate($this->where, CompositeExpression::TYPE_OR, $predicate, ...$predicates);

        $this->sql = null;

        return $this;
    }

    /**
     * Specifies one or more grouping expressions over the results of the query.
     * Replaces any previously specified groupings, if any.
     *
     * <code>
     *     $qb = $conn->createQueryBuilder()
     *         ->select('u.name')
     *         ->from('users', 'u')
     *         ->groupBy('u.id');
     * </code>
     *
     * @param string $expression     The grouping expression
     * @param string ...$expressions Additional grouping expressions
     *
     * @return $this This QueryBuilder instance.
     */
    public function groupBy(string $expression, string ...$expressions): self
    {
        $this->groupBy = array_merge([$expression], $expressions);

        $this->sql = null;

        return $this;
    }

    /**
     * Adds one or more grouping expressions to the query.
     *
     * <code>
     *     $qb = $conn->createQueryBuilder()
     *         ->select('u.name')
     *         ->from('users', 'u')
     *         ->groupBy('u.lastLogin')
     *         ->addGroupBy('u.createdAt');
     * </code>
     *
     * @param string $expression     The grouping expression
     * @param string ...$expressions Additional grouping expressions
     *
     * @return $this This QueryBuilder instance.
     */
    public function addGroupBy(string $expression, string ...$expressions): self
    {
        $this->groupBy = array_merge($this->groupBy, [$expression], $expressions);

        $this->sql = null;

        return $this;
    }

    /**
     * Sets a value for a column in an insert query.
     *
     * <code>
     *     $qb = $conn->createQueryBuilder()
     *         ->insert('users')
     *         ->values(
     *             array(
     *                 'name' => '?'
     *             )
     *         )
     *         ->setValue('password', '?');
     * </code>
     *
     * @param string $column The column into which the value should be inserted.
     * @param string $value  The value that should be inserted into the column.
     *
     * @return $this This QueryBuilder instance.
     */
    public function setValue(string $column, string $value): self
    {
        $this->values[$column] = $value;

        return $this;
    }

    /**
     * Specifies values for an insert query indexed by column names.
     * Replaces any previous values, if any.
     *
     * <code>
     *     $qb = $conn->createQueryBuilder()
     *         ->insert('users')
     *         ->values(
     *             array(
     *                 'name' => '?',
     *                 'password' => '?'
     *             )
     *         );
     * </code>
     *
     * @param array<string, mixed> $values The values to specify for the insert query indexed by column names.
     *
     * @return $this This QueryBuilder instance.
     */
    public function values(array $values): self
    {
        $this->values = $values;

        $this->sql = null;

        return $this;
    }

    /**
     * Specifies a restriction over the groups of the query.
     * Replaces any previous having restrictions, if any.
     *
     * @param string|CompositeExpression $predicate     The HAVING clause predicate.
     * @param string|CompositeExpression ...$predicates Additional HAVING clause predicates.
     *
     * @return $this This QueryBuilder instance.
     */
    public function having(string|CompositeExpression $predicate, string|CompositeExpression ...$predicates): self
    {
        $this->having = $this->createPredicate($predicate, ...$predicates);

        $this->sql = null;

        return $this;
    }

    /**
     * Adds a restriction over the groups of the query, forming a logical
     * conjunction with any existing having restrictions.
     *
     * @param string|CompositeExpression $predicate     The predicate to append.
     * @param string|CompositeExpression ...$predicates Additional predicates to append.
     *
     * @return $this This QueryBuilder instance.
     */
    public function andHaving(string|CompositeExpression $predicate, string|CompositeExpression ...$predicates): self
    {
        $this->having = $this->appendToPredicate(
            $this->having,
            CompositeExpression::TYPE_AND,
            $predicate,
            ...$predicates,
        );

        $this->sql = null;

        return $this;
    }

    /**
     * Adds a restriction over the groups of the query, forming a logical
     * disjunction with any existing having restrictions.
     *
     * @param string|CompositeExpression $predicate     The predicate to append.
     * @param string|CompositeExpression ...$predicates Additional predicates to append.
     *
     * @return $this This QueryBuilder instance.
     */
    public function orHaving(string|CompositeExpression $predicate, string|CompositeExpression ...$predicates): self
    {
        $this->having = $this->appendToPredicate(
            $this->having,
            CompositeExpression::TYPE_OR,
            $predicate,
            ...$predicates,
        );

        $this->sql = null;

        return $this;
    }

    /**
     * Creates a CompositeExpression from one or more predicates combined by the AND logic.
     */
    private function createPredicate(
        string|CompositeExpression $predicate,
        string|CompositeExpression ...$predicates,
    ): string|CompositeExpression {
        if (count($predicates) === 0) {
            return $predicate;
        }

        return new CompositeExpression(CompositeExpression::TYPE_AND, $predicate, ...$predicates);
    }

    /**
     * Appends the given predicates combined by the given type of logic to the current predicate.
     */
    private function appendToPredicate(
        string|CompositeExpression|null $currentPredicate,
        string $type,
        string|CompositeExpression ...$predicates,
    ): string|CompositeExpression {
        if ($currentPredicate instanceof CompositeExpression && $currentPredicate->getType() === $type) {
            return $currentPredicate->with(...$predicates);
        }

        if ($currentPredicate !== null) {
            array_unshift($predicates, $currentPredicate);
        } elseif (count($predicates) === 1) {
            return $predicates[0];
        }

        return new CompositeExpression($type, ...$predicates);
    }

    /**
     * Specifies an ordering for the query results.
     * Replaces any previously specified orderings, if any.
     *
     * @param string $sort  The ordering expression.
     * @param string $order The ordering direction.
     *
     * @return $this This QueryBuilder instance.
     */
    public function orderBy(string $sort, ?string $order = null): self
    {
        $orderBy = $sort;

        if ($order !== null) {
            $orderBy .= ' ' . $order;
        }

        $this->orderBy = [$orderBy];

        $this->sql = null;

        return $this;
    }

    /**
     * Adds an ordering to the query results.
     *
     * @param string $sort  The ordering expression.
     * @param string $order The ordering direction.
     *
     * @return $this This QueryBuilder instance.
     */
    public function addOrderBy(string $sort, ?string $order = null): self
    {
        $orderBy = $sort;

        if ($order !== null) {
            $orderBy .= ' ' . $order;
        }

        $this->orderBy[] = $orderBy;

        $this->sql = null;

        return $this;
    }

    /**
     * Resets the WHERE conditions for the query.
     *
     * @return $this This QueryBuilder instance.
     */
    public function resetWhere(): self
    {
        $this->where = null;
        $this->sql   = null;

        return $this;
    }

    /**
     * Resets the grouping for the query.
     *
     * @return $this This QueryBuilder instance.
     */
    public function resetGroupBy(): self
    {
        $this->groupBy = [];
        $this->sql     = null;

        return $this;
    }

    /**
     * Resets the HAVING conditions for the query.
     *
     * @return $this This QueryBuilder instance.
     */
    public function resetHaving(): self
    {
        $this->having = null;
        $this->sql    = null;

        return $this;
    }

    /**
     * Resets the ordering for the query.
     *
     * @return $this This QueryBuilder instance.
     */
    public function resetOrderBy(): self
    {
        $this->orderBy = [];
        $this->sql     = null;

        return $this;
    }

    /** @throws Exception */
    private function getSQLForSelect(): string
    {
        if (count($this->select) === 0) {
            throw new QueryException('No SELECT expressions given. Please use select() or addSelect().');
        }

        return $this->connection->getDatabasePlatform()
            ->createSelectSQLBuilder()
            ->buildSQL(
                new SelectQuery(
                    $this->distinct,
                    $this->select,
                    $this->getFromClauses(),
                    $this->where !== null ? (string) $this->where : null,
                    $this->groupBy,
                    $this->having !== null ? (string) $this->having : null,
                    $this->orderBy,
                    new Limit($this->maxResults, $this->firstResult),
                    $this->forUpdate,
                ),
            );
    }

    /**
     * @return array<string, string>
     *
     * @throws QueryException
     */
    private function getFromClauses(): array
    {
        $fromClauses  = [];
        $knownAliases = [];

        foreach ($this->from as $from) {
            if ($from->alias === null || $from->alias === $from->table) {
                $tableSql       = $from->table;
                $tableReference = $from->table;
            } else {
                $tableSql       = $from->table . ' ' . $from->alias;
                $tableReference = $from->alias;
            }

            $knownAliases[$tableReference] = true;

            $fromClauses[$tableReference] = $tableSql . $this->getSQLForJoins($tableReference, $knownAliases);
        }

        $this->verifyAllAliasesAreKnown($knownAliases);

        return $fromClauses;
    }

    /**
     * @param array<string, true> $knownAliases
     *
     * @throws QueryException
     */
    private function verifyAllAliasesAreKnown(array $knownAliases): void
    {
        foreach ($this->join as $fromAlias => $joins) {
            if (! isset($knownAliases[$fromAlias])) {
                throw UnknownAlias::new($fromAlias, array_keys($knownAliases));
            }
        }
    }

    /**
     * Converts this instance into an INSERT string in SQL.
     */
    private function getSQLForInsert(): string
    {
        return 'INSERT INTO ' . $this->table .
        ' (' . implode(', ', array_keys($this->values)) . ')' .
        ' VALUES(' . implode(', ', $this->values) . ')';
    }

    /**
     * Converts this instance into an UPDATE string in SQL.
     */
    private function getSQLForUpdate(): string
    {
        $query = 'UPDATE ' . $this->table
            . ' SET ' . implode(', ', $this->set);

        if ($this->where !== null) {
            $query .= ' WHERE ' . $this->where;
        }

        return $query;
    }

    /**
     * Converts this instance into a DELETE string in SQL.
     */
    private function getSQLForDelete(): string
    {
        $query = 'DELETE FROM ' . $this->table;

        if ($this->where !== null) {
            $query .= ' WHERE ' . $this->where;
        }

        return $query;
    }

    /**
     * Converts this instance into a UNION string in SQL.
     */
    private function getSQLForUnion(): string
    {
        $countUnions = count($this->unionParts);
        if ($countUnions < 2) {
            throw new QueryException(
                'Insufficient UNION parts give, need at least 2.'
                . ' Please use union() and addUnion() to set enough UNION parts.',
            );
        }

        return $this->connection->getDatabasePlatform()
            ->createUnionSQLBuilder()
            ->buildSQL(
                new UnionQuery(
                    $this->unionParts,
                    $this->orderBy,
                    new Limit($this->maxResults, $this->firstResult),
                ),
            );
    }

    /**
     * Gets a string representation of this QueryBuilder which corresponds to
     * the final SQL query being constructed.
     *
     * @return string The string representation of this QueryBuilder.
     */
    public function __toString(): string
    {
        return $this->getSQL();
    }

    /**
     * Creates a new named parameter and bind the value $value to it.
     *
     * This method provides a shortcut for {@see Statement::bindValue()}
     * when using prepared statements.
     *
     * The parameter $value specifies the value that you want to bind. If
     * $placeholder is not provided createNamedParameter() will automatically
     * create a placeholder for you. An automatic placeholder will be of the
     * name ':dcValue1', ':dcValue2' etc.
     *
     * Example:
     * <code>
     * $value = 2;
     * $q->eq( 'id', $q->createNamedParameter( $value ) );
     * $stmt = $q->executeQuery(); // executed with 'id = 2'
     * </code>
     *
     * @link http://www.zetacomponents.org
     *
     * @param string|null $placeHolder The name to bind with. The string must start with a colon ':'.
     *
     * @return string the placeholder name used.
     */
    public function createNamedParameter(
        mixed $value,
        string|ParameterType|Type|ArrayParameterType $type = ParameterType::STRING,
        ?string $placeHolder = null,
    ): string {
        if ($placeHolder === null) {
            $this->boundCounter++;
            $placeHolder = ':dcValue' . $this->boundCounter;
        }

        $this->setParameter(substr($placeHolder, 1), $value, $type);

        return $placeHolder;
    }

    /**
     * Creates a new positional parameter and bind the given value to it.
     *
     * Attention: If you are using positional parameters with the query builder you have
     * to be very careful to bind all parameters in the order they appear in the SQL
     * statement , otherwise they get bound in the wrong order which can lead to serious
     * bugs in your code.
     *
     * Example:
     * <code>
     *  $qb = $conn->createQueryBuilder();
     *  $qb->select('u.*')
     *     ->from('users', 'u')
     *     ->where('u.username = ' . $qb->createPositionalParameter('Foo', ParameterType::STRING))
     *     ->orWhere('u.username = ' . $qb->createPositionalParameter('Bar', ParameterType::STRING))
     * </code>
     */
    public function createPositionalParameter(
        mixed $value,
        string|ParameterType|Type|ArrayParameterType $type = ParameterType::STRING,
    ): string {
        $this->setParameter($this->boundCounter, $value, $type);
        $this->boundCounter++;

        return '?';
    }

    /**
     * @param array<string, true> $knownAliases
     *
     * @throws QueryException
     */
    private function getSQLForJoins(string $fromAlias, array &$knownAliases): string
    {
        $sql = '';

        if (! isset($this->join[$fromAlias])) {
            return $sql;
        }

        foreach ($this->join[$fromAlias] as $join) {
            if (array_key_exists($join->alias, $knownAliases)) {
                throw NonUniqueAlias::new($join->alias, array_keys($knownAliases));
            }

            $sql .= ' ' . $join->type . ' JOIN ' . $join->table . ' ' . $join->alias;

            if ($join->condition !== null) {
                $sql .= ' ON ' . $join->condition;
            }

            $knownAliases[$join->alias] = true;
        }

        foreach ($this->join[$fromAlias] as $join) {
            $sql .= $this->getSQLForJoins($join->alias, $knownAliases);
        }

        return $sql;
    }

    /**
     * Deep clone of all expression objects in the SQL parts.
     */
    public function __clone()
    {
        foreach ($this->from as $key => $from) {
            $this->from[$key] = clone $from;
        }

        foreach ($this->join as $fromAlias => $joins) {
            foreach ($joins as $key => $join) {
                $this->join[$fromAlias][$key] = clone $join;
            }
        }

        if (is_object($this->where)) {
            $this->where = clone $this->where;
        }

        if (is_object($this->having)) {
            $this->having = clone $this->having;
        }

        foreach ($this->params as $name => $param) {
            if (! is_object($param)) {
                continue;
            }

            $this->params[$name] = clone $param;
        }
    }

    /**
     * Enables caching of the results of this query, for given amount of seconds
     * and optionally specified which key to use for the cache entry.
     *
     * @return $this
     */
    public function enableResultCache(QueryCacheProfile $cacheProfile): self
    {
        $this->resultCacheProfile = $cacheProfile;

        return $this;
    }

    /**
     * Disables caching of the results of this query.
     *
     * @return $this
     */
    public function disableResultCache(): self
    {
        $this->resultCacheProfile = null;

        return $this;
    }
}<|MERGE_RESOLUTION|>--- conflicted
+++ resolved
@@ -37,7 +37,7 @@
  * underlying database vendor. Limit queries and joins are NOT applied to UPDATE and DELETE statements
  * even if some vendors such as MySQL support it.
  *
- * @psalm-import-type WrapperParameterTypeArray from Connection
+ * @phpstan-import-type WrapperParameterTypeArray from Connection
  */
 class QueryBuilder
 {
@@ -56,7 +56,7 @@
     /**
      * The parameter type map of this query.
      *
-     * @psalm-var WrapperParameterTypeArray
+     * @phpstan-var WrapperParameterTypeArray
      */
     private array $types = [];
 
@@ -116,11 +116,7 @@
     /**
      * The SET parts of an UPDATE query.
      *
-<<<<<<< HEAD
      * @var string[]
-=======
-     * @phpstan-var self::SELECT|self::DELETE|self::UPDATE|self::INSERT
->>>>>>> 9f28deeb
      */
     private array $set = [];
 
@@ -132,11 +128,7 @@
     /**
      * The GROUP BY part of a SELECT query.
      *
-<<<<<<< HEAD
      * @var string[]
-=======
-     * @phpstan-var self::STATE_*
->>>>>>> 9f28deeb
      */
     private array $groupBy = [];
 
@@ -195,62 +187,6 @@
      *
      * For more complex expression construction, consider storing the expression
      * builder object in a local variable.
-<<<<<<< HEAD
-=======
-     *
-     * @return ExpressionBuilder
-     */
-    public function expr()
-    {
-        return $this->connection->getExpressionBuilder();
-    }
-
-    /**
-     * Gets the type of the currently built query.
-     *
-     * @deprecated If necessary, track the type of the query being built outside of the builder.
-     *
-     * @return int
-     */
-    public function getType()
-    {
-        Deprecation::trigger(
-            'doctrine/dbal',
-            'https://github.com/doctrine/dbal/pull/5551',
-            'Relying on the type of the query being built is deprecated.'
-                . ' If necessary, track the type of the query being built outside of the builder.',
-        );
-
-        return $this->type;
-    }
-
-    /**
-     * Gets the associated DBAL Connection for this query builder.
-     *
-     * @deprecated Use the connection used to instantiate the builder instead.
-     *
-     * @return Connection
-     */
-    public function getConnection()
-    {
-        Deprecation::trigger(
-            'doctrine/dbal',
-            'https://github.com/doctrine/dbal/pull/5780',
-            '%s is deprecated. Use the connection used to instantiate the builder instead.',
-            __METHOD__,
-        );
-
-        return $this->connection;
-    }
-
-    /**
-     * Gets the state of this query builder instance.
-     *
-     * @deprecated The builder state is an internal concern.
-     *
-     * @return int Either QueryBuilder::STATE_DIRTY or QueryBuilder::STATE_CLEAN.
-     * @phpstan-return self::STATE_*
->>>>>>> 9f28deeb
      */
     public function expr(): ExpressionBuilder
     {
@@ -452,7 +388,7 @@
      * </code>
      *
      * @param list<mixed>|array<string, mixed> $params
-     * @psalm-param WrapperParameterTypeArray $types
+     * @phpstan-param WrapperParameterTypeArray $types
      *
      * @return $this This QueryBuilder instance.
      */
@@ -489,7 +425,7 @@
     /**
      * Gets all defined query parameter types for the query being constructed indexed by parameter index or name.
      *
-     * @psalm-return WrapperParameterTypeArray
+     * @phpstan-return WrapperParameterTypeArray
      */
     public function getParameterTypes(): array
     {
