<?php

declare(strict_types=1);

namespace Doctrine\DBAL\Query;

use Doctrine\DBAL\ArrayParameterType;
use Doctrine\DBAL\Cache\QueryCacheProfile;
use Doctrine\DBAL\Connection;
use Doctrine\DBAL\Exception;
use Doctrine\DBAL\ParameterType;
use Doctrine\DBAL\Query\Exception\NonUniqueAlias;
use Doctrine\DBAL\Query\Exception\UnknownAlias;
use Doctrine\DBAL\Query\Expression\CompositeExpression;
use Doctrine\DBAL\Query\Expression\ExpressionBuilder;
use Doctrine\DBAL\Result;
use Doctrine\DBAL\Statement;
use Doctrine\DBAL\Types\Type;

use function array_key_exists;
use function array_keys;
use function array_merge;
use function array_unshift;
use function count;
use function implode;
use function is_object;
use function substr;

/**
 * QueryBuilder class is responsible to dynamically create SQL queries.
 *
 * Important: Verify that every feature you use will work with your database vendor.
 * SQL Query Builder does not attempt to validate the generated SQL at all.
 *
 * The query builder does no validation whatsoever if certain features even work with the
 * underlying database vendor. Limit queries and joins are NOT applied to UPDATE and DELETE statements
 * even if some vendors such as MySQL support it.
 *
 * @psalm-import-type WrapperParameterTypeArray from Connection
 */
class QueryBuilder
{
    /**
     * The complete SQL string for this query.
     */
    private ?string $sql = null;

    /**
     * The query parameters.
     *
     * @var list<mixed>|array<string, mixed>
     */
    private array $params = [];

    /**
     * The parameter type map of this query.
     *
     * @psalm-var WrapperParameterTypeArray
     */
    private array $types = [];

    /**
     * The type of query this is. Can be select, update or delete.
     */
    private QueryType $type = QueryType::SELECT;

    /**
     * The index of the first result to retrieve.
     */
    private int $firstResult = 0;

    /**
     * The maximum number of results to retrieve or NULL to retrieve all results.
     */
    private ?int $maxResults = null;

    /**
     * The counter of bound parameters used with {@see bindValue).
     */
    private int $boundCounter = 0;

    /**
     * The SELECT parts of the query.
     *
     * @var string[]
     */
    private array $select = [];

    /**
     * Whether this is a SELECT DISTINCT query.
     */
    private bool $distinct = false;

    /**
     * The FROM parts of a SELECT query.
     *
     * @var From[]
     */
    private array $from = [];

    /**
     * The table name for an INSERT, UPDATE or DELETE query.
     */
    private ?string $table = null;

    /**
     * The list of joins, indexed by from alias.
     *
     * @var array<string, Join[]>
     */
    private array $join = [];

    /**
     * The SET parts of an UPDATE query.
     *
     * @var string[]
     */
    private array $set = [];

    /**
<<<<<<< HEAD
     * The WHERE part of a SELECT, UPDATE or DELETE query.
=======
     * The type of query this is. Can be select, update or delete.
     *
     * @psalm-var self::SELECT|self::DELETE|self::UPDATE|self::INSERT
>>>>>>> fd47abd3
     */
    private string|CompositeExpression|null $where = null;

    /**
<<<<<<< HEAD
     * The GROUP BY part of a SELECT query.
     *
     * @var string[]
=======
     * The state of the query object. Can be dirty or clean.
     *
     * @psalm-var self::STATE_*
>>>>>>> fd47abd3
     */
    private array $groupBy = [];

    /**
     * The HAVING part of a SELECT query.
     */
    private string|CompositeExpression|null $having = null;

    /**
     * The ORDER BY parts of a SELECT query.
     *
     * @var string[]
     */
    private array $orderBy = [];

    /**
     * The values of an INSERT query.
     *
     * @var array<string, mixed>
     */
    private array $values = [];

    /**
     * The query cache profile used for caching results.
     */
    private ?QueryCacheProfile $resultCacheProfile = null;

    /**
     * Initializes a new <tt>QueryBuilder</tt>.
     *
     * @param Connection $connection The DBAL Connection.
     */
    public function __construct(private readonly Connection $connection)
    {
    }

    /**
     * Gets an ExpressionBuilder used for object-oriented construction of query expressions.
     * This producer method is intended for convenient inline usage. Example:
     *
     * <code>
     *     $qb = $conn->createQueryBuilder()
     *         ->select('u')
     *         ->from('users', 'u')
     *         ->where($qb->expr()->eq('u.id', 1));
     * </code>
     *
     * For more complex expression construction, consider storing the expression
     * builder object in a local variable.
<<<<<<< HEAD
=======
     *
     * @return ExpressionBuilder
     */
    public function expr()
    {
        return $this->connection->getExpressionBuilder();
    }

    /**
     * Gets the type of the currently built query.
     *
     * @deprecated If necessary, track the type of the query being built outside of the builder.
     *
     * @return int
     */
    public function getType()
    {
        Deprecation::trigger(
            'doctrine/dbal',
            'https://github.com/doctrine/dbal/pull/5551',
            'Relying on the type of the query being built is deprecated.'
                . ' If necessary, track the type of the query being built outside of the builder.',
        );

        return $this->type;
    }

    /**
     * Gets the associated DBAL Connection for this query builder.
     *
     * @deprecated Use the connection used to instantiate the builder instead.
     *
     * @return Connection
     */
    public function getConnection()
    {
        Deprecation::trigger(
            'doctrine/dbal',
            'https://github.com/doctrine/dbal/pull/5780',
            '%s is deprecated. Use the connection used to instantiate the builder instead.',
            __METHOD__,
        );

        return $this->connection;
    }

    /**
     * Gets the state of this query builder instance.
     *
     * @deprecated The builder state is an internal concern.
     *
     * @return int Either QueryBuilder::STATE_DIRTY or QueryBuilder::STATE_CLEAN.
     * @psalm-return self::STATE_*
>>>>>>> fd47abd3
     */
    public function expr(): ExpressionBuilder
    {
        return $this->connection->createExpressionBuilder();
    }

    /**
     * Prepares and executes an SQL query and returns the first row of the result
     * as an associative array.
     *
     * @return array<string, mixed>|false False is returned if no rows are found.
     *
     * @throws Exception
     */
    public function fetchAssociative(): array|false
    {
        return $this->executeQuery()->fetchAssociative();
    }

    /**
     * Prepares and executes an SQL query and returns the first row of the result
     * as a numerically indexed array.
     *
     * @return array<int, mixed>|false False is returned if no rows are found.
     *
     * @throws Exception
     */
    public function fetchNumeric(): array|false
    {
        return $this->executeQuery()->fetchNumeric();
    }

    /**
     * Prepares and executes an SQL query and returns the value of a single column
     * of the first row of the result.
     *
     * @return mixed|false False is returned if no rows are found.
     *
     * @throws Exception
     */
    public function fetchOne(): mixed
    {
        return $this->executeQuery()->fetchOne();
    }

    /**
     * Prepares and executes an SQL query and returns the result as an array of numeric arrays.
     *
     * @return array<int,array<int,mixed>>
     *
     * @throws Exception
     */
    public function fetchAllNumeric(): array
    {
        return $this->executeQuery()->fetchAllNumeric();
    }

    /**
     * Prepares and executes an SQL query and returns the result as an array of associative arrays.
     *
     * @return array<int,array<string,mixed>>
     *
     * @throws Exception
     */
    public function fetchAllAssociative(): array
    {
        return $this->executeQuery()->fetchAllAssociative();
    }

    /**
     * Prepares and executes an SQL query and returns the result as an associative array with the keys
     * mapped to the first column and the values mapped to the second column.
     *
     * @return array<mixed,mixed>
     *
     * @throws Exception
     */
    public function fetchAllKeyValue(): array
    {
        return $this->executeQuery()->fetchAllKeyValue();
    }

    /**
     * Prepares and executes an SQL query and returns the result as an associative array with the keys mapped
     * to the first column and the values being an associative array representing the rest of the columns
     * and their values.
     *
     * @return array<mixed,array<string,mixed>>
     *
     * @throws Exception
     */
    public function fetchAllAssociativeIndexed(): array
    {
        return $this->executeQuery()->fetchAllAssociativeIndexed();
    }

    /**
     * Prepares and executes an SQL query and returns the result as an array of the first column values.
     *
     * @return array<int,mixed>
     *
     * @throws Exception
     */
    public function fetchFirstColumn(): array
    {
        return $this->executeQuery()->fetchFirstColumn();
    }

    /**
     * Executes an SQL query (SELECT) and returns a Result.
     *
     * @throws Exception
     */
    public function executeQuery(): Result
    {
        return $this->connection->executeQuery(
            $this->getSQL(),
            $this->params,
            $this->types,
            $this->resultCacheProfile,
        );
    }

    /**
     * Executes an SQL statement and returns the number of affected rows.
     *
     * Should be used for INSERT, UPDATE and DELETE
     *
     * @return int|numeric-string The number of affected rows.
     *
     * @throws Exception
     */
    public function executeStatement(): int|string
    {
        return $this->connection->executeStatement($this->getSQL(), $this->params, $this->types);
    }

    /**
     * Gets the complete SQL string formed by the current specifications of this QueryBuilder.
     *
     * <code>
     *     $qb = $em->createQueryBuilder()
     *         ->select('u')
     *         ->from('User', 'u')
     *     echo $qb->getSQL(); // SELECT u FROM User u
     * </code>
     *
     * @return string The SQL query string.
     *
     * @throws QueryException If the object doesn't represent a valid query in its current state.
     */
    public function getSQL(): string
    {
<<<<<<< HEAD
        return $this->sql ??= match ($this->type) {
            QueryType::INSERT => $this->getSQLForInsert(),
            QueryType::DELETE => $this->getSQLForDelete(),
            QueryType::UPDATE => $this->getSQLForUpdate(),
            QueryType::SELECT => $this->getSQLForSelect(),
        };
=======
        if ($this->sql !== null && $this->state === self::STATE_CLEAN) {
            return $this->sql;
        }

        switch ($this->type) {
            case self::INSERT:
                $sql = $this->getSQLForInsert();
                break;

            case self::DELETE:
                $sql = $this->getSQLForDelete();
                break;

            case self::UPDATE:
                $sql = $this->getSQLForUpdate();
                break;

            case self::SELECT:
                $sql = $this->getSQLForSelect();
                break;
        }

        $this->state = self::STATE_CLEAN;
        $this->sql   = $sql;

        return $sql;
>>>>>>> fd47abd3
    }

    /**
     * Sets a query parameter for the query being constructed.
     *
     * <code>
     *     $qb = $conn->createQueryBuilder()
     *         ->select('u')
     *         ->from('users', 'u')
     *         ->where('u.id = :user_id')
     *         ->setParameter('user_id', 1);
     * </code>
     *
     * @param int|string $key Parameter position or name
     *
     * @return $this This QueryBuilder instance.
     */
    public function setParameter(
        int|string $key,
        mixed $value,
        string|ParameterType|Type|ArrayParameterType $type = ParameterType::STRING,
    ): self {
        $this->params[$key] = $value;
        $this->types[$key]  = $type;

        return $this;
    }

    /**
     * Sets a collection of query parameters for the query being constructed.
     *
     * <code>
     *     $qb = $conn->createQueryBuilder()
     *         ->select('u')
     *         ->from('users', 'u')
     *         ->where('u.id = :user_id1 OR u.id = :user_id2')
     *         ->setParameters(array(
     *             'user_id1' => 1,
     *             'user_id2' => 2
     *         ));
     * </code>
     *
     * @param list<mixed>|array<string, mixed> $params
     * @psalm-param WrapperParameterTypeArray $types
     *
     * @return $this This QueryBuilder instance.
     */
    public function setParameters(array $params, array $types = []): self
    {
        $this->params = $params;
        $this->types  = $types;

        return $this;
    }

    /**
     * Gets all defined query parameters for the query being constructed indexed by parameter index or name.
     *
     * @return list<mixed>|array<string, mixed> The currently defined query parameters
     */
    public function getParameters(): array
    {
        return $this->params;
    }

    /**
     * Gets a (previously set) query parameter of the query being constructed.
     *
     * @param string|int $key The key (index or name) of the bound parameter.
     *
     * @return mixed The value of the bound parameter.
     */
    public function getParameter(string|int $key): mixed
    {
        return $this->params[$key] ?? null;
    }

    /**
     * Gets all defined query parameter types for the query being constructed indexed by parameter index or name.
     *
     * @psalm-return WrapperParameterTypeArray
     */
    public function getParameterTypes(): array
    {
        return $this->types;
    }

    /**
     * Gets a (previously set) query parameter type of the query being constructed.
     *
     * @param int|string $key The key of the bound parameter type
     */
    public function getParameterType(int|string $key): string|ParameterType|Type|ArrayParameterType
    {
        return $this->types[$key] ?? ParameterType::STRING;
    }

    /**
     * Sets the position of the first result to retrieve (the "offset").
     *
     * @param int $firstResult The first result to return.
     *
     * @return $this This QueryBuilder instance.
     */
    public function setFirstResult(int $firstResult): self
    {
        $this->firstResult = $firstResult;

        $this->sql = null;

        return $this;
    }

    /**
     * Gets the position of the first result the query object was set to retrieve (the "offset").
     *
     * @return int The position of the first result.
     */
    public function getFirstResult(): int
    {
        return $this->firstResult;
    }

    /**
     * Sets the maximum number of results to retrieve (the "limit").
     *
     * @param int|null $maxResults The maximum number of results to retrieve or NULL to retrieve all results.
     *
     * @return $this This QueryBuilder instance.
     */
    public function setMaxResults(?int $maxResults): self
    {
        $this->maxResults = $maxResults;

        $this->sql = null;

        return $this;
    }

    /**
     * Gets the maximum number of results the query object was set to retrieve (the "limit").
     * Returns NULL if all results will be returned.
     *
     * @return int|null The maximum number of results.
     */
    public function getMaxResults(): ?int
    {
        return $this->maxResults;
    }

    /**
     * Specifies an item that is to be returned in the query result.
     * Replaces any previously specified selections, if any.
     *
     * <code>
     *     $qb = $conn->createQueryBuilder()
     *         ->select('u.id', 'p.id')
     *         ->from('users', 'u')
     *         ->leftJoin('u', 'phonenumbers', 'p', 'u.id = p.user_id');
     * </code>
     *
     * @param string ...$expressions The selection expressions.
     *
     * @return $this This QueryBuilder instance.
     */
    public function select(string ...$expressions): self
    {
        $this->type = QueryType::SELECT;

        if (count($expressions) < 1) {
            return $this;
        }

        $this->select = $expressions;

        $this->sql = null;

        return $this;
    }

    /**
     * Adds DISTINCT to the query.
     *
     * <code>
     *     $qb = $conn->createQueryBuilder()
     *         ->select('u.id')
     *         ->distinct()
     *         ->from('users', 'u')
     * </code>
     *
     * @return $this This QueryBuilder instance.
     */
    public function distinct(): self
    {
        $this->distinct = true;

        $this->sql = null;

        return $this;
    }

    /**
     * Adds an item that is to be returned in the query result.
     *
     * <code>
     *     $qb = $conn->createQueryBuilder()
     *         ->select('u.id')
     *         ->addSelect('p.id')
     *         ->from('users', 'u')
     *         ->leftJoin('u', 'phonenumbers', 'u.id = p.user_id');
     * </code>
     *
     * @param string $expression     The selection expression.
     * @param string ...$expressions Additional selection expressions.
     *
     * @return $this This QueryBuilder instance.
     */
    public function addSelect(string $expression, string ...$expressions): self
    {
        $this->type = QueryType::SELECT;

        $this->select = array_merge($this->select, [$expression], $expressions);

        $this->sql = null;

        return $this;
    }

    /**
     * Turns the query being built into a bulk delete query that ranges over
     * a certain table.
     *
     * <code>
     *     $qb = $conn->createQueryBuilder()
     *         ->delete('users', 'u')
     *         ->where('u.id = :user_id')
     *         ->setParameter(':user_id', 1);
     * </code>
     *
     * @param string $table The table whose rows are subject to the deletion.
     *
     * @return $this This QueryBuilder instance.
     */
    public function delete(string $table): self
    {
        $this->type = QueryType::DELETE;

        $this->table = $table;

        $this->sql = null;

        return $this;
    }

    /**
     * Turns the query being built into a bulk update query that ranges over
     * a certain table
     *
     * <code>
     *     $qb = $conn->createQueryBuilder()
     *         ->update('counters', 'c')
     *         ->set('c.value', 'c.value + 1')
     *         ->where('c.id = ?');
     * </code>
     *
     * @param string $table The table whose rows are subject to the update.
     *
     * @return $this This QueryBuilder instance.
     */
    public function update(string $table): self
    {
        $this->type = QueryType::UPDATE;

        $this->table = $table;

        $this->sql = null;

        return $this;
    }

    /**
     * Turns the query being built into an insert query that inserts into
     * a certain table
     *
     * <code>
     *     $qb = $conn->createQueryBuilder()
     *         ->insert('users')
     *         ->values(
     *             array(
     *                 'name' => '?',
     *                 'password' => '?'
     *             )
     *         );
     * </code>
     *
     * @param string $table The table into which the rows should be inserted.
     *
     * @return $this This QueryBuilder instance.
     */
    public function insert(string $table): self
    {
        $this->type = QueryType::INSERT;

        $this->table = $table;

        $this->sql = null;

        return $this;
    }

    /**
     * Creates and adds a query root corresponding to the table identified by the
     * given alias, forming a cartesian product with any existing query roots.
     *
     * <code>
     *     $qb = $conn->createQueryBuilder()
     *         ->select('u.id')
     *         ->from('users', 'u')
     * </code>
     *
     * @param string      $table The table.
     * @param string|null $alias The alias of the table.
     *
     * @return $this This QueryBuilder instance.
     */
    public function from(string $table, ?string $alias = null): self
    {
        $this->from[] = new From($table, $alias);

        $this->sql = null;

        return $this;
    }

    /**
     * Creates and adds a join to the query.
     *
     * <code>
     *     $qb = $conn->createQueryBuilder()
     *         ->select('u.name')
     *         ->from('users', 'u')
     *         ->join('u', 'phonenumbers', 'p', 'p.is_primary = 1');
     * </code>
     *
     * @param string $fromAlias The alias that points to a from clause.
     * @param string $join      The table name to join.
     * @param string $alias     The alias of the join table.
     * @param string $condition The condition for the join.
     *
     * @return $this This QueryBuilder instance.
     */
    public function join(string $fromAlias, string $join, string $alias, ?string $condition = null): self
    {
        return $this->innerJoin($fromAlias, $join, $alias, $condition);
    }

    /**
     * Creates and adds a join to the query.
     *
     * <code>
     *     $qb = $conn->createQueryBuilder()
     *         ->select('u.name')
     *         ->from('users', 'u')
     *         ->innerJoin('u', 'phonenumbers', 'p', 'p.is_primary = 1');
     * </code>
     *
     * @param string $fromAlias The alias that points to a from clause.
     * @param string $join      The table name to join.
     * @param string $alias     The alias of the join table.
     * @param string $condition The condition for the join.
     *
     * @return $this This QueryBuilder instance.
     */
    public function innerJoin(string $fromAlias, string $join, string $alias, ?string $condition = null): self
    {
        $this->join[$fromAlias][] = Join::inner($join, $alias, $condition);

        $this->sql = null;

        return $this;
    }

    /**
     * Creates and adds a left join to the query.
     *
     * <code>
     *     $qb = $conn->createQueryBuilder()
     *         ->select('u.name')
     *         ->from('users', 'u')
     *         ->leftJoin('u', 'phonenumbers', 'p', 'p.is_primary = 1');
     * </code>
     *
     * @param string $fromAlias The alias that points to a from clause.
     * @param string $join      The table name to join.
     * @param string $alias     The alias of the join table.
     * @param string $condition The condition for the join.
     *
     * @return $this This QueryBuilder instance.
     */
    public function leftJoin(string $fromAlias, string $join, string $alias, ?string $condition = null): self
    {
        $this->join[$fromAlias][] = Join::left($join, $alias, $condition);

        $this->sql = null;

        return $this;
    }

    /**
     * Creates and adds a right join to the query.
     *
     * <code>
     *     $qb = $conn->createQueryBuilder()
     *         ->select('u.name')
     *         ->from('users', 'u')
     *         ->rightJoin('u', 'phonenumbers', 'p', 'p.is_primary = 1');
     * </code>
     *
     * @param string $fromAlias The alias that points to a from clause.
     * @param string $join      The table name to join.
     * @param string $alias     The alias of the join table.
     * @param string $condition The condition for the join.
     *
     * @return $this This QueryBuilder instance.
     */
    public function rightJoin(string $fromAlias, string $join, string $alias, ?string $condition = null): self
    {
        $this->join[$fromAlias][] = Join::right($join, $alias, $condition);

        $this->sql = null;

        return $this;
    }

    /**
     * Sets a new value for a column in a bulk update query.
     *
     * <code>
     *     $qb = $conn->createQueryBuilder()
     *         ->update('counters', 'c')
     *         ->set('c.value', 'c.value + 1')
     *         ->where('c.id = ?');
     * </code>
     *
     * @param string $key   The column to set.
     * @param string $value The value, expression, placeholder, etc.
     *
     * @return $this This QueryBuilder instance.
     */
    public function set(string $key, string $value): self
    {
        $this->set[] = $key . ' = ' . $value;

        $this->sql = null;

        return $this;
    }

    /**
     * Specifies one or more restrictions to the query result.
     * Replaces any previously specified restrictions, if any.
     *
     * <code>
     *     $qb = $conn->createQueryBuilder()
     *         ->select('c.value')
     *         ->from('counters', 'c')
     *         ->where('c.id = ?');
     *
     *     // You can optionally programmatically build and/or expressions
     *     $qb = $conn->createQueryBuilder();
     *
     *     $or = $qb->expr()->orx();
     *     $or->add($qb->expr()->eq('c.id', 1));
     *     $or->add($qb->expr()->eq('c.id', 2));
     *
     *     $qb->update('counters', 'c')
     *         ->set('c.value', 'c.value + 1')
     *         ->where($or);
     * </code>
     *
     * @param string|CompositeExpression $predicate     The WHERE clause predicate.
     * @param string|CompositeExpression ...$predicates Additional WHERE clause predicates.
     *
     * @return $this This QueryBuilder instance.
     */
    public function where(string|CompositeExpression $predicate, string|CompositeExpression ...$predicates): self
    {
        $this->where = $this->createPredicate($predicate, ...$predicates);

        $this->sql = null;

        return $this;
    }

    /**
     * Adds one or more restrictions to the query results, forming a logical
     * conjunction with any previously specified restrictions.
     *
     * <code>
     *     $qb = $conn->createQueryBuilder()
     *         ->select('u')
     *         ->from('users', 'u')
     *         ->where('u.username LIKE ?')
     *         ->andWhere('u.is_active = 1');
     * </code>
     *
     * @see where()
     *
     * @param string|CompositeExpression $predicate     The predicate to append.
     * @param string|CompositeExpression ...$predicates Additional predicates to append.
     *
     * @return $this This QueryBuilder instance.
     */
    public function andWhere(string|CompositeExpression $predicate, string|CompositeExpression ...$predicates): self
    {
        $this->where = $this->appendToPredicate(
            $this->where,
            CompositeExpression::TYPE_AND,
            $predicate,
            ...$predicates,
        );

        $this->sql = null;

        return $this;
    }

    /**
     * Adds one or more restrictions to the query results, forming a logical
     * disjunction with any previously specified restrictions.
     *
     * <code>
     *     $qb = $em->createQueryBuilder()
     *         ->select('u.name')
     *         ->from('users', 'u')
     *         ->where('u.id = 1')
     *         ->orWhere('u.id = 2');
     * </code>
     *
     * @see where()
     *
     * @param string|CompositeExpression $predicate     The predicate to append.
     * @param string|CompositeExpression ...$predicates Additional predicates to append.
     *
     * @return $this This QueryBuilder instance.
     */
    public function orWhere(string|CompositeExpression $predicate, string|CompositeExpression ...$predicates): self
    {
        $this->where = $this->appendToPredicate($this->where, CompositeExpression::TYPE_OR, $predicate, ...$predicates);

        $this->sql = null;

        return $this;
    }

    /**
     * Specifies one or more grouping expressions over the results of the query.
     * Replaces any previously specified groupings, if any.
     *
     * <code>
     *     $qb = $conn->createQueryBuilder()
     *         ->select('u.name')
     *         ->from('users', 'u')
     *         ->groupBy('u.id');
     * </code>
     *
     * @param string $expression     The grouping expression
     * @param string ...$expressions Additional grouping expressions
     *
     * @return $this This QueryBuilder instance.
     */
    public function groupBy(string $expression, string ...$expressions): self
    {
        $this->groupBy = array_merge([$expression], $expressions);

        $this->sql = null;

        return $this;
    }

    /**
     * Adds one or more grouping expressions to the query.
     *
     * <code>
     *     $qb = $conn->createQueryBuilder()
     *         ->select('u.name')
     *         ->from('users', 'u')
     *         ->groupBy('u.lastLogin')
     *         ->addGroupBy('u.createdAt');
     * </code>
     *
     * @param string $expression     The grouping expression
     * @param string ...$expressions Additional grouping expressions
     *
     * @return $this This QueryBuilder instance.
     */
    public function addGroupBy(string $expression, string ...$expressions): self
    {
        $this->groupBy = array_merge($this->groupBy, [$expression], $expressions);

        $this->sql = null;

        return $this;
    }

    /**
     * Sets a value for a column in an insert query.
     *
     * <code>
     *     $qb = $conn->createQueryBuilder()
     *         ->insert('users')
     *         ->values(
     *             array(
     *                 'name' => '?'
     *             )
     *         )
     *         ->setValue('password', '?');
     * </code>
     *
     * @param string $column The column into which the value should be inserted.
     * @param string $value  The value that should be inserted into the column.
     *
     * @return $this This QueryBuilder instance.
     */
    public function setValue(string $column, string $value): self
    {
        $this->values[$column] = $value;

        return $this;
    }

    /**
     * Specifies values for an insert query indexed by column names.
     * Replaces any previous values, if any.
     *
     * <code>
     *     $qb = $conn->createQueryBuilder()
     *         ->insert('users')
     *         ->values(
     *             array(
     *                 'name' => '?',
     *                 'password' => '?'
     *             )
     *         );
     * </code>
     *
     * @param array<string, mixed> $values The values to specify for the insert query indexed by column names.
     *
     * @return $this This QueryBuilder instance.
     */
    public function values(array $values): self
    {
        $this->values = $values;

        $this->sql = null;

        return $this;
    }

    /**
     * Specifies a restriction over the groups of the query.
     * Replaces any previous having restrictions, if any.
     *
     * @param string|CompositeExpression $predicate     The HAVING clause predicate.
     * @param string|CompositeExpression ...$predicates Additional HAVING clause predicates.
     *
     * @return $this This QueryBuilder instance.
     */
    public function having(string|CompositeExpression $predicate, string|CompositeExpression ...$predicates): self
    {
        $this->having = $this->createPredicate($predicate, ...$predicates);

        $this->sql = null;

        return $this;
    }

    /**
     * Adds a restriction over the groups of the query, forming a logical
     * conjunction with any existing having restrictions.
     *
     * @param string|CompositeExpression $predicate     The predicate to append.
     * @param string|CompositeExpression ...$predicates Additional predicates to append.
     *
     * @return $this This QueryBuilder instance.
     */
    public function andHaving(string|CompositeExpression $predicate, string|CompositeExpression ...$predicates): self
    {
        $this->having = $this->appendToPredicate(
            $this->having,
            CompositeExpression::TYPE_AND,
            $predicate,
            ...$predicates,
        );

        $this->sql = null;

        return $this;
    }

    /**
     * Adds a restriction over the groups of the query, forming a logical
     * disjunction with any existing having restrictions.
     *
     * @param string|CompositeExpression $predicate     The predicate to append.
     * @param string|CompositeExpression ...$predicates Additional predicates to append.
     *
     * @return $this This QueryBuilder instance.
     */
    public function orHaving(string|CompositeExpression $predicate, string|CompositeExpression ...$predicates): self
    {
        $this->having = $this->appendToPredicate(
            $this->having,
            CompositeExpression::TYPE_OR,
            $predicate,
            ...$predicates,
        );

        $this->sql = null;

        return $this;
    }

    /**
     * Creates a CompositeExpression from one or more predicates combined by the AND logic.
     */
    private function createPredicate(
        string|CompositeExpression $predicate,
        string|CompositeExpression ...$predicates,
    ): string|CompositeExpression {
        if (count($predicates) === 0) {
            return $predicate;
        }

        return new CompositeExpression(CompositeExpression::TYPE_AND, $predicate, ...$predicates);
    }

    /**
     * Appends the given predicates combined by the given type of logic to the current predicate.
     */
    private function appendToPredicate(
        string|CompositeExpression|null $currentPredicate,
        string $type,
        string|CompositeExpression ...$predicates,
    ): string|CompositeExpression {
        if ($currentPredicate instanceof CompositeExpression && $currentPredicate->getType() === $type) {
            return $currentPredicate->with(...$predicates);
        }

        if ($currentPredicate !== null) {
            array_unshift($predicates, $currentPredicate);
        } elseif (count($predicates) === 1) {
            return $predicates[0];
        }

        return new CompositeExpression($type, ...$predicates);
    }

    /**
     * Specifies an ordering for the query results.
     * Replaces any previously specified orderings, if any.
     *
     * @param string $sort  The ordering expression.
     * @param string $order The ordering direction.
     *
     * @return $this This QueryBuilder instance.
     */
    public function orderBy(string $sort, ?string $order = null): self
    {
        $orderBy = $sort;

        if ($order !== null) {
            $orderBy .= ' ' . $order;
        }

        $this->orderBy = [$orderBy];

        $this->sql = null;

        return $this;
    }

    /**
     * Adds an ordering to the query results.
     *
     * @param string $sort  The ordering expression.
     * @param string $order The ordering direction.
     *
     * @return $this This QueryBuilder instance.
     */
    public function addOrderBy(string $sort, ?string $order = null): self
    {
        $orderBy = $sort;

        if ($order !== null) {
            $orderBy .= ' ' . $order;
        }

        $this->orderBy[] = $orderBy;

        $this->sql = null;

        return $this;
    }

    /** @throws QueryException */
    private function getSQLForSelect(): string
    {
        if (count($this->select) === 0) {
            throw new QueryException('No SELECT expressions given. Please use select() or addSelect().');
        }

        $query = 'SELECT';

        if ($this->distinct) {
            $query .= ' DISTINCT';
        }

        $query .= ' ' . implode(', ', $this->select);

        if (count($this->from) !== 0) {
            $query .= ' FROM ' . implode(', ', $this->getFromClauses());
        }

        if ($this->where !== null) {
            $query .= ' WHERE ' . $this->where;
        }

        if (count($this->groupBy) !== 0) {
            $query .= ' GROUP BY ' . implode(', ', $this->groupBy);
        }

        if ($this->having !== null) {
            $query .= ' HAVING ' . $this->having;
        }

        if (count($this->orderBy) !== 0) {
            $query .= ' ORDER BY ' . implode(', ', $this->orderBy);
        }

        if ($this->isLimitQuery()) {
            return $this->connection->getDatabasePlatform()->modifyLimitQuery(
                $query,
                $this->maxResults,
                $this->firstResult,
            );
        }

        return $query;
    }

    /**
     * @return array<string, string>
     *
     * @throws QueryException
     */
    private function getFromClauses(): array
    {
        $fromClauses  = [];
        $knownAliases = [];

        foreach ($this->from as $from) {
            if ($from->alias === null || $from->alias === $from->table) {
                $tableSql       = $from->table;
                $tableReference = $from->table;
            } else {
                $tableSql       = $from->table . ' ' . $from->alias;
                $tableReference = $from->alias;
            }

            $knownAliases[$tableReference] = true;

            $fromClauses[$tableReference] = $tableSql . $this->getSQLForJoins($tableReference, $knownAliases);
        }

        $this->verifyAllAliasesAreKnown($knownAliases);

        return $fromClauses;
    }

    /**
     * @param array<string, true> $knownAliases
     *
     * @throws QueryException
     */
    private function verifyAllAliasesAreKnown(array $knownAliases): void
    {
        foreach ($this->join as $fromAlias => $joins) {
            if (! isset($knownAliases[$fromAlias])) {
                throw UnknownAlias::new($fromAlias, array_keys($knownAliases));
            }
        }
    }

    private function isLimitQuery(): bool
    {
        return $this->maxResults !== null || $this->firstResult !== 0;
    }

    /**
     * Converts this instance into an INSERT string in SQL.
     */
    private function getSQLForInsert(): string
    {
        return 'INSERT INTO ' . $this->table .
        ' (' . implode(', ', array_keys($this->values)) . ')' .
        ' VALUES(' . implode(', ', $this->values) . ')';
    }

    /**
     * Converts this instance into an UPDATE string in SQL.
     */
    private function getSQLForUpdate(): string
    {
        $query = 'UPDATE ' . $this->table
            . ' SET ' . implode(', ', $this->set);

        if ($this->where !== null) {
            $query .= ' WHERE ' . $this->where;
        }

        return $query;
    }

    /**
     * Converts this instance into a DELETE string in SQL.
     */
    private function getSQLForDelete(): string
    {
        $query = 'DELETE FROM ' . $this->table;

        if ($this->where !== null) {
            $query .= ' WHERE ' . $this->where;
        }

        return $query;
    }

    /**
     * Gets a string representation of this QueryBuilder which corresponds to
     * the final SQL query being constructed.
     *
     * @return string The string representation of this QueryBuilder.
     */
    public function __toString(): string
    {
        return $this->getSQL();
    }

    /**
     * Creates a new named parameter and bind the value $value to it.
     *
     * This method provides a shortcut for {@see Statement::bindValue()}
     * when using prepared statements.
     *
     * The parameter $value specifies the value that you want to bind. If
     * $placeholder is not provided createNamedParameter() will automatically
     * create a placeholder for you. An automatic placeholder will be of the
     * name ':dcValue1', ':dcValue2' etc.
     *
     * Example:
     * <code>
     * $value = 2;
     * $q->eq( 'id', $q->createNamedParameter( $value ) );
     * $stmt = $q->executeQuery(); // executed with 'id = 2'
     * </code>
     *
     * @link http://www.zetacomponents.org
     *
     * @param string|null $placeHolder The name to bind with. The string must start with a colon ':'.
     *
     * @return string the placeholder name used.
     */
    public function createNamedParameter(
        mixed $value,
        string|ParameterType|Type|ArrayParameterType $type = ParameterType::STRING,
        ?string $placeHolder = null,
    ): string {
        if ($placeHolder === null) {
            $this->boundCounter++;
            $placeHolder = ':dcValue' . $this->boundCounter;
        }

        $this->setParameter(substr($placeHolder, 1), $value, $type);

        return $placeHolder;
    }

    /**
     * Creates a new positional parameter and bind the given value to it.
     *
     * Attention: If you are using positional parameters with the query builder you have
     * to be very careful to bind all parameters in the order they appear in the SQL
     * statement , otherwise they get bound in the wrong order which can lead to serious
     * bugs in your code.
     *
     * Example:
     * <code>
     *  $qb = $conn->createQueryBuilder();
     *  $qb->select('u.*')
     *     ->from('users', 'u')
     *     ->where('u.username = ' . $qb->createPositionalParameter('Foo', ParameterType::STRING))
     *     ->orWhere('u.username = ' . $qb->createPositionalParameter('Bar', ParameterType::STRING))
     * </code>
     */
    public function createPositionalParameter(
        mixed $value,
        string|ParameterType|Type|ArrayParameterType $type = ParameterType::STRING,
    ): string {
        $this->setParameter($this->boundCounter, $value, $type);
        $this->boundCounter++;

        return '?';
    }

    /**
     * @param array<string, true> $knownAliases
     *
     * @throws QueryException
     */
    private function getSQLForJoins(string $fromAlias, array &$knownAliases): string
    {
        $sql = '';

        if (! isset($this->join[$fromAlias])) {
            return $sql;
        }

        foreach ($this->join[$fromAlias] as $join) {
            if (array_key_exists($join->alias, $knownAliases)) {
                throw NonUniqueAlias::new($join->alias, array_keys($knownAliases));
            }

            $sql .= ' ' . $join->type . ' JOIN ' . $join->table . ' ' . $join->alias;

            if ($join->condition !== null) {
                $sql .= ' ON ' . $join->condition;
            }

            $knownAliases[$join->alias] = true;
        }

        foreach ($this->join[$fromAlias] as $join) {
            $sql .= $this->getSQLForJoins($join->alias, $knownAliases);
        }

        return $sql;
    }

    /**
     * Deep clone of all expression objects in the SQL parts.
     */
    public function __clone()
    {
        foreach ($this->from as $key => $from) {
            $this->from[$key] = clone $from;
        }

        foreach ($this->join as $fromAlias => $joins) {
            foreach ($joins as $key => $join) {
                $this->join[$fromAlias][$key] = clone $join;
            }
        }

        if (is_object($this->where)) {
            $this->where = clone $this->where;
        }

        if (is_object($this->having)) {
            $this->having = clone $this->having;
        }

        foreach ($this->params as $name => $param) {
            if (! is_object($param)) {
                continue;
            }

            $this->params[$name] = clone $param;
        }
    }

    /**
     * Enables caching of the results of this query, for given amount of seconds
     * and optionally specified witch key to use for the cache entry.
     *
     * @return $this
     */
    public function enableResultCache(QueryCacheProfile $cacheProfile): self
    {
        $this->resultCacheProfile = $cacheProfile;

        return $this;
    }

    /**
     * Disables caching of the results of this query.
     *
     * @return $this
     */
    public function disableResultCache(): self
    {
        $this->resultCacheProfile = null;

        return $this;
    }
}<|MERGE_RESOLUTION|>--- conflicted
+++ resolved
@@ -118,26 +118,14 @@
     private array $set = [];
 
     /**
-<<<<<<< HEAD
      * The WHERE part of a SELECT, UPDATE or DELETE query.
-=======
-     * The type of query this is. Can be select, update or delete.
-     *
-     * @psalm-var self::SELECT|self::DELETE|self::UPDATE|self::INSERT
->>>>>>> fd47abd3
      */
     private string|CompositeExpression|null $where = null;
 
     /**
-<<<<<<< HEAD
      * The GROUP BY part of a SELECT query.
      *
      * @var string[]
-=======
-     * The state of the query object. Can be dirty or clean.
-     *
-     * @psalm-var self::STATE_*
->>>>>>> fd47abd3
      */
     private array $groupBy = [];
 
@@ -187,62 +175,6 @@
      *
      * For more complex expression construction, consider storing the expression
      * builder object in a local variable.
-<<<<<<< HEAD
-=======
-     *
-     * @return ExpressionBuilder
-     */
-    public function expr()
-    {
-        return $this->connection->getExpressionBuilder();
-    }
-
-    /**
-     * Gets the type of the currently built query.
-     *
-     * @deprecated If necessary, track the type of the query being built outside of the builder.
-     *
-     * @return int
-     */
-    public function getType()
-    {
-        Deprecation::trigger(
-            'doctrine/dbal',
-            'https://github.com/doctrine/dbal/pull/5551',
-            'Relying on the type of the query being built is deprecated.'
-                . ' If necessary, track the type of the query being built outside of the builder.',
-        );
-
-        return $this->type;
-    }
-
-    /**
-     * Gets the associated DBAL Connection for this query builder.
-     *
-     * @deprecated Use the connection used to instantiate the builder instead.
-     *
-     * @return Connection
-     */
-    public function getConnection()
-    {
-        Deprecation::trigger(
-            'doctrine/dbal',
-            'https://github.com/doctrine/dbal/pull/5780',
-            '%s is deprecated. Use the connection used to instantiate the builder instead.',
-            __METHOD__,
-        );
-
-        return $this->connection;
-    }
-
-    /**
-     * Gets the state of this query builder instance.
-     *
-     * @deprecated The builder state is an internal concern.
-     *
-     * @return int Either QueryBuilder::STATE_DIRTY or QueryBuilder::STATE_CLEAN.
-     * @psalm-return self::STATE_*
->>>>>>> fd47abd3
      */
     public function expr(): ExpressionBuilder
     {
@@ -391,46 +323,15 @@
      * </code>
      *
      * @return string The SQL query string.
-     *
-     * @throws QueryException If the object doesn't represent a valid query in its current state.
      */
     public function getSQL(): string
     {
-<<<<<<< HEAD
         return $this->sql ??= match ($this->type) {
             QueryType::INSERT => $this->getSQLForInsert(),
             QueryType::DELETE => $this->getSQLForDelete(),
             QueryType::UPDATE => $this->getSQLForUpdate(),
             QueryType::SELECT => $this->getSQLForSelect(),
         };
-=======
-        if ($this->sql !== null && $this->state === self::STATE_CLEAN) {
-            return $this->sql;
-        }
-
-        switch ($this->type) {
-            case self::INSERT:
-                $sql = $this->getSQLForInsert();
-                break;
-
-            case self::DELETE:
-                $sql = $this->getSQLForDelete();
-                break;
-
-            case self::UPDATE:
-                $sql = $this->getSQLForUpdate();
-                break;
-
-            case self::SELECT:
-                $sql = $this->getSQLForSelect();
-                break;
-        }
-
-        $this->state = self::STATE_CLEAN;
-        $this->sql   = $sql;
-
-        return $sql;
->>>>>>> fd47abd3
     }
 
     /**
