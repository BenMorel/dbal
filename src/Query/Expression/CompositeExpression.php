<?php

declare(strict_types=1);

namespace Doctrine\DBAL\Query\Expression;

use Countable;
<<<<<<< HEAD
=======
use Doctrine\Deprecations\Deprecation;
use ReturnTypeWillChange;
>>>>>>> 525eda78

use function array_merge;
use function count;
use function implode;

/**
 * Composite expression is responsible to build a group of similar expression.
 *
 * This class is immutable.
 */
class CompositeExpression implements Countable
{
    /**
     * Constant that represents an AND composite expression.
     */
    public const TYPE_AND = 'AND';

    /**
     * Constant that represents an OR composite expression.
     */
    public const TYPE_OR = 'OR';

    /**
     * The instance type of composite expression.
     */
    private string $type;

    /**
     * Each expression part of the composite expression.
     *
     * @var array<int, self|string>
     */
    private array $parts = [];

    /**
     * @internal Use the and() / or() factory methods.
     *
     * @param self|string $part
     * @param self|string ...$parts
     */
    public function __construct(string $type, $part, ...$parts)
    {
        $this->type  = $type;
        $this->parts = array_merge([$part], $parts);
    }

    /**
     * @param self|string $part
     * @param self|string ...$parts
     */
    public static function and($part, ...$parts): self
    {
        return new self(self::TYPE_AND, $part, ...$parts);
    }

    /**
     * @param self|string $part
     * @param self|string ...$parts
     */
    public static function or($part, ...$parts): self
    {
        return new self(self::TYPE_OR, $part, ...$parts);
    }

    /**
     * Returns a new CompositeExpression with the given parts added.
     *
     * @param self|string $part
     * @param self|string ...$parts
     */
    public function with($part, ...$parts): self
    {
        $that = clone $this;

        $that->parts = array_merge($that->parts, [$part], $parts);

        return $that;
    }

    /**
     * Retrieves the amount of expressions on composite expression.
     */
<<<<<<< HEAD
    public function count(): int
=======
    #[ReturnTypeWillChange]
    public function count()
>>>>>>> 525eda78
    {
        return count($this->parts);
    }

    /**
     * Retrieves the string representation of this composite expression.
     */
    public function __toString(): string
    {
        if ($this->count() === 1) {
            return (string) $this->parts[0];
        }

        return '(' . implode(') ' . $this->type . ' (', $this->parts) . ')';
    }

    /**
     * Returns the type of this composite expression (AND/OR).
     */
    public function getType(): string
    {
        return $this->type;
    }
}<|MERGE_RESOLUTION|>--- conflicted
+++ resolved
@@ -5,11 +5,7 @@
 namespace Doctrine\DBAL\Query\Expression;
 
 use Countable;
-<<<<<<< HEAD
-=======
-use Doctrine\Deprecations\Deprecation;
 use ReturnTypeWillChange;
->>>>>>> 525eda78
 
 use function array_merge;
 use function count;
@@ -92,12 +88,8 @@
     /**
      * Retrieves the amount of expressions on composite expression.
      */
-<<<<<<< HEAD
+    #[ReturnTypeWillChange]
     public function count(): int
-=======
-    #[ReturnTypeWillChange]
-    public function count()
->>>>>>> 525eda78
     {
         return count($this->parts);
     }
