--- conflicted
+++ resolved
@@ -69,12 +69,7 @@
     /**
      * Retrieves the amount of expressions on composite expression.
      *
-<<<<<<< HEAD
-     * @psalm-return int<0, max>
-=======
-     * @return int
      * @phpstan-return int<0, max>
->>>>>>> 9f28deeb
      */
     public function count(): int
     {
