<?php

declare(strict_types=1);

namespace Doctrine\DBAL\Query;

use Doctrine\DBAL\Exception;

<<<<<<< HEAD
/** @psalm-immutable */
class QueryException extends \Exception implements Exception
=======
use function implode;

class QueryException extends Exception
>>>>>>> 9f28deeb
{
}<|MERGE_RESOLUTION|>--- conflicted
+++ resolved
@@ -6,13 +6,6 @@
 
 use Doctrine\DBAL\Exception;
 
-<<<<<<< HEAD
-/** @psalm-immutable */
 class QueryException extends \Exception implements Exception
-=======
-use function implode;
-
-class QueryException extends Exception
->>>>>>> 9f28deeb
 {
 }